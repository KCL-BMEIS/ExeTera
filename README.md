The KCL covid19 joinzoe data preparation pipeline.

<<<<<<< HEAD
# Cleaning scripts

Current version: v0.1.9
=======
## Current version
v0.1.8

## Pipeline help
```
python pipeline.py --help
```
>>>>>>> 1706583f

---
## `pipeline.py`

### Running the pipeline
```
python pipeline.py -t <territory> -p <input patient csv> -a <input assessor csv> -po <output patient csv -ao <output assessor csv>
```

#### options
 * `-t` / `--territory`: the territory to filter the dataset on (runs on all territories if not set)
 * `-p` / `--patient_data`: the location and name of the patient data csv file
 * `-a` / `--assessment_data`: the location and name of the assessment data csv file
 * `-po` / `--patient_data_out`: the location and name of the output patient data csv file
 * `-ao` / `--assessment_data_out`: the location and name of the output assessment data csv file
 * `-ps` / `--parsing_schema`: the schema number to use for parsing and cleaning data

### Pipeline help
```
python pipeline.py --help
```

### Pipeline version
```
python pipeline.py --version
```

#### parsing schema
There are currently 2 parsing schema versions:
* 1: The baseline cleaning behaviour, intented to match the R script
* 2 (in progress): Improved cleaning for height/weight/BMI and covid symptom progression

#### Including in a script

Use the function `pipeline()` from `pipeline.py`.

Proper documentation and packaging to follow

---
## `split.py`

### Running the split script
```
python split.py -t <territory> -p <input patient csv> -a <input assessor csv> -b <bucket size>
```

The output of the split script is a series of patient and assessment files with the following structure:
```
<filename>.csv -> <filename>_<index>.csv
```
where index is the padded index of the subset (0000, 0001, 0002...).

#### options
 * `-p` / `--patient_data`: the location and name of the patient data csv file
 * `-a` / `--assessment_data`: the location and name of the assessment data csv file
 * `-b` / `--bucket_size`: the maximum number of patients to include in a subset

### Split script help
```
python split.py --help
```

### Split script version
```
python split.py --version
```

---
## Changes

<<<<<<< HEAD
### v0.1.8 -> v0.1.9
* Feature: provision of the `split.py` script to split the dataset up into subsets of patients
  and their associated assessments
=======
### v0.1.8 -> v0.1.9 (Upcoming)
>>>>>>> 1706583f
* Fix: added `treatments` and `other_symptoms` to cleaned assessment file. These fields are
  concatenated during the merge step using using csv-style delimiters and escapes

### v0.1.7 -> v0.1.8
* Fix: `had_covid_test` was not being patched up along with `tested_covid_positive`'
* Breaking change: output fields renamed
  * Fixed up `had_covid_test` is output as `had_covid_test_clean`
  * Fixed up `tested_covid_positive` is output as `tested_covid_positive_clean`
  * `had_covid_test` and `tested_covid_positive` contain the un-fixed-up data (although rows may
    still be modified as a result of quantising assessments by day)

### v0.1.6 -> v0.1.7
* Fix: `height_clean` contains weight data and `weight_clean` contains height data.
  This has been the case since they were introduced in v0.1.5

### v0.1.5 -> v0.1.6
* Performance: reduced memory usage
* Addition: provision of `-ps` flag for setting parsing schema

### v0.1.4 -> v0.1.5
* Fix: `health_status` was not being accumulated during the assessment compression phase of cleanup

### v0.1.3 -> v0.1.4
* Fix: added missing value `rarely_left_the_house_but_visit_lots` to `level_of_isolation`
* Fix: added missing fields `weight_clean`, `height_clean` and `bmi_clean`

### v0.1.2 -> v0.1.3
* Fix: `-po` and `-ao` options now properly export patient and assessment csvs respectively

### v0.1.1 -> v0.1.2
* Fix: `day` no longer overwriting `tested_covid_positive` on assessment export
* Fix: `tested_covid_positive` output as a label instead of a number

### v0.1 -> v0.1.1
* Change: Converted `'NA'` to `''` for csv export

<|MERGE_RESOLUTION|>--- conflicted
+++ resolved
@@ -1,18 +1,8 @@
 The KCL covid19 joinzoe data preparation pipeline.
 
-<<<<<<< HEAD
 # Cleaning scripts
 
 Current version: v0.1.9
-=======
-## Current version
-v0.1.8
-
-## Pipeline help
-```
-python pipeline.py --help
-```
->>>>>>> 1706583f
 
 ---
 ## `pipeline.py`
@@ -83,13 +73,9 @@
 ---
 ## Changes
 
-<<<<<<< HEAD
 ### v0.1.8 -> v0.1.9
 * Feature: provision of the `split.py` script to split the dataset up into subsets of patients
   and their associated assessments
-=======
-### v0.1.8 -> v0.1.9 (Upcoming)
->>>>>>> 1706583f
 * Fix: added `treatments` and `other_symptoms` to cleaned assessment file. These fields are
   concatenated during the merge step using using csv-style delimiters and escapes
 
