from datetime import datetime

import h5py

import numpy as np

from exetera.core import persistence as pers
from exetera.core.data_writer import DataWriter
from exetera.core import operations as ops

class Reader:
    def __init__(self, field):
        self.field = field


class IndexedStringReader(Reader):
    def __init__(self, datastore, field):
        Reader.__init__(self, field)
        if 'fieldtype' not in field.attrs.keys():
            error = "{} must have 'fieldtype' in its attrs property"
            raise ValueError(error.format(field))
        fieldtype = field.attrs['fieldtype']
        if fieldtype != 'indexedstring':
            error = "'fieldtype of '{} should be 'indexedstring' but is {}"
            raise ValueError(error.format(field, fieldtype))
        self.chunksize = field.attrs['chunksize']
        self.datastore = datastore
        

    def __getitem__(self, item):
        try:
            if isinstance(item, slice):

                start = item.start if item.start is not None else 0
                stop = item.stop if item.stop is not None else len(self.field['index']) - 1
                step = item.step
                #TODO: validate slice
                index = self.field['index'][start:stop+1]
                bytestr = self.field['values'][index[0]:index[-1]]
                results = [None] * (len(index)-1)
                startindex = start
                for ir in range(len(results)):
                    results[ir] =\
                        bytestr[index[ir]-np.int64(startindex):
                                index[ir+1]-np.int64(startindex)].tobytes().decode()
                return results
        except Exception as e:
            print("{}: unexpected exception {}".format(self.field.name, e))
            raise

    def __len__(self):
        return len(self.field['index']) - 1

    def get_writer(self, dest_group, dest_name, timestamp=None, write_mode='write'):
        return IndexedStringWriter(self.datastore, dest_group, dest_name,
                                   timestamp, write_mode)

    def dtype(self):
        return self.field['index'].dtype, self.field['values'].dtype

    def sort(self, index, writer):
        field_index = self.field['index'][:]
        field_values = self.field['values'][:]
        r_field_index, r_field_values =\
            pers._apply_sort_to_index_values(index, field_index, field_values)
        writer.write_raw(r_field_index, r_field_values)


class NumericReader(Reader):
    def __init__(self, datastore, field):
        Reader.__init__(self, field)
        if 'fieldtype' not in field.attrs.keys():
            error = "{} must have 'fieldtype' in its attrs property"
            raise ValueError(error.format(field))
        fieldtype = field.attrs['fieldtype'].split(',')
        if fieldtype[0] != 'numeric':
            error = "'fieldtype of '{} should be 'numeric' but is {}"
            raise ValueError(error.format(field, fieldtype))
        self.chunksize = field.attrs['chunksize']
        self.datastore = datastore

    def __getitem__(self, item):
        return self.field['values'][item]

    def __len__(self):
        return len(self.field['values'])

    def get_writer(self, dest_group, dest_name, timestamp=None, write_mode='write'):
        return NumericWriter(self.datastore, dest_group, dest_name,
                             self.field.attrs['fieldtype'].split(',')[1],
                             timestamp, write_mode)

    def dtype(self):
        return self.field['values'].dtype


class CategoricalReader(Reader):
    def __init__(self, datastore, field):
        Reader.__init__(self, field)
        if 'fieldtype' not in field.attrs.keys():
            error = "{} must have 'fieldtype' in its attrs property"
            raise ValueError(error.format(field))
        fieldtype = field.attrs['fieldtype'].split(',')
        if fieldtype[0] != 'categorical':
            error = "'fieldtype of '{} should be 'categorical' but is {}"
            raise ValueError(error.format(field, fieldtype))
        self.chunksize = field.attrs['chunksize']
        kv = self.field['key_values'][:]
        kn = self.field['key_names'][:]
        self.keys = dict(zip(kv, kn))
        # self.keys = self.field['keys'][()]
        self.datastore = datastore

    def __getitem__(self, item):
        return self.field['values'][item]

    def __len__(self):
        return len(self.field['values'])

    def get_writer(self, dest_group, dest_name, timestamp=None, write_mode='write'):
        keys = {v: k for k, v in zip(self.field['key_values'][:], self.field['key_names'][:])}
        return CategoricalWriter(self.datastore, dest_group, dest_name, keys,
                                 timestamp, write_mode)

    def dtype(self):
        return self.field['values'].dtype


class FixedStringReader(Reader):
    def __init__(self, datastore, field):
        Reader.__init__(self, field)
        if 'fieldtype' not in field.attrs.keys():
            error = "{} must have 'fieldtype' in its attrs property"
            raise ValueError(error.format(field))
        fieldtype = field.attrs['fieldtype'].split(',')
        if fieldtype[0] != 'fixedstring':
            error = "'fieldtype of '{} should be 'numeric' but is {}"
            raise ValueError(error.format(field, fieldtype))
        self.chunksize = field.attrs['chunksize']
        self.datastore = datastore

    def __getitem__(self, item):
        return self.field['values'][item]

    def __len__(self):
        return len(self.field['values'])

    def get_writer(self, dest_group, dest_name, timestamp=None, write_mode='write'):
        return FixedStringWriter(self.datastore, dest_group, dest_name,
                                 self.field.attrs['fieldtype'].split(',')[1],
                                 timestamp, write_mode)

    def dtype(self):
        return self.field['values'].dtype


class TimestampReader(Reader):
    def __init__(self, datastore, field):
        Reader.__init__(self, field)
        if 'fieldtype' not in field.attrs.keys():
            error = "{} must have 'fieldtype' in its attrs property"
            raise ValueError(error.format(field))
        fieldtype = field.attrs['fieldtype'].split(',')
        if fieldtype[0] not in ('datetime', 'date', 'timestamp'):
            error = "'fieldtype of '{} should be 'datetime' or 'date' but is {}"
            raise ValueError(error.format(field, fieldtype))
        self.chunksize = field.attrs['chunksize']
        self.datastore = datastore

    def __getitem__(self, item):
        return self.field['values'][item]

    def __len__(self):
        return len(self.field['values'])

    def get_writer(self, dest_group, dest_name, timestamp=None, write_mode='write'):
        return TimestampWriter(self.datastore, dest_group, dest_name, timestamp,
                               write_mode)

    def dtype(self):
        return self.field['values'].dtype


write_modes = {'write', 'overwrite'}


class Writer:
    def __init__(self, datastore, group, name, write_mode, attributes):
        self.trash_field = None
        if write_mode not in write_modes:
            raise ValueError(f"'write_mode' must be one of {write_modes}")
        if name in group:
            if write_mode == 'overwrite':
                field = group[name]
                trash = datastore.get_trash_group(field)
                dest_name = trash.name + f"/{name.split('/')[-1]}"
                group.move(field.name, dest_name)
                self.trash_field = trash[name]
                DataWriter.create_group(group, name, attributes)
            else:
                error = (f"Field '{name}' already exists. Set 'write_mode' to 'overwrite' "
                         "if you want to overwrite the existing contents")
                raise KeyError(error)
        else:
            DataWriter.create_group(group, name, attributes)
        self.field = group[name]
        self.name = name

    def flush(self):
        DataWriter.flush(self.field)
        if self.trash_field is not None:
            del self.trash_field

    @property
    def chunksize(self):
        return self.datastore.chunksize


class IndexedStringWriter(Writer):
    def __init__(self, datastore, group, name,
                 timestamp=None, write_mode='write'):
        if timestamp is None:
            timestamp = datastore.timestamp
        fieldtype = f'indexedstring'
        super().__init__(datastore, group, name, write_mode,
                         (('fieldtype', fieldtype), ('timestamp', timestamp),
                          ('chunksize', datastore.chunksize)))
        self.fieldtype = fieldtype
        self.timestamp = timestamp
        self.datastore = datastore

        self.values = np.zeros(self.datastore.chunksize, dtype=np.uint8)
        self.indices = np.zeros(self.datastore.chunksize, dtype=np.int64)
        self.ever_written = False
        self.accumulated = 0
        self.value_index = 0
        self.index_index = 0
        self.chunk_accumulated = 0
        DataWriter.write(self.field, 'index', [0], 1)

    def chunk_factory(self, length):
        return [None] * length     

    def write_part(self, values):
        """
        Writes a list of strings in indexed string form to a field.
        
        :param values: a list of utf8 strings
        """
        if not self.ever_written:
            self.indices[0] = self.accumulated
            self.index_index = 1
            self.ever_written = True

        for s in values:
            if isinstance(s, str):
                evalue = s.encode()
            else:
                evalue = s

            for v in evalue:
                self.values[self.value_index] = v
                self.value_index += 1
                if self.value_index == self.datastore.chunksize:
                    DataWriter.write(self.field, 'values', self.values, self.value_index)
                    self.value_index = 0
                self.accumulated += 1
            self.indices[self.index_index] = self.accumulated
            self.index_index += 1
            if self.index_index == self.datastore.chunksize:
                DataWriter.write(self.field, 'index', self.indices, self.index_index)
                self.index_index = 0

    def flush(self):
        if self.value_index != 0 or 'values' not in self.field:
            DataWriter.write(self.field, 'values', self.values, self.value_index)
            self.value_index = 0
        if self.index_index != 0:
            DataWriter.write(self.field, 'index', self.indices, self.index_index)
            self.index_index = 0
        # self.field.attrs['fieldtype'] = self.fieldtype
        # self.field.attrs['timestamp'] = self.timestamp
        # self.field.attrs['chunksize'] = self.chunksize
        # self.field.attrs['completed'] = True
        super().flush()

    def write(self, values):
        self.write_part(values)
        self.flush()

    def write_part_raw(self, index, values):
        if index.dtype != np.int64:
            raise ValueError(f"'index' must be an ndarray of '{np.int64}'")
        if values.dtype not in (np.uint8, 'S1'):
            raise ValueError(f"'values' must be an ndarray of '{np.uint8}' or 'S1'")
        DataWriter.write(self.field, 'index', index, len(index))
        DataWriter.write(self.field, 'values', values, len(values))

    def write_raw(self, index, values):
        self.write_part_raw(index, values)
        self.flush()

    def transform_and_write_part(self, column_inds, column_vals, column_offsets, col_idx, written_row_count):
        # broadcast accumulated size to current index array
        index = column_inds[col_idx, :written_row_count] + self.chunk_accumulated
        self.chunk_accumulated += column_inds[col_idx, written_row_count]

        col_offset = column_offsets[col_idx]
        values = column_vals[col_offset : col_offset + column_inds[col_idx, written_row_count]]
        self.write_part_raw(index, values)


# TODO: should produce a warning for unmappable strings and a corresponding filter, rather
# than raising an exception; or at least have a mode where this is possible
class LeakyCategoricalImporter:
    def __init__(self, datastore, group, name, categories, out_of_range,
                 timestamp=None, write_mode='write'):
        if timestamp is None:
            timestamp = datastore.timestamp
        self.writer = CategoricalWriter(datastore, group, name,
                                        categories, timestamp, write_mode)
        self.other_values = IndexedStringWriter(datastore, group, f"{name}_{out_of_range}",
                                                timestamp, write_mode)
        self.field_size = max([len(k) for k in categories.keys()])
        self.byte_map = ops.get_byte_map(categories)
        self.freetext_index_accumulated = 0

    def chunk_factory(self, length):
        return np.zeros(length, dtype=f'U{self.field_size}')

    def write_part(self, values):
        results = np.zeros(len(values), dtype='int8')
        strresults = list([""] * len(values))
        keys = self.writer.keys
        anomalous_count = 0
        for i in range(len(values)):
            value = keys.get(values[i], -1)
            if value != -1:
                results[i] = value
            else:
                anomalous_count += 1
                results[i] = -1
                strresults[i] = values[i]
        self.writer.write_part(results)
        self.other_values.write_part(strresults)

    def flush(self):
        # add a 'freetext' value to keys
        self.writer.keys['freetext'] = -1
        self.writer.flush()
        self.other_values.flush()

    def write(self, values):
        self.write_part(values)
        self.flush()

    def transform_and_write_part(self, column_inds, column_vals, column_offsets, col_idx, written_row_count):
        cat_keys, cat_index, cat_values = self.byte_map
        chunk = np.zeros(written_row_count, dtype=np.int8) # use np.int8 instead of np.uint8, as we set -1 for leaky key
        freetext_indices_chunk = np.zeros(written_row_count + 1, dtype = np.int64)

        col_count = column_offsets[col_idx + 1] - column_offsets[col_idx]
        freetext_values_chunk = np.zeros(np.int64(col_count), dtype = np.uint8)

        ops.leaky_categorical_transform(chunk, freetext_indices_chunk, freetext_values_chunk, col_idx, column_inds, column_vals, column_offsets, cat_keys, cat_index, cat_values)

        freetext_indices = freetext_indices_chunk + self.freetext_index_accumulated # broadcast
        self.freetext_index_accumulated += freetext_indices_chunk[written_row_count]
        freetext_values = freetext_values_chunk[:freetext_indices_chunk[written_row_count]]
        self.writer.write(chunk)
        self.other_values.write_part_raw(freetext_indices, freetext_values)


# TODO: should produce a warning for unmappable strings and a corresponding filter, rather
# than raising an exception; or at least have a mode where this is possible
class CategoricalImporter:
    def __init__(self, datastore, group, name, categories,
                 timestamp=None, write_mode='write'):
        if timestamp is None:
            timestamp = datastore.timestamp
        self.writer = CategoricalWriter(datastore, group, name,
                                        categories, timestamp, write_mode)
        self.field_size = max([len(k) for k in categories.keys()])

        self.byte_map = ops.get_byte_map(categories)

    def chunk_factory(self, length):
        return np.zeros(length, dtype='int8')

    def write_part(self, values):
        self.writer.write_part(values)

    def flush(self):
        self.writer.flush()

    def write(self, values):
        self.write_part(values)
        self.flush()

    def write_strings(self, values):
        results = np.zeros(len(values), dtype='int8')
        keys = self.writer.keys
        for i in range(len(values)):
            results[i] = keys[values[i]]
        self.writer.write_part(results)
        self.flush()

    def transform_and_write_part(self, column_inds, column_vals, column_offsets, col_idx, written_row_count):
        chunk = np.zeros(written_row_count, dtype=np.uint8)
        cat_keys, cat_index, cat_values = self.byte_map
                
        ops.categorical_transform(chunk, col_idx, column_inds, column_vals, column_offsets, cat_keys, cat_index, cat_values)
        self.writer.write(chunk)


class CategoricalWriter(Writer):
    def __init__(self, datastore, group, name, categories,
                 timestamp=None, write_mode='write'):
        if timestamp is None:
            timestamp = datastore.timestamp
        fieldtype = f'categorical'
        super().__init__(datastore, group, name, write_mode,
                         (('fieldtype', fieldtype), ('timestamp', timestamp),
                          ('chunksize', datastore.chunksize)))
        self.fieldtype = fieldtype
        self.timestamp = timestamp
        self.datastore = datastore
        # string:number
        self.keys = categories

<<<<<<< HEAD
        self.field = group[name]


=======
>>>>>>> c4646930
    def chunk_factory(self, length):
        return np.zeros(length, dtype='int8')

    def write_part(self, values):
        DataWriter.write(self.field, 'values', values, len(values))

    def flush(self):
        key_strs = list()
        key_values = np.zeros(len(self.keys), dtype='int8')
        items = self.keys.items()
        for i, kv in enumerate(items):
            k, v = kv
            key_strs.append(k)
            key_values[i] = v
        DataWriter.write(self.field, 'key_values', key_values, len(key_values))
        DataWriter.write(self.field, 'key_names', key_strs, len(key_strs),
                         dtype=h5py.string_dtype())
        # self.field.attrs['fieldtype'] = self.fieldtype
        # self.field.attrs['timestamp'] = self.timestamp
        # self.field.attrs['chunksize'] = self.chunksize
        # self.field.attrs['completed'] = True
        super().flush()

    def write(self, values):
        self.write_part(values)
        self.flush()


class NumericImporter:
    def __init__(self, datastore, group, name, nformat, parser, invalid_value=0,
                 validation_mode='allow_empty', create_flag_field=True, flag_field_suffix='_valid',
                 timestamp=None, write_mode='write'):
        if timestamp is None:
            timestamp = datastore.timestamp
        self.data_writer = NumericWriter(datastore, group, name,
                                         nformat, timestamp, write_mode)
        self.flag_writer = None
        if create_flag_field:
            self.flag_writer = NumericWriter(datastore, group, f"{name}{flag_field_suffix}",
                                                            'bool', timestamp, write_mode)
        self.field_name = name
        self.parser = parser
        self.invalid_value = invalid_value
        self.validation_mode = validation_mode

    def chunk_factory(self, length):
        return [None] * length

    def write_part(self, values):
        """
        Given a list of strings, parse the strings and write the parsed values. Values that
        cannot be parsed are written out as zero for the values, and zero for the flags to
        indicate that that entry is not valid.
        
        :param values: a list of strings to be parsed
        """
        elements = np.zeros(len(values), dtype=self.data_writer.nformat)
        validity = np.zeros(len(values), dtype='bool')
        for i in range(len(values)):
            valid, value = self.parser(values[i], self.invalid_value)
            elements[i] = value
            validity[i] = valid
            
            if self.validation_mode == 'strict' and not valid: 
                if self._is_blank(values[i]):
                    raise ValueError(f"Numeric value in the field '{self.field_name}' can not be empty in strict mode")  
                else:        
                    raise ValueError(f"The following numeric value in the field '{self.field_name}' can not be parsed:{values[i].strip()}")

            if self.validation_mode == 'allow_empty' and not self._is_blank(values[i]) and not valid:
                raise ValueError(f"The following numeric value in the field '{self.field_name}' can not be parsed:{values[i]}")

        self.data_writer.write_part(elements)
        if self.flag_writer is not None:
            self.flag_writer.write_part(validity)


    def transform_and_write_part(self, column_ids, column_vals, column_offsets, col_idx, written_row_count):
        elements = np.zeros(written_row_count, dtype=self.data_writer.nformat)
        validity = np.zeros(written_row_count, dtype='bool')
        
        if self.data_writer.nformat == 'bool':
            exception_message, exception_args = ops.numeric_bool_transform(
                elements, validity, column_ids, column_vals, column_offsets, col_idx,
                written_row_count, self.parser, self.invalid_value,
                self.validation_mode, np.frombuffer(bytes(self.field_name, "utf-8"), dtype=np.uint8)
            )

        else:
            exception_message, exception_args = ops.numeric_int_float_transform(
                elements, validity, column_ids, column_vals, column_offsets, col_idx,
                written_row_count, self.parser, self.invalid_value,
                self.validation_mode, np.frombuffer(bytes(self.field_name, "utf-8"), dtype=np.uint8)
            )

        if exception_message != 0:
            ops.raiseNumericException(exception_message, exception_args)

        self.data_writer.write_part(elements)
        if self.flag_writer is not None:
            self.flag_writer.write_part(validity)


    def _is_blank(self, value):
        return (isinstance(value, str) and value.strip() == '') or value == b''

    def flush(self):
        self.data_writer.flush()
        if self.flag_writer is not None:
            self.flag_writer.flush()

    def write(self, values):
        self.write_part(values)
        self.flush()


class NumericWriter(Writer):
    def __init__(self, datastore, group, name, nformat,
                 timestamp=None, write_mode='write'):
        if timestamp is None:
            timestamp = datastore.timestamp
        fieldtype = f'numeric,{nformat}'
        super().__init__(datastore, group, name, write_mode,
                         (('fieldtype', fieldtype), ('timestamp', timestamp),
                          ('chunksize', datastore.chunksize), ('nformat', nformat)))
        self.fieldtype = fieldtype
        self.nformat = nformat
        self.timestamp = timestamp
        self.datastore = datastore

    def chunk_factory(self, length):
        nformat = self.fieldtype.split(',')[1]
        return np.zeros(length, dtype=nformat)

    def write_part(self, values):
        if not np.issubdtype(values.dtype, np.dtype(self.nformat)):
            values = values.astype(self.nformat)
        DataWriter.write(self.field, 'values', values, len(values))

    def flush(self):
        # self.field.attrs['fieldtype'] = self.fieldtype
        # self.field.attrs['timestamp'] = self.timestamp
        # self.field.attrs['chunksize'] = self.chunksize
        # self.field.attrs['nformat'] = self.nformat
        # self.field.attrs['completed'] = True
        super().flush()

    def write(self, values):
        self.write_part(values)
        self.flush()


class FixedStringWriter(Writer):
    def __init__(self, datastore, group, name, strlen,
                 timestamp=None, write_mode='write'):
        if timestamp is None:
            timestamp = datastore.timestamp
        fieldtype = f'fixedstring,{strlen}'
        super().__init__(datastore, group, name, write_mode,
                         (('fieldtype', fieldtype), ('timestamp', timestamp),
                          ('chunksize', datastore.chunksize), ('strlen', strlen)))
        self.fieldtype = fieldtype
        self.timestamp = timestamp
        self.datastore = datastore
        self.strlen = strlen

    def chunk_factory(self, length):
        return np.zeros(length, dtype=f'S{self.strlen}')

    def write_part(self, values):
        DataWriter.write(self.field, 'values', values, len(values))

    def transform_and_write_part(self, column_inds, column_vals, column_offsets,  col_idx, written_row_count):
        data = ops.fixed_string_transform(column_inds, column_vals, column_offsets, col_idx, written_row_count, self.strlen)
        values = [x.tobytes().strip() for x in data]
        self.write_part(values)

    def flush(self):
        # self.field.attrs['fieldtype'] = self.fieldtype
        # self.field.attrs['timestamp'] = self.timestamp
        # self.field.attrs['chunksize'] = self.chunksize
        # self.field.attrs['strlen'] = self.strlen
        # self.field.attrs['completed'] = True
        super().flush()

    def write(self, values):
        self.write_part(values)
        self.flush()


class DateTimeImporter:
    def __init__(self, datastore, group, name, create_day_field=False,
                 optional=True, timestamp=None, write_mode='write'):
        if timestamp is None:
            timestamp = datastore.timestamp
        self.datetime = DateTimeWriter(datastore, group, name,
                                       timestamp, write_mode)

        self.create_day_field = create_day_field
        if create_day_field:
            self.datestr = FixedStringWriter(datastore, group, f"{name}_day",
                                            '10', timestamp, write_mode)
        self.datetimeset = None
        if optional:
            self.datetimeset = NumericWriter(datastore, group, f"{name}_set",
                                             'bool', timestamp, write_mode)

    def chunk_factory(self, length):
        return self.datetime.chunk_factory(length)

    def write_part(self, values):
        # TODO: use a timestamp writer instead of a datetime writer and do the conversion here
        self.datetime.write_part(values)

        if self.create_day_field:
            days=self._get_days(values)
            self.datestr.write_part(days)

        if self.datetimeset is not None:
            flags=self._get_flags(values)
            self.datetimeset.write_part(flags)

    def _get_days(self, values):
        days = self.datestr.chunk_factory(len(values))
        for i in range(len(values)):
            days[i] = values[i][:10]
        return days

    def _get_flags(self, values):
        flags = self.datetimeset.chunk_factory(len(values))
        for i in range(len(values)):
            flags[i] = values[i] != b''
        return flags

    def flush(self):
        self.datetime.flush()
        if self.create_day_field:
            self.datestr.flush()
        if self.datetimeset is not None:
            self.datetimeset.flush()

    def write(self, values):
        self.write_part(values)
        self.flush()

    def transform_and_write_part(self, column_inds, column_vals, column_offsets, col_idx, written_row_count):
        data = ops.transform_to_values(column_inds, column_vals, column_offsets, col_idx, written_row_count)
        data = [x.tobytes().strip() for x in data]
        self.write_part(data)


# TODO writers can write out more than one field; offset could be done this way
class DateTimeWriter(Writer):
    def __init__(self, datastore, group, name,
                 timestamp=None, write_mode='write'):
        if timestamp is None:
            timestamp = datastore.timestamp
        fieldtype = f'datetime'
        super().__init__(datastore, group, name, write_mode,
                         (('fieldtype', fieldtype), ('timestamp', timestamp),
                          ('chunksize', datastore.chunksize)))
        self.fieldtype = fieldtype
        self.timestamp = timestamp
        self.datastore = datastore

    def chunk_factory(self, length):
        return np.zeros(length, dtype=f'S32')

    def write_part(self, values):
        timestamps = np.zeros(len(values), dtype=np.float64)
        for i in range(len(values)):
            value = values[i].strip()
            if value == b'':
                timestamps[i] = 0
            else:
                if len(value) == 32:
                    # ts = datetime.strptime(value.decode(), '%Y-%m-%d %H:%M:%S.%f%z')
                    ts = datetime(int(value[0:4]), int(value[5:7]), int(value[8:10]),
                                  int(value[11:13]), int(value[14:16]), int(value[17:19]),
                                  int(value[20:26]))
                elif len(value) == 25:
                    # ts = datetime.strptime(value.decode(), '%Y-%m-%d %H:%M:%S%z')
                    ts = datetime(int(value[0:4]), int(value[5:7]), int(value[8:10]),
                                  int(value[11:13]), int(value[14:16]), int(value[17:19]))
                elif len(value) == 19:
                    ts = datetime(int(value[0:4]), int(value[5:7]), int(value[8:10]),
                                  int(value[11:13]), int(value[14:16]), int(value[17:19]))
                else:
                    raise ValueError(f"Date field '{self.field}' has unexpected format '{value}'")
                timestamps[i] = ts.timestamp()
        DataWriter.write(self.field, 'values', timestamps, len(timestamps))

    def flush(self):
        # self.field.attrs['fieldtype'] = self.fieldtype
        # self.field.attrs['timestamp'] = self.timestamp
        # self.field.attrs['chunksize'] = self.chunksize
        # self.field.attrs['completed'] = True
        super().flush()

    def write(self, values):
        self.write_part(values)
        self.flush()


class DateWriter(Writer):
    def __init__(self, datastore, group, name,
                 timestamp=None, write_mode='write'):
        if timestamp is None:
            timestamp = datastore.timestamp
        fieldtype = 'date'
        super().__init__(datastore, group, name, write_mode,
                         (('fieldtype', fieldtype), ('timestamp', timestamp),
                          ('chunksize', datastore.chunksize)))
        self.fieldtype = fieldtype
        self.timestamp = timestamp
        self.datastore = datastore

    def chunk_factory(self, length):
        return np.zeros(length, dtype=f'S10')

    def write_part(self, values):

        timestamps = np.zeros(len(values), dtype=np.float64)
        for i in range(len(values)):
            value = values[i]
            if value == b'':
                timestamps[i] = 0
            else:
                ts = datetime.strptime(value.decode(), '%Y-%m-%d')
                timestamps[i] = ts.timestamp()
        DataWriter.write(self.field, 'values', timestamps, len(timestamps))

    def flush(self):
        # self.field.attrs['fieldtype'] = self.fieldtype
        # self.field.attrs['timestamp'] = self.timestamp
        # self.field.attrs['chunksize'] = self.chunksize
        # self.field.attrs['completed'] = True
        super().flush()

    def write(self, values):
        self.write_part(values)
        self.flush()


class TimestampWriter(Writer):
    def __init__(self, datastore, group, name,
                 timestamp=None, write_mode='write'):
        if timestamp is None:
            timestamp = datastore.timestamp
        fieldtype = 'timestamp'
        super().__init__(datastore, group, name, write_mode,
                         (('fieldtype', fieldtype), ('timestamp', timestamp),
                          ('chunksize', datastore.chunksize)))
        self.fieldtype = fieldtype
        self.timestamp = timestamp
        self.datastore = datastore

    def chunk_factory(self, length):
        return np.zeros(length, dtype=f'float64')

    def write_part(self, values):
        DataWriter.write(self.field, 'values', values, len(values))

    def flush(self):
        # self.field.attrs['fieldtype'] = self.fieldtype
        # self.field.attrs['timestamp'] = self.timestamp
        # self.field.attrs['chunksize'] = self.chunksize
        # self.field.attrs['completed'] = True
        Writer.flush(self)

    def write(self, values):
        self.write_part(values)
        self.flush()


class OptionalDateImporter:
    def __init__(self, datastore, group, name, create_day_field=False,
                 optional=True, timestamp=None, write_mode='write'):
        if timestamp is None:
            timestamp = datastore.timestamp
        self.date = DateWriter(datastore, group, name, timestamp, write_mode)

        self.create_day_field = create_day_field
        if create_day_field:
            self.datestr = FixedStringWriter(datastore, group, f"{name}_day",
                                            '10', timestamp, write_mode)
        self.dateset = None
        if optional:
            self.dateset =\
                NumericWriter(datastore, group, f"{name}_set", 'bool', timestamp, write_mode)

    def chunk_factory(self, length):
        return self.date.chunk_factory(length)

    def write_part(self, values):
        # TODO: use a timestamp writer instead of a datetime writer and do the conversion here
        self.date.write_part(values)
        if self.create_day_field:
            days = self._get_days(values)
            self.datestr.write_part(days)
        if self.dateset is not None:
            flags = self._get_flags(values)
            self.dateset.write_part(flags)

    def _get_days(self, values):
        days = self.datestr.chunk_factory(len(values))
        for i in range(len(values)):
            days[i] = values[i][:10]
        return days

    def _get_flags(self, values):
        flags = self.dateset.chunk_factory(len(values))
        for i in range(len(values)):
            flags[i] = values[i] != b''
        return flags

    def transform_and_write_part(self, column_inds, column_vals, column_offsets, col_idx, written_row_count):
        data = ops.transform_to_values(column_inds, column_vals, column_offsets, col_idx, written_row_count)
        data = [x.tobytes().strip() for x in data]
        self.write_part(data)

    def flush(self):
        self.date.flush()
        if self.create_day_field:
            self.datestr.flush()
        if self.dateset is not None:
            self.dateset.flush()

    def write(self, values):
        self.write_part(values)
        self.flush()



    <|MERGE_RESOLUTION|>--- conflicted
+++ resolved
@@ -428,12 +428,8 @@
         # string:number
         self.keys = categories
 
-<<<<<<< HEAD
-        self.field = group[name]
-
-
-=======
->>>>>>> c4646930
+        # self.field = group[name]
+
     def chunk_factory(self, length):
         return np.zeros(length, dtype='int8')
 
