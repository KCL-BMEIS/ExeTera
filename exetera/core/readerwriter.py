--- conflicted
+++ resolved
@@ -332,11 +332,7 @@
 
     def transform_and_write_part(self, column_inds, column_vals, column_offsets, col_idx, written_row_count):
         # broadcast accumulated size to current index array
-<<<<<<< HEAD
         index = column_inds[col_idx, :written_row_count + 1] + self.chunk_accumulated
-=======
-        index = column_inds[col_idx, 1:written_row_count + 1] + self.chunk_accumulated
->>>>>>> 888b4f52
         self.chunk_accumulated += column_inds[col_idx, written_row_count]
 
         col_offset = column_offsets[col_idx]
