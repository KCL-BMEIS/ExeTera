import os
import uuid
from datetime import datetime, timezone
import time
import warnings
import numpy as np
import pandas as pd

import h5py

from exetera.core.abstract_types import Field
from exetera.core import operations
from exetera.core import persistence as per
from exetera.core import fields as fld
from exetera.core import readerwriter as rw
from exetera.core import validation as val
from exetera.core import operations as ops
from exetera.core import utils


# TODO:
"""
 * joins: get mapping and map multiple fields using mapping
   * can use pandas for initial functionality and then improve
   * mark fields has having sorted order if they are sorted
     * would have to check field
   * for sorted, can use fast
   * aggregation
     * aggregate and join / join and aggregate
       * if they resolve to being the same thing, best to aggregate first
 * everything can accept groups
 * groups are registered and given names
 * indices can be built from merging pk and fks and mapping to values
 * everything can accept tuples instead of groups and operate on all of them
 * advanced sorting / filtering
   * FilteredReader / FilteredWriter for applying filters without copying data
   * SortedReader / SortedWriter for applying sorts without copying data
   * Filters corresponding to the presence or absence of elements of a maybe field
     * should be marked indicating that they are related to that field. This allows
       a user to query all the filters generated for different fields, whether the
       values are valid or whether they are a standard filtering for different
       categories (age sub-ranges, for example)
 * reader/writers

   * soft sorting / filtering
     rw = s.get(name)
     rw.add_transform(filter)
     rw.add_transform(sort)
     rw.writeable[:] = data # can this be done?
     rw.clean()
     rw.write(data)

    * refactor: encapsulate dataset handling into session
      * provide group objects with api
      * provide field objects with additional api
"""

class Session:

    def __init__(self, chunksize=ops.DEFAULT_CHUNKSIZE,
                 timestamp=str(datetime.now(timezone.utc))):
        if not isinstance(timestamp, str):
            error_str = "'timestamp' must be a string but is of type {}"
            raise ValueError(error_str.format(type(timestamp)))
        self.chunksize = chunksize
        self.timestamp = timestamp
        self.datasets = dict()


    def __enter__(self):
        return self


    def __exit__(self, etype, evalue, etraceback):
        self.close()


    def open_dataset(self, dataset_path, mode, name):
        """
        Open a dataset with the given access mode
        :param dataset_path: the path to the dataset
        :param mode: the mode in which the dataset should be opened. This is one of "r", "r+" or "w".
        :return: The top-level dataset object
        """
        h5py_modes = {"r": "r", "r+": "r+", "w": "w"}
        if name in self.datasets:
            raise ValueError("A dataset with name '{}' is already open, and must be closed first.".format(name))

        self.datasets[name] = h5py.File(dataset_path, h5py_modes[mode])
        return self.datasets[name]


    def close_dataset(self, name):
        """
        Close the dataset with the given name. If there is no dataset with that name, do nothing.
        :param name: The name of the dataset to be closed
        :return: None
        """
        if name in self.datasets:
            self.datasets[name].close()
            del self.datasets[name]


    def list_datasets(self):
        return tuple(n for n in self.datasets.keys())


    def get_dataset(self, name):
        return self.datasets[name]


    def close(self):
        """
        Close all open datasets
        :return: None
        """
        for v in self.datasets.values():
            v.close()
        self.datasets = dict()


    def get_shared_index(self, keys):
        """
        Create a shared index based on a tuple numpy arrays containing keys.
        This function generates the sorted union of a tuple of key fields and
        then maps the individual arrays to their corresponding indices in the
        sorted union.

        Example:
            key_1 = ['a', 'b', 'e', 'g', 'i']
            key_2 = ['b', 'b', 'c', 'c, 'e', 'g', 'j']
            key_3 = ['a', 'c' 'd', 'e', 'g', 'h', 'h', 'i']

            sorted_union = ['a', 'b', 'c', 'd', 'e', 'g', 'h', 'i', 'j']

            key_1_index = [0, 1, 4, 5, 7]
            key_2_index = [1, 1, 2, 2, 4, 5, 8]
            key_3_index = [0, 2, 3, 4, 5, 6, 6, 7]

            :param keys: a tuple of groups, fields or ndarrays whose contents represent keys
        """
        if not isinstance(keys, tuple):
            raise ValueError("'keys' must be a tuple")
        concatted = None
        raw_keys = list()
        for k in keys:
            raw_field = val.raw_array_from_parameter(self, 'keys', k)
            raw_keys.append(raw_field)
            if concatted is None:
                concatted = pd.unique(raw_field)
            else:
                concatted = np.concatenate((concatted, raw_field), axis=0)
        concatted = pd.unique(concatted)
        concatted = np.sort(concatted)

        return tuple(np.searchsorted(concatted, k) for k in raw_keys)


    def set_timestamp(self, timestamp=str(datetime.now(timezone.utc))):
        """
        Set the default timestamp to be used when creating fields without an explicit
        timestamp specified.

        :param timestamp a string representing a valid Datetime
        :return: None
        """
        if not isinstance(timestamp, str):
            error_str = "'timestamp' must be a string but is of type {}"
            raise ValueError(error_str.format(type(timestamp)))
        self.timestamp = timestamp



    def sort_on(self, src_group, dest_group, keys,
                timestamp=datetime.now(timezone.utc), write_mode='write', verbose=True):
        """
        Sort a group (src_group) of fields by the specified set of keys, and write the
        sorted fields to dest_group.

        :param src_group: the group of fields that are to be sorted
        :param dest_group: the group into which sorted fields are written
        :param keys: fields to sort on
        :param timestamp: optional - timestamp to write on the sorted fields
        :param write_mode: optional - write mode to use if the destination fields already
        exist
        :return: None
        """
        # TODO: fields is being ignored at present
        def print_if_verbose(*args):
            if verbose:
                print(*args)

        readers = tuple(self.get(src_group[f]) for f in keys)
        t1 = time.time()
        sorted_index = self.dataset_sort_index(
            readers, np.arange(len(readers[0].data), dtype=np.uint32))
        print_if_verbose(f'sorted {keys} index in {time.time() - t1}s')

        t0 = time.time()
        for k in src_group.keys():
            t1 = time.time()
            if src_group != dest_group:
                r = self.get(src_group[k])
                w = r.create_like(dest_group, k, timestamp)
                self.apply_index(sorted_index, r, w)
                del r
                del w
            else:
                r = self.get(src_group[k]).writeable()
                if isinstance(r, fld.IndexedStringField):
                    i, v = self.apply_index(sorted_index, r)
                    r.indices[:] = i
                    r.values[:] = v
                else:
                    r.data[:] = self.apply_index(sorted_index, r)
                del r
                print_if_verbose(f"  '{k}' reordered in {time.time() - t1}s")
        print_if_verbose(f"fields reordered in {time.time() - t0}s")



    def dataset_sort_index(self, sort_indices, index=None):
        """
        Generate a sorted index based on a set of fields upon which to sort and an optional
        index to apply to the sort_indices
        :param sort_indices: a tuple or list of indices that determine the sorted order
        :param index: optional - the index by which the initial field should be permuted
        :return: the resulting index that can be used to permute unsorted fields
        """
        val._check_all_readers_valid_and_same_type(sort_indices)
        r_readers = tuple(reversed(sort_indices))

        raw_data = val.raw_array_from_parameter(self, 'readers', r_readers[0])

        if index is None:
            raw_index = np.arange(len(raw_data))
        else:
            raw_index = val.raw_array_from_parameter(self, 'index', index)

        acc_index = raw_index
        fdata = raw_data[acc_index]
        index = np.argsort(fdata, kind='stable')
        acc_index = acc_index[index]

        for r in r_readers[1:]:
            raw_data = val.raw_array_from_parameter(self, 'readers', r)
            fdata = raw_data[acc_index]
            index = np.argsort(fdata, kind='stable')
            acc_index = acc_index[index]

        return acc_index


    def apply_filter(self, filter_to_apply, src, dest=None):
        """
        Apply a filter to an a src field. The filtered field is written to dest if it set,
        and returned from the function call. If the field is an IndexedStringField, the
        indices and values are returned separately.

        :param filter_to_apply: the filter to be applied to the source field, an array of boolean
        :param src: the field to be filtered
        :param dest: optional - a field to write the filtered data to
        :return: the filtered values
        """
        filter_to_apply_ = val.array_from_parameter(self, 'index_to_apply', filter_to_apply)
        writer_ = None
        if dest is not None:
            writer_ = val.field_from_parameter(self, 'writer', dest)
        if isinstance(src, fld.IndexedStringField):
            dest_indices, dest_values = src.apply_filter(filter_to_apply_,writer_)
            return dest_indices, dest_values
        elif isinstance(src,fld.Field):
            result = src.apply_filter(filter_to_apply_,writer_)
            return result
        #elif isinstance(src, df.datafrme):
        else:
            reader_ = val.array_from_parameter(self, 'reader', src)
            result = reader_[filter_to_apply]
            if writer_:
                writer_.data.write(result)
            return result


    def apply_index(self, index_to_apply, src, dest=None):
        """
        Apply a index to an a src field. The indexed field is written to dest if it set,
        and returned from the function call. If the field is an IndexedStringField, the
        indices and values are returned separately.

        :param index_to_apply: the index to be applied to the source field, must be one of Group, Field, or ndarray
        :param src: the field to be index
        :param dest: optional - a field to write the indexed data to
        :return: the indexed values
        """
        index_to_apply_ = val.array_from_parameter(self, 'index_to_apply', index_to_apply)
        writer_ = None
        if dest is not None:
            writer_ = val.field_from_parameter(self, 'writer', dest)
        if isinstance(src, fld.IndexedStringField):
<<<<<<< HEAD
=======
            src_ = val.field_from_parameter(self, 'reader', src)
>>>>>>> 167f3718
            dest_indices, dest_values = \
                ops.apply_indices_to_index_values(index_to_apply_,
                                                  src.indices[:], src.values[:])
            return dest_indices, dest_values
        elif isinstance(src,fld.Field):
            result = src.apply_index(index_to_apply_,writer_)
            return result
        else:
            reader_ = val.array_from_parameter(self, 'reader', src)
            result = reader_[index_to_apply]
            if writer_:
                writer_.data.write(result)
            return result


    # TODO: write distinct with new readers / writers rather than deleting this
    def distinct(self, field=None, fields=None, filter=None):
        if field is None and fields is None:
            return ValueError("One of 'field' and 'fields' must be set")
        if field is not None and fields is not None:
            return ValueError("Only one of 'field' and 'fields' may be set")

        if field is not None:
            return np.unique(field)

        entries = [(f'{i}', f.dtype) for i, f in enumerate(fields)]
        unified = np.empty_like(fields[0], dtype=np.dtype(entries))
        for i, f in enumerate(fields):
            unified[f'{i}'] = f

        uniques = np.unique(unified)
        results = [uniques[f'{i}'] for i in range(len(fields))]
        return results


    def get_spans(self, field=None, fields=None):
        """
        Calculate a set of spans that indicate contiguous equal values.
        The entries in the result array correspond to the inclusive start and
        exclusive end of the span (the ith span is represented by element i and
        element i+1 of the result array). The last entry of the result array is
        the length of the source field.

        Only one of 'field' or 'fields' may be set. If 'fields' is used and more
        than one field specified, the fields are effectively zipped and the check
        for spans is carried out on each corresponding tuple in the zipped field.

        Example:
            field: [1, 2, 2, 1, 1, 1, 3, 4, 4, 4, 2, 2, 2, 2, 2]
            result: [0, 1, 3, 6, 7, 10, 15]
        """
        if fields is not None:
            if isinstance(fields[0],fld.Field):
                return ops._get_spans_for_2_fields_by_spans(fields[0].get_spans(),fields[1].get_spans())
            if isinstance(fields[0],np.ndarray):
                return ops._get_spans_for_2_fields(fields[0],fields[1])
        else:
            if isinstance(field,fld.Field):
                return field.get_spans()
            if isinstance(field,np.ndarray):
<<<<<<< HEAD
                return ops._get_spans_for_field(field)
=======
                return ops.get_spans_for_field(field)
>>>>>>> 167f3718


    def _apply_spans_no_src(self, predicate, spans, dest=None):
        assert(dest is None or isinstance(dest, Field))
        if dest is not None:
            dest_f = val.field_from_parameter(self, 'dest', dest)
            results = np.zeros(len(spans) - 1, dtype=dest_f.data.dtype)
            predicate(spans, results)
            dest_f.data.write(results)
            return results
        else:
            results = np.zeros(len(spans) - 1, dtype='int64')
            predicate(spans, results)
            return results

    def _apply_spans_src(self, predicate, spans, src, dest=None):
        assert(dest is None or isinstance(dest, Field))
        src_ = val.array_from_parameter(self, 'src', src)
        if len(src) != spans[-1]:
            error_msg = ("'src' (length {}) must be one element shorter than 'spans' "
                         "(length {})")
            raise ValueError(error_msg.format(len(src_), len(spans)))

        if dest is not None:
            dest_f = val.field_from_parameter(self, 'dest', dest)
            results = np.zeros(len(spans) - 1, dtype=dest_f.data.dtype)
            predicate(spans, src_, results)
            dest_f.data.write(results)
            return results
        else:
            results = np.zeros(len(spans) - 1, dtype=src_.dtype)
            predicate(spans, src_, results)
            return results

    def apply_spans_index_of_min(self, spans, src, dest=None):
        return self._apply_spans_src(ops.apply_spans_index_of_min, spans, src, dest)

    def apply_spans_index_of_max(self, spans, src, dest=None):
        return self._apply_spans_src(ops.apply_spans_index_of_max, spans, src, dest)

    def apply_spans_index_of_first(self, spans, dest=None):
        return self._apply_spans_no_src(ops.apply_spans_index_of_first, spans, dest)

    def apply_spans_index_of_last(self, spans, dest=None):
        return self._apply_spans_no_src(ops.apply_spans_index_of_last, spans, dest)

    def apply_spans_count(self, spans, src=None, dest=None):
        return self._apply_spans_no_src(ops.apply_spans_count, spans, dest)

    def apply_spans_min(self, spans, src, dest=None):
        return self._apply_spans_src(ops.apply_spans_min, spans, src, dest)

    def apply_spans_max(self, spans, src, dest=None):
        return self._apply_spans_src(ops.apply_spans_max, spans, src, dest)

    def apply_spans_first(self, spans, src, dest=None):
        return self._apply_spans_src(ops.apply_spans_first, spans, src, dest)

    def apply_spans_last(self, spans, src, dest=None):
        return self._apply_spans_src(ops.apply_spans_last, spans, src, dest)

    def apply_spans_concat(self, spans, src, dest,
                           src_chunksize=None, dest_chunksize=None, chunksize_mult=None):
        if not isinstance(src, fld.IndexedStringField):
            raise ValueError(f"'src' must be one of 'IndexedStringField' but is {type(src)}")
        if not isinstance(dest, fld.IndexedStringField):
            raise ValueError(f"'dest' must be one of 'IndexedStringField' but is {type(dest)}")

        src_chunksize = src.chunksize if src_chunksize is None else src_chunksize
        dest_chunksize = dest.chunksize if dest_chunksize is None else dest_chunksize
        chunksize_mult = 16 if chunksize_mult is None else chunksize_mult


        src_index = src.indices[:]
        src_values = src.values[:]
        dest_index = np.zeros(src_chunksize, src_index.dtype)
        dest_values = np.zeros(dest_chunksize * chunksize_mult, src_values.dtype)

        max_index_i = src_chunksize
        max_value_i = dest_chunksize * chunksize_mult // 2

        if src_values.dtype == 'S1':
            separator = b','
            delimiter = b'"'
        elif src_values.dtype == np.uint8:
            separator = np.frombuffer(b',', dtype='S1')[0][0]
            delimiter = np.frombuffer(b'"', dtype='S1')[0][0]

        s = 0
        index_v = 0
        while s < len(spans) - 1:
            # s, index_i, index_v = per._apply_spans_concat(spans, src_index, src_values,
            #                                               dest_index, dest_values,
            #                                               max_index_i, max_value_i, s,
            #                                               separator, delimiter)
            s, index_i, index_v = per._apply_spans_concat_2(spans, src_index, src_values,
                                                            dest_index, dest_values,
                                                            max_index_i, max_value_i,
                                                            separator, delimiter, s, index_v)

            if index_i > 0 or index_v > 0:
                dest.indices.write_part(dest_index[:index_i])
                dest.values.write_part(dest_values[:index_v])
        dest.indices.complete()
        dest.values.complete()
        #         dest.write_raw(dest_index[:index_i], dest_values[:index_v])
        # dest.complete()


    def _aggregate_impl(self, predicate, index, src=None, dest=None):
        index_ = val.raw_array_from_parameter(self, "index", index)

        dest_field = None
        if dest is not None:
            dest_field = val.field_from_parameter(self, "dest", dest)

        fkey_index_spans = self.get_spans(field=index)

        # execute the predicate (note that not every predicate requires a reader)
        results = predicate(fkey_index_spans, src, dest_field)

        return dest if dest is not None else results


    def aggregate_count(self, index=None, src=None, dest=None):
        return self._aggregate_impl(self.apply_spans_count, index, src, dest)


    def aggregate_first(self, index, src=None, dest=None):
        return self.aggregate_custom(self.apply_spans_first, index, src, dest)


    def aggregate_last(self, index, src=None, dest=None):
        return self.aggregate_custom(self.apply_spans_last, index, src, dest)


    def aggregate_min(self, index, src=None, dest=None):
        return self.aggregate_custom(self.apply_spans_min, index, src, dest)


    def aggregate_max(self, index, src=None, dest=None):
        return self.aggregate_custom(self.apply_spans_max, index, src, dest)


    def aggregate_custom(self, predicate, index, src=None, dest=None):
        if src is None:
            raise ValueError("'src' must not be None")
        val.ensure_valid_field_like("src", src)
        if dest is not None:
            val.ensure_valid_field("dest", dest)

        return self._aggregate_impl(predicate, index, src, dest)


    def join(self,
             destination_pkey, fkey_indices, values_to_join,
             writer=None, fkey_index_spans=None):

        if isinstance(destination_pkey, fld.IndexedStringField):
            raise ValueError("'destination_pkey' must not be an indexed string field")
        if isinstance(fkey_indices, fld.IndexedStringField):
            raise ValueError("'fkey_indices' must not be an indexed string field")
        if isinstance(values_to_join, rw.IndexedStringReader):
            raise ValueError("Joins on indexed string fields are not supported")

        raw_fkey_indices = val.raw_array_from_parameter(self, "fkey_indices", fkey_indices)

        raw_values_to_join = val.raw_array_from_parameter(self, "values_to_join", values_to_join)

        # generate spans for the sorted key indices if not provided
        if fkey_index_spans is None:
            fkey_index_spans = self.get_spans(field=raw_fkey_indices)

        # select the foreign keys from the start of each span to get an ordered list
        # of unique id indices in the destination space that the results of the predicate
        # execution are mapped to
        unique_fkey_indices = raw_fkey_indices[fkey_index_spans[:-1]]

        # generate a filter to remove invalid foreign key indices (where values in the
        # foreign key don't map to any values in the destination space
        invalid_filter = unique_fkey_indices < operations.INVALID_INDEX
        safe_unique_fkey_indices = unique_fkey_indices[invalid_filter]

        # the predicate results are in the same space as the unique_fkey_indices, which
        # means they may still contain invalid indices, so filter those now
        safe_values_to_join = raw_values_to_join[invalid_filter]

        # now get the memory that the results will be mapped to
        #destination_space_values = writer.chunk_factory(len(destination_pkey))
        destination_space_values = np.zeros(len(destination_pkey), dtype=raw_values_to_join.dtype)


        # finally, map the results from the source space to the destination space
        destination_space_values[safe_unique_fkey_indices] = safe_values_to_join

        if writer is not None:
            writer.data.write(destination_space_values)
        else:
            return destination_space_values


    def predicate_and_join(self,
                           predicate, destination_pkey, fkey_indices,
                           reader=None, writer=None, fkey_index_spans=None):
        if reader is not None:
            if not isinstance(reader, rw.Reader):
                raise ValueError(f"'reader' must be a type of Reader but is {type(reader)}")
            if isinstance(reader, rw.IndexedStringReader):
                raise ValueError(f"Joins on indexed string fields are not supported")

        # generate spans for the sorted key indices if not provided
        if fkey_index_spans is None:
            fkey_index_spans = self.get_spans(field=fkey_indices)

        # select the foreign keys from the start of each span to get an ordered list
        # of unique id indices in the destination space that the results of the predicate
        # execution are mapped to
        unique_fkey_indices = fkey_indices[:][fkey_index_spans[:-1]]

        # generate a filter to remove invalid foreign key indices (where values in the
        # foreign key don't map to any values in the destination space
        invalid_filter = unique_fkey_indices < operations.INVALID_INDEX
        safe_unique_fkey_indices = unique_fkey_indices[invalid_filter]

        # execute the predicate (note that not every predicate requires a reader)
        if reader is not None:
            dtype = reader.dtype()
        else:
            dtype = np.uint32
        results = np.zeros(len(fkey_index_spans)-1, dtype=dtype)
        predicate(fkey_index_spans, reader, results)

        # the predicate results are in the same space as the unique_fkey_indices, which
        # means they may still contain invalid indices, so filter those now
        safe_results = results[invalid_filter]

        # now get the memory that the results will be mapped to
        destination_space_values = writer.chunk_factory(len(destination_pkey))
        # finally, map the results from the source space to the destination space
        destination_space_values[safe_unique_fkey_indices] = safe_results

        writer.write(destination_space_values)


    def get(self, field):
        if isinstance(field, Field):
            return field

        if 'fieldtype' not in field.attrs.keys():
            raise ValueError(f"'{field}' is not a well-formed field")

        fieldtype_map = {
            'indexedstring': fld.IndexedStringField,
            'fixedstring': fld.FixedStringField,
            'categorical': fld.CategoricalField,
            'boolean': fld.NumericField,
            'numeric': fld.NumericField,
            'datetime': fld.TimestampField,
            'date': fld.TimestampField,
            'timestamp': fld.TimestampField
        }

        fieldtype = field.attrs['fieldtype'].split(',')[0]
        return fieldtype_map[fieldtype](self, field)


    def create_like(self, field, dest_group, dest_name, timestamp=None, chunksize=None):
        if isinstance(field, h5py.Group):
            if 'fieldtype' not in field.attrs.keys():
                raise ValueError("{} is not a well-formed field".format(field))
            f = self.get(field)
            return f.create_like(dest_group, dest_name)
        elif isinstance(field, Field):
            return field.create_like(dest_group, dest_name)
        else:
            raise ValueError("'field' must be either a Field or a h5py.Group, but is {}".format(type(field)))


    def create_indexed_string(self, group, name, timestamp=None, chunksize=None):
        fld.indexed_string_field_constructor(self, group, name, timestamp, chunksize)
        return fld.IndexedStringField(self, group[name], write_enabled=True)


    def create_fixed_string(self, group, name, length, timestamp=None, chunksize=None):
        fld.fixed_string_field_constructor(self, group, name, length, timestamp, chunksize)
        return fld.FixedStringField(self, group[name], write_enabled=True)


    def create_categorical(self, group, name, nformat, key,
                           timestamp=None, chunksize=None):
        fld.categorical_field_constructor(self, group, name, nformat, key,
                                          timestamp, chunksize)
        return fld.CategoricalField(self, group[name], write_enabled=True)


    def create_numeric(self, group, name, nformat, timestamp=None, chunksize=None):
        fld.numeric_field_constructor(self, group, name, nformat, timestamp, chunksize)
        return fld.NumericField(self, group[name], write_enabled=True)


    def create_timestamp(self, group, name, timestamp=None, chunksize=None):
        fld.timestamp_field_constructor(self, group, name, timestamp, chunksize)
        return fld.TimestampField(self, group[name], write_enabled=True)


    def get_or_create_group(self, group, name):
        if name in group:
            return group[name]
        return group.create_group(name)


    def chunks(self, length, chunksize=None):
        if chunksize is None:
            chunksize = self.chunksize
        cur = 0
        while cur < length:
            next = min(length, cur + chunksize)
            yield cur, next
            cur = next


    def process(self, inputs, outputs, predicate):

        # TODO: modifying the dictionaries in place is not great
        input_readers = dict()
        for k, v in inputs.items():
            if isinstance(v, rw.Reader):
                input_readers[k] = v
            else:
                input_readers[k] = self.get_reader(v)
        output_writers = dict()
        output_arrays = dict()
        for k, v in outputs.items():
            if isinstance(v, rw.Writer):
                output_writers[k] = v
            else:
                raise ValueError("'outputs': all values must be 'Writers'")

        reader = next(iter(input_readers.values()))
        input_length = len(reader)
        writer = next(iter(output_writers.values()))
        chunksize = writer.chunksize
        required_chunksize = min(input_length, chunksize)
        for k, v in outputs.items():
            output_arrays[k] = output_writers[k].chunk_factory(required_chunksize)

        for c in self.chunks(input_length, chunksize):
            kwargs = dict()

            for k, v in inputs.items():
                kwargs[k] = v[c[0]:c[1]]
            for k, v in output_arrays.items():
                kwargs[k] = v[:c[1] - c[0]]
            predicate(**kwargs)

            # TODO: write back to the writer
            for k in output_arrays.keys():
                output_writers[k].write_part(kwargs[k])
        for k, v in output_writers.items():
            output_writers[k].flush()


    def get_index(self, target, foreign_key, destination=None):
        print('  building patient_id index')
        t0 = time.time()
        target_lookup = dict()
        target_ = val.raw_array_from_parameter(self, "target", target)
        for i, v in enumerate(target_):
            target_lookup[v] = i
        print(f'  target lookup built in {time.time() - t0}s')

        print('  perform initial index')
        t0 = time.time()
        foreign_key_elems = val.raw_array_from_parameter(self, "foreign_key", foreign_key)
        # foreign_key_index = np.asarray([target_lookup.get(i, -1) for i in foreign_key_elems],
        #                                    dtype=np.int64)
        foreign_key_index = np.zeros(len(foreign_key_elems), dtype=np.int64)

        current_invalid = np.int64(operations.INVALID_INDEX)
        for i_k, k in enumerate(foreign_key_elems):
            index = target_lookup.get(k, current_invalid)
            if index >= operations.INVALID_INDEX:
                current_invalid += 1
                target_lookup[k] = index
            foreign_key_index[i_k] = index
        print(f'  initial index performed in {time.time() - t0}s')

        if destination is not None:
            if val.is_field_parameter(destination):
                destination.data.write(foreign_key_index)
            else:
                destination[:] = foreign_key_index
        else:
            return foreign_key_index


    def get_trash_group(self, group):

        group_names = group.name[1:].split('/')

        while True:
            id = str(uuid.uuid4())
            try:
                result = group.create_group(f"/trash/{'/'.join(group_names[:-1])}/{id}")
                return result
            except KeyError:
                pass


    def temp_filename(self):
        uid = str(uuid.uuid4())
        while os.path.exists(uid + '.hdf5'):
            uid = str(uuid.uuid4())
        return uid + '.hdf5'


    def merge_left(self, left_on, right_on,
                   right_fields=tuple(), right_writers=None):
        l_key_raw = val.raw_array_from_parameter(self, 'left_on', left_on)
        l_index = np.arange(len(l_key_raw), dtype=np.int64)
        l_df = pd.DataFrame({'l_k': l_key_raw, 'l_index': l_index})

        r_key_raw = val.raw_array_from_parameter(self, 'right_on', right_on)
        r_index = np.arange(len(r_key_raw), dtype=np.int64)
        r_df = pd.DataFrame({'r_k': r_key_raw, 'r_index': r_index})

        df = pd.merge(left=l_df, right=r_df, left_on='l_k', right_on='r_k', how='left')
        r_to_l_map = df['r_index'].to_numpy(dtype=np.int64)
        r_to_l_filt = np.logical_not(df['r_index'].isnull()).to_numpy()

        right_results = list()
        for irf, rf in enumerate(right_fields):
            rf_raw = val.raw_array_from_parameter(self, 'right_fields[{}]'.format(irf), rf)
            joined_field = ops.safe_map(rf_raw, r_to_l_map, r_to_l_filt)
            # joined_field = per._safe_map(rf_raw, r_to_l_map, r_to_l_filt)
            if right_writers is None:
                right_results.append(joined_field)
            else:
                right_writers[irf].data.write(joined_field)

        return right_results


    def merge_right(self, left_on, right_on,
                    left_fields=None, left_writers=None):
        l_key_raw = val.raw_array_from_parameter(self, 'left_on', left_on)
        l_index = np.arange(len(l_key_raw), dtype=np.int64)
        l_df = pd.DataFrame({'l_k': l_key_raw, 'l_index': l_index})

        r_key_raw = val.raw_array_from_parameter(self, 'right_on', right_on)
        r_index = np.arange(len(r_key_raw), dtype=np.int64)
        r_df = pd.DataFrame({'r_k': r_key_raw, 'r_index': r_index})

        df = pd.merge(left=r_df, right=l_df, left_on='r_k', right_on='l_k', how='left')
        l_to_r_map = df['l_index'].to_numpy(dtype='int64')
        l_to_r_filt = np.logical_not(df['l_index'].isnull()).to_numpy()

        left_results = list()
        for ilf, lf in enumerate(left_fields):
            lf_raw = val.raw_array_from_parameter(self, 'left_fields[{}]'.format(ilf), lf)
            joined_field = ops.safe_map(lf_raw, l_to_r_map, l_to_r_filt)
            if left_writers is None:
                left_results.append(joined_field)
            else:
                left_writers[ilf].data.write(joined_field)

        return left_results


    def merge_inner(self, left_on, right_on,
                    left_fields=None, left_writers=None, right_fields=None, right_writers=None):
        l_key_raw = val.raw_array_from_parameter(self, 'left_on', left_on)
        l_index = np.arange(len(l_key_raw), dtype=np.int64)
        l_df = pd.DataFrame({'l_k': l_key_raw, 'l_index': l_index})

        r_key_raw = val.raw_array_from_parameter(self, 'right_on', right_on)
        r_index = np.arange(len(r_key_raw), dtype=np.int64)
        r_df = pd.DataFrame({'r_k': r_key_raw, 'r_index': r_index})

        df = pd.merge(left=l_df, right=r_df, left_on='l_k', right_on='r_k', how='inner')
        l_to_i_map = df['l_index'].to_numpy(dtype='int64')
        l_to_i_filt = np.logical_not(df['l_index'].isnull()).to_numpy()
        r_to_i_map = df['r_index'].to_numpy(dtype='int64')
        r_to_i_filt = np.logical_not(df['r_index'].isnull()).to_numpy()

        left_results = list()
        for ilf, lf in enumerate(left_fields):
            lf_raw = val.raw_array_from_parameter(self, 'left_fields[{}]'.format(ilf), lf)
            joined_field = ops.safe_map(lf_raw, l_to_i_map, l_to_i_filt)
            if left_writers is None:
                left_results.append(joined_field)
            else:
                left_writers[ilf].data.write(joined_field)

        right_results = list()
        for irf, rf in enumerate(right_fields):
            rf_raw = val.raw_array_from_parameter(self, 'right_fields[{}]'.format(irf), rf)
            joined_field = ops.safe_map(rf_raw, r_to_i_map, r_to_i_filt)
            if right_writers is None:
                right_results.append(joined_field)
            else:
                right_writers[irf].data.write(joined_field)

        return left_results, right_results


    def _map_fields(self, field_map, field_sources, field_sinks):
        rtn_sinks = None
        if field_sinks is None:
            left_sinks = list()
            for src in field_sources:
                src_ = val.array_from_parameter(self, 'left_field_sources', src)
                snk_ = ops.map_valid(src_, field_map)
                left_sinks.append(snk_)
            rtn_sinks = left_sinks
        elif val.is_field_parameter(field_sinks[0]):
            # groups or fields
            for src, snk in zip(field_sources, field_sinks):
                src_ = val.array_from_parameter(self, 'left_field_sources', src)
                snk_ = ops.map_valid(src_, field_map)
                snk = val.field_from_parameter(self, 'left_field_sinks', snk)
                snk.data.write(snk_)
        else:
            # raw arrays
            for src, snk in zip(field_sources, field_sinks):
                src_ = val.array_from_parameter(self, 'left_field_sources', src)
                snk_ = val.array_from_parameter(self, 'left_field_sinks', snk)
                ops.map_valid(src_, field_map, snk_)
        return None if rtn_sinks is None else tuple(rtn_sinks)


    def _streaming_map_fields(self, field_map, field_sources, field_sinks):
        # field map must be a field
        # field sources must be fields
        # field sinks must be fields
        # field sources and sinks must be the same length
        map_ = val.field_from_parameter(self, 'field_map', field_map)
        for src, snk in zip(field_sources, field_sinks):
            src_ = val.field_from_parameter(self, 'field_sources', src)
            snk_ = val.field_from_parameter(self, 'field_sinks', snk)
            ops.ordered_map_valid_stream(src_, map_, snk_)


    def ordered_merge_left(self, left_on, right_on, right_field_sources=tuple(), left_field_sinks=None,
                           left_to_right_map=None, left_unique=False, right_unique=False):
        """
        Generate the results of a left join apply it to the fields described in the tuple
        'left_field_sources'. If 'left_field_sinks' is set, the mapped values are written
        to the fields / arrays set there.
        Note: in order to achieve best scalability, you should use groups / fields rather
        than numpy arrays and provide a tuple of groups/fields to left_field_sinks, so
        that the session and compute the merge and apply the mapping in a streaming
        fashion.
        :param left_on: the group/field/numba array that contains the left key values
        :param right_on: the group/field/numba array that contains the right key values
        :param left_to_right_map: a group/field/numba array that the map is written to. If
        it is a numba array, it must be the size of the resulting merge
        :param left_field_sources: a tuple of group/fields/numba arrays that contain the
        fields to be joined
        :param left_field_sinks: optional - a tuple of group/fields/numba arrays that
        the mapped fields should be written to
        :param left_unique: a hint to indicate whether the 'left_on' field contains unique
        values
        :param right_unique: a hint to indicate whether the 'right_on' field contains
        unique values
        :return: If left_field_sinks is not set, a tuple of the output fields is returned
        """
        if left_field_sinks is not None:
            if len(right_field_sources) != len(left_field_sinks):
                msg = ("{} and {} should be of the same length but are length {} and {} "
                       "respectively")
                raise ValueError(msg.format(len(right_field_sources), len(left_field_sinks)))
        val.all_same_basic_type('left_field_sources', right_field_sources)
        if left_field_sinks and len(left_field_sinks) > 0:
            val.all_same_basic_type('left_field_sinks', left_field_sinks)

        streamable = val.is_field_parameter(left_on) and \
                     val.is_field_parameter(right_on) and \
                     val.is_field_parameter(right_field_sources[0]) and \
                     left_field_sinks is not None and \
                     val.is_field_parameter(left_field_sinks[0]) and \
                     left_to_right_map is not None

        result = None
        has_unmapped = None
        if left_unique == False:
            if right_unique == False:
                raise ValueError("Right key must not have duplicates")
            else:
                if streamable:
                    has_unmapped = \
                        ops.ordered_map_to_right_right_unique_streamed(left_on, right_on,
                                                                      left_to_right_map)
                    result = left_to_right_map
                else:
                    result = np.zeros(len(left_on), dtype=np.int64)
                    left_data = val.array_from_parameter(self, "left_on", left_on)
                    right_data = val.array_from_parameter(self, "right_on", right_on)
                    has_unmapped = \
                        ops.ordered_map_to_right_right_unique(
                            left_data, right_data, result)
        else:
            if right_unique == False:
                raise ValueError("Right key must not have duplicates")
            else:
                result = np.zeros(len(left_on), dtype=np.int64)
                left_data = val.array_from_parameter(self, "left_on", left_on)
                right_data = val.array_from_parameter(self, "right_on", right_on)
                has_unmapped = ops.ordered_map_to_right_both_unique(
                    left_data, right_data, result)

        if streamable:
            self._streaming_map_fields(result, right_field_sources, left_field_sinks)
            return None
        else:
            rtn_left_sinks = self._map_fields(result, right_field_sources, left_field_sinks)
            return rtn_left_sinks


    def ordered_merge_right(self, left_on, right_on,
                            left_field_sources=tuple(), right_field_sinks=None,
                            right_to_left_map=None, left_unique=False, right_unique=False):
        """
        Generate the results of a right join apply it to the fields described in the tuple
        'right_field_sources'. If 'right_field_sinks' is set, the mapped values are written
        to the fields / arrays set there.
        Note: in order to achieve best scalability, you should use groups / fields rather
        than numpy arrays and provide a tuple of groups/fields to right_field_sinks, so
        that the session and compute the merge and apply the mapping in a streaming
        fashion.
        :param left_on: the group/field/numba array that contains the left key values
        :param right_on: the group/field/numba array that contains the right key values
        :param right_to_left_map: a group/field/numba array that the map is written to. If
        it is a numba array, it must be the size of the resulting merge
        :param right_field_sources: a tuple of group/fields/numba arrays that contain the
        fields to be joined
        :param right_field_sinks: optional - a tuple of group/fields/numba arrays that
        the mapped fields should be written to
        :param left_unique: a hint to indicate whether the 'left_on' field contains unique
        values
        :param right_unique: a hint to indicate whether the 'right_on' field contains
        unique values
        :return: If right_field_sinks is not set, a tuple of the output fields is returned
        """
        return self.ordered_merge_left(right_on, left_on, left_field_sources, right_field_sinks,
                                       right_to_left_map, right_unique, left_unique)


    def ordered_merge_inner(self, left_on, right_on,
                            left_field_sources=tuple(), left_field_sinks=None,
                            right_field_sources=tuple(), right_field_sinks=None,
                            left_unique=False, right_unique=False):

        if left_field_sinks is not None:
            if len(left_field_sources) != len(left_field_sinks):
                msg = ("{} and {} should be of the same length but are length {} and {} "
                       "respectively")
                raise ValueError(msg.format(len(left_field_sources), len(left_field_sinks)))
        val.all_same_basic_type('left_field_sources', left_field_sources)
        if left_field_sinks and len(left_field_sinks) > 0:
            val.all_same_basic_type('left_field_sinks', left_field_sinks)

        if right_field_sinks is not None:
            if len(right_field_sources) != len(right_field_sinks):
                msg = ("{} and {} should be of the same length but are length {} and {} "
                       "respectively")
                raise ValueError(msg.format(len(right_field_sources), len(right_field_sinks)))
        val.all_same_basic_type('right_field_sources', right_field_sources)
        if right_field_sinks and len(right_field_sinks) > 0:
            val.all_same_basic_type('right_field_sinks', right_field_sinks)

        left_data = val.array_from_parameter(self, 'left_on', left_on)
        right_data = val.array_from_parameter(self, 'right_on', right_on)

        result = None
        inner_length = ops.ordered_inner_map_result_size(left_data, right_data)

        left_to_inner = np.zeros(inner_length, dtype=np.int64)
        right_to_inner = np.zeros(inner_length, dtype=np.int64)
        if left_unique is False:
            if right_unique is False:
                ops.ordered_inner_map(left_data, right_data, left_to_inner, right_to_inner)
            else:
                ops.ordered_inner_map_left_unique(right_data, left_data, right_to_inner, left_to_inner)
        else:
            if right_unique is False:
                ops.ordered_inner_map_left_unique(left_data, right_data, left_to_inner, right_to_inner)
            else:
                ops.ordered_inner_map_both_unique(left_data, right_data, left_to_inner, right_to_inner)

        rtn_left_sinks = self._map_fields(left_to_inner, left_field_sources, left_field_sinks)
        rtn_right_sinks = self._map_fields(right_to_inner, right_field_sources, right_field_sinks)

        if rtn_left_sinks:
            if rtn_right_sinks:
                return rtn_left_sinks, rtn_right_sinks
            else:
                return rtn_left_sinks
        else:
            return rtn_right_sinks<|MERGE_RESOLUTION|>--- conflicted
+++ resolved
@@ -297,10 +297,6 @@
         if dest is not None:
             writer_ = val.field_from_parameter(self, 'writer', dest)
         if isinstance(src, fld.IndexedStringField):
-<<<<<<< HEAD
-=======
-            src_ = val.field_from_parameter(self, 'reader', src)
->>>>>>> 167f3718
             dest_indices, dest_values = \
                 ops.apply_indices_to_index_values(index_to_apply_,
                                                   src.indices[:], src.values[:])
@@ -361,11 +357,8 @@
             if isinstance(field,fld.Field):
                 return field.get_spans()
             if isinstance(field,np.ndarray):
-<<<<<<< HEAD
-                return ops._get_spans_for_field(field)
-=======
                 return ops.get_spans_for_field(field)
->>>>>>> 167f3718
+
 
 
     def _apply_spans_no_src(self, predicate, spans, dest=None):
