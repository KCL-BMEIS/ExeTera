# Copyright 2020 KCL-BMEIS - King's College London
# Licensed under the Apache License, Version 2.0 (the "License");
# you may not use this file except in compliance with the License.
# You may obtain a copy of the License at
#     http://www.apache.org/licenses/LICENSE-2.0
# Unless required by applicable law or agreed to in writing, software
# distributed under the License is distributed on an "AS IS" BASIS,
# WITHOUT WARRANTIES OR CONDITIONS OF ANY KIND, either express or implied.
# See the License for the specific language governing permissions and
# limitations under the License.

from typing import Callable, IO, Optional, Tuple, Union
import os
import uuid
from datetime import datetime, timezone
import time

import numpy as np
import pandas as pd
import h5py

from exetera.core.abstract_types import Field, AbstractSession
from exetera.core import operations
from exetera.core import persistence as per
from exetera.core import fields as fld
from exetera.core import readerwriter as rw
from exetera.core import validation as val
from exetera.core import operations as ops
from exetera.core import dataset as ds
from exetera.core import dataframe as df


class Session(AbstractSession):
    """
    Session is the top-level object that is used to create and open ExeTera Datasets. It also
    provides operations that can be performed on Fields. For a more detailed explanation of
    Session and examples of its usage, please refer to
    https://github.com/KCL-BMEIS/ExeTera/wiki/Session-API
    """

    def __init__(self,
                 chunksize: int = ops.DEFAULT_CHUNKSIZE,
                 timestamp: str = str(datetime.now(timezone.utc))):
        """
        Create a new Session object.
        :param chunksize: Change the default chunksize that fields created with this dataset use.
        Note this is a hint parameter and future versions of Session may choose to ignore it if it
        is no longer required. In general, it should only be changed for testing.
        :param timestamp: Set the official timestamp for the Session's creation rather than taking
        the current date/time.
        :return: A newly created Session object
        """
        if not isinstance(timestamp, str):
            error_str = "'timestamp' must be a string but is of type {}"
            raise ValueError(error_str.format(type(timestamp)))
        self.chunksize = chunksize
        self.timestamp = timestamp
        self.datasets = dict()

    def __enter__(self):
        """Context manager enter."""
        return self

    def __exit__(self, etype, evalue, etraceback):
        """Context manager exit closes any open datasets."""
        self.close()

    def open_dataset(self,
                     dataset_path: Union[str, IO[bytes]],
                     mode: str,
                     name: str):
        """
        Open a dataset with the given access mode
        :param dataset_path: the path to the dataset
        :param mode: the mode in which the dataset should be opened. This is one of "r", "r+" or "w".
        :param name: the name that is associated with this dataset. This can be used to retrieve the dataset when
        calling :py:meth:`~session.Session.get_dataset`.
        :return: The top-level dataset object
        """
        h5py_modes = {"r": "r", "r+": "r+", "w": "w"}
        if name in self.datasets:
            raise ValueError("A dataset with name '{}' is already open, and must be closed first.".format(name))

        self.datasets[name] = ds.HDF5Dataset(self, dataset_path, mode, name)
        return self.datasets[name]

    def close_dataset(self,
                      name: str):
        """
        Close the dataset with the given name. If there is no dataset with that name, do nothing.
        :param name: The name of the dataset to be closed
        :return: None
        """
        if name in self.datasets:
            self.datasets[name].close()
            del self.datasets[name]

    def list_datasets(self):
        """
        List the open datasets for this Session object. This is returned as a tuple of strings
        rather than the datasets themselves. The individual datasets can be fetched using
        :py:meth:`~session.Session.get_dataset`.
        ```
        names = s.list_datasets()
        datasets = [s.open_dataset(n) for n in names]
        :return: A tuple containing the names of the currently open datasets for this Session
        object
        """
        return tuple(n for n in self.datasets.keys())

    def get_dataset(self,
                    name: str):
        """
        Get the dataset with the given name. If there is no dataset with that name, raise a KeyError
        indicating that the dataset with that name is not present.
        :param name: the name of the dataset to be fetched. This is the name that was given to it
        when it was opened through :py:meth:`~session.Session.open_dataset`.
        :return: The dataset with that name.
        """
        return self.datasets[name]

    def close(self):
        """
        Close all open datasets
        :return: None
        """
        for v in self.datasets.values():
            v.close()
        self.datasets = dict()

    def get_shared_index(self,
                         keys: Tuple[np.array]):
        """
        Create a shared index based on a tuple of numpy arrays containing keys.
        This function generates the sorted union of a tuple of key fields and
        then maps the individual arrays to their corresponding indices in the
        sorted union.

        Example:
            key_1 = ['a', 'b', 'e', 'g', 'i']
            key_2 = ['b', 'b', 'c', 'c, 'e', 'g', 'j']
            key_3 = ['a', 'c' 'd', 'e', 'g', 'h', 'h', 'i']

            sorted_union = ['a', 'b', 'c', 'd', 'e', 'g', 'h', 'i', 'j']

            key_1_index = [0, 1, 4, 5, 7]
            key_2_index = [1, 1, 2, 2, 4, 5, 8]
            key_3_index = [0, 2, 3, 4, 5, 6, 6, 7]

            :param keys: a tuple of groups, fields or ndarrays whose contents represent keys
        """
        if not isinstance(keys, tuple):
            raise ValueError("'keys' must be a tuple")
        concatted = None
        raw_keys = list()
        for k in keys:
            raw_field = val.raw_array_from_parameter(self, 'keys', k)
            raw_keys.append(raw_field)
            if concatted is None:
                concatted = pd.unique(raw_field)
            else:
                concatted = np.concatenate((concatted, raw_field), axis=0)
        concatted = pd.unique(concatted)
        concatted = np.sort(concatted)

        return tuple(np.searchsorted(concatted, k) for k in raw_keys)

    def set_timestamp(self,
                      timestamp: str = str(datetime.now(timezone.utc))):
        """
        Set the default timestamp to be used when creating fields without specifying
        an explicit timestamp.

        :param timestamp: a string representing a valid Datetime
        :return: None
        """
        if not isinstance(timestamp, str):
            error_str = "'timestamp' must be a string but is of type {}"
            raise ValueError(error_str.format(type(timestamp)))
        self.timestamp = timestamp

    def sort_on(self,
                src_group: h5py.Group,
                dest_group: h5py.Group,
                keys: Union[tuple, list],
                timestamp=datetime.now(timezone.utc), write_mode='write', verbose=True):
        """
        Sort a group (src_group) of fields by the specified set of keys, and write the
        sorted fields to dest_group.

        :param src_group: the group of fields that are to be sorted
        :param dest_group: the group into which sorted fields are written
        :param keys: fields to sort on
        :param timestamp: optional - timestamp to write on the sorted fields
        :param write_mode: optional - write mode to use if the destination fields already
        exist
        :return: None
        """

        # TODO: fields is being ignored at present
        def print_if_verbose(*args):
            if verbose:
                print(*args)

        readers = tuple(self.get(src_group[f]) for f in keys)
        t1 = time.time()
        sorted_index = self.dataset_sort_index(
            readers, np.arange(len(readers[0].data), dtype=np.uint32))
        print_if_verbose(f'sorted {keys} index in {time.time() - t1}s')

        t0 = time.time()
        for k in src_group.keys():
            t1 = time.time()
            if src_group != dest_group:
                r = self.get(src_group[k])
                w = r.create_like(dest_group, k, timestamp)
                self.apply_index(sorted_index, r, w)
                del r
                del w
            else:
                r = self.get(src_group[k]).writeable()
                if r.indexed:
                    i, v = self.apply_index(sorted_index, r)
                    r.indices[:] = i
                    r.values[:] = v
                else:
                    r.data[:] = self.apply_index(sorted_index, r)
                del r
            print_if_verbose(f"  '{k}' reordered in {time.time() - t1}s")
        print_if_verbose(f"fields reordered in {time.time() - t0}s")

    def dataset_sort_index(self, sort_indices, index=None):
        """
        Generate a sorted index based on a set of fields upon which to sort and an optional
        index to apply to the sort_indices
        :param sort_indices: a tuple or list of indices that determine the sorted order
        :param index: optional - the index by which the initial field should be permuted
        :return: the resulting index that can be used to permute unsorted fields
        """
        val._check_all_readers_valid_and_same_type(sort_indices)
        r_readers = tuple(reversed(sort_indices))

        raw_data = val.raw_array_from_parameter(self, 'readers', r_readers[0])

        if index is None:
            raw_index = np.arange(len(raw_data))
        else:
            raw_index = val.raw_array_from_parameter(self, 'index', index)

        acc_index = raw_index
        fdata = raw_data[acc_index]
        index = np.argsort(fdata, kind='stable')
        acc_index = acc_index[index]

        for r in r_readers[1:]:
            raw_data = val.raw_array_from_parameter(self, 'readers', r)
            fdata = raw_data[acc_index]
            index = np.argsort(fdata, kind='stable')
            acc_index = acc_index[index]

        return acc_index

    def apply_filter(self, filter_to_apply, src, dest=None):
        """
        Apply a filter to an a src field. The filtered field is written to dest if it set,
        and returned from the function call. If the field is an IndexedStringField, the
        indices and values are returned separately.

        :param filter_to_apply: the filter to be applied to the source field, an array of boolean
        :param src: the field to be filtered
        :param dest: optional - a field to write the filtered data to
        :return: the filtered values
        """
        filter_to_apply_ = val.array_from_parameter(self, 'index_to_apply', filter_to_apply)
        writer_ = None
        if dest is not None:
            writer_ = val.field_from_parameter(self, 'writer', dest)
        if isinstance(src, Field):
            newfld = src.apply_filter(filter_to_apply_, writer_)
            if src.indexed:
                return newfld.indices[:], newfld.values[:]
            else:
                return newfld.data[:]
        # elif isinstance(src, df.datafrme):
        else:
            reader_ = val.array_from_parameter(self, 'reader', src)
            result = reader_[filter_to_apply]
            if writer_:
                writer_.data.write(result)
            return result

    def apply_index(self, index_to_apply, src, dest=None):
        """
        Apply a index to an a src field. The indexed field is written to dest if it set,
        and returned from the function call. If the field is an IndexedStringField, the
        indices and values are returned separately.

        :param index_to_apply: the index to be applied to the source field, must be one of Group, Field, or ndarray
        :param src: the field to be index
        :param dest: optional - a field to write the indexed data to
        :return: the indexed values
        """
        index_to_apply_ = val.array_from_parameter(self, 'index_to_apply', index_to_apply)
        writer_ = None
        if dest is not None:
            writer_ = val.field_from_parameter(self, 'writer', dest)
        if isinstance(src, Field):
            newfld = src.apply_index(index_to_apply_, writer_)
            if src.indexed:
                return newfld.indices[:], newfld.values[:]
            else:
                return newfld.data[:]
        # if src.indexed:
        #     dest_indices, dest_values = \
        #         ops.apply_indices_to_index_values(index_to_apply_,
        #                                           src.indices[:], src.values[:])
        #     return dest_indices, dest_values
        # elif isinstance(src, Field):
        #     newfld = src.apply_index(index_to_apply_, writer_)
        #     return newfld.data[:]
        else:
            reader_ = val.array_from_parameter(self, 'reader', src)
            result = reader_[index_to_apply]
            if writer_:
                writer_.data.write(result)
            return result

    def distinct(self, field=None, fields=None, filter=None):

        if field is None and fields is None:
            return ValueError("One of 'field' and 'fields' must be set")
        if field is not None and fields is not None:
            return ValueError("Only one of 'field' and 'fields' may be set")

        if field is not None:
            return np.unique(field)

        entries = [(f'{i}', f.dtype) for i, f in enumerate(fields)]
        unified = np.empty_like(fields[0], dtype=np.dtype(entries))
        for i, f in enumerate(fields):
            unified[f'{i}'] = f

        uniques = np.unique(unified)
        results = [uniques[f'{i}'] for i in range(len(fields))]
        return results

    def get_spans(self, field: Union[Field, np.array] = None,
                  dest: Field = None, **kwargs):
        """
        Calculate a set of spans that indicate contiguous equal values.
        The entries in the result array correspond to the inclusive start and
        exclusive end of the span (the ith span is represented by element i and
        element i+1 of the result array). The last entry of the result array is
        the length of the source field.

        Only one of 'field' or 'fields' may be set. If 'fields' is used and more
        than one field specified, the fields are effectively zipped and the check
        for spans is carried out on each corresponding tuple in the zipped field.

        Example:
            field: [1, 2, 2, 1, 1, 1, 3, 4, 4, 4, 2, 2, 2, 2, 2]
            result: [0, 1, 3, 6, 7, 10, 15]

        :param field: A Field or numpy array to be evaluated for spans
        :param dest: A destination Field to store the result
        :param **kwargs: See below. For parameters set in both argument and kwargs, use kwargs

        :Keyword Arguments:
            * field -- Similar to field parameter, in case user specify field as keyword
            * fields -- A tuple of Fields or tuple of numpy arrays to be evaluated for spans
            * dest -- Similar to dest parameter, in case user specify as keyword

        :return: The resulting set of spans as a numpy array
        """
        fields = []
        result = None
        if len(kwargs) > 0:
            for k in kwargs.keys():
                if k == 'field':
                    field = kwargs[k]
                elif k == 'fields':
                    fields = kwargs[k]
                elif k == 'dest':
                    dest = kwargs[k]
        if dest is not None and not isinstance(dest, Field):
            raise TypeError(f"'dest' must be one of 'Field' but is {type(dest)}")

        if field is not None:
            if isinstance(field, Field):
                result = field.get_spans()
            elif isinstance(field, np.ndarray):
                result = ops.get_spans_for_field(field)
        elif len(fields) > 0:
            if isinstance(fields[0], Field):
                result = ops._get_spans_for_2_fields_by_spans(fields[0].get_spans(), fields[1].get_spans())
            elif isinstance(fields[0], np.ndarray):
                result = ops._get_spans_for_2_fields(fields[0], fields[1])
        else:
            raise ValueError("One of 'field' and 'fields' must be set")

        if dest is not None:
            dest.data.write(result)
            return dest
        else:
            return result

    def _apply_spans_no_src(self,
                            predicate: Callable[[np.array, np.array], None],
                            spans: np.array,
                            dest: Field = None) -> np.array:
        """
        An implementation method for span applications that are carried out on the spans themselves rather than a target
        field.
        :params predicate: a predicate function that carries out the operation on the spans and produces the result
        :params spans: the numpy array of spans to be applied
        :params dest: if set, the field to which the results are written
        :returns: A numpy array containing the resulting values
        """
        assert (dest is None or isinstance(dest, Field))

        if dest is not None:
            dest_f = val.field_from_parameter(self, 'dest', dest)
            results = np.zeros(len(spans) - 1, dtype=dest_f.data.dtype)
            predicate(spans, results)
            dest_f.data.write(results)
            return results
        else:
            results = np.zeros(len(spans) - 1, dtype='int64')
            predicate(spans, results)
            return results

    def _apply_spans_src(self,
                         predicate: Callable[[np.ndarray, np.ndarray, np.ndarray], None],
                         spans: np.array,
                         target: np.array,
                         dest: Field = None) -> np.array:
        """
        An implementation method for span applications that are carried out on a target field.
        :params predicate: a predicate function that carries out the operation on the spans and a target field, and
        produces the result
        :params spans: the numpy array of spans to be applied
        :params target: the field to which the spans and predicate are applied
        :params dest: if set, the field to which the results are written
        :returns: A numpy array containing the resulting values
        """
        assert (dest is None or isinstance(dest, Field))
        target_ = val.array_from_parameter(self, 'target', target)
        if len(target) != spans[-1]:
            error_msg = ("'target' (length {}) must be one element shorter than 'spans' "
                         "(length {})")
            raise ValueError(error_msg.format(len(target_), len(spans)))

        if dest is not None:
            dest_f = val.field_from_parameter(self, 'dest', dest)
            results = np.zeros(len(spans) - 1, dtype=dest_f.data.dtype)
            predicate(spans, target_, results)
            dest_f.data.write(results)
            return results
        else:
            results = np.zeros(len(spans) - 1, dtype=target_.dtype)
            predicate(spans, target_, results)
            return results

    def apply_spans_index_of_min(self,
                                 spans: np.array,
                                 target: np.array,
                                 dest: Field = None):
        """
        Finds the index of the minimum value within each span on a target field
        :params spans: the numpy array of spans to be applied
        :params target: the field to which the spans are applied
        :params dest: if set, the field to which the results are written
        :returns: A numpy array containing the resulting values
        """
        return self._apply_spans_src(ops.apply_spans_index_of_min, spans, target, dest)

    def apply_spans_index_of_max(self,
                                 spans: np.array,
                                 target: np.array,
                                 dest: Field = None):
        """
        Finds the index of the maximum value within each span on a target field
        :params spans: the numpy array of spans to be applied
        :params target: the field to which the spans are applied
        :params dest: if set, the field to which the results are written
        :returns: A numpy array containing the resulting values
        """
        return self._apply_spans_src(ops.apply_spans_index_of_max, spans, target, dest)

    def apply_spans_index_of_first(self,
                                   spans: np.array,
                                   dest: Field = None):
        """
        Finds the index of the first entry within each span
        :params spans: the numpy array of spans to be applied
        :params dest: if set, the field to which the results are written
        :returns: A numpy array containing the resulting values
        """
        return self._apply_spans_no_src(ops.apply_spans_index_of_first, spans, dest)

    def apply_spans_index_of_last(self,
                                  spans: np.array,
                                  dest: Field = None):
        """
        Finds the index of the last entry within each span
        :params spans: the numpy array of spans to be applied
        :params dest: if set, the field to which the results are written
        :returns: A numpy array containing the resulting values
        """
        return self._apply_spans_no_src(ops.apply_spans_index_of_last, spans, dest)

    def apply_spans_count(self,
                          spans: np.array,
                          dest: Field = None):
        """
        Finds the number of entries within each span
        :params spans: the numpy array of spans to be applied
        :params dest: if set, the field to which the results are written
        :returns: A numpy array containing the resulting values
        """
        return self._apply_spans_no_src(ops.apply_spans_count, spans, dest)

    def apply_spans_min(self,
                        spans: np.array,
                        target: np.array,
                        dest: Field = None):
        """
        Finds the minimum value within span on a target field
        :params spans: the numpy array of spans to be applied
        :params target: the field to which the spans are applied
        :params dest: if set, the field to which the results are written
        :returns: A numpy array containing the resulting values
        """
        return self._apply_spans_src(ops.apply_spans_min, spans, target, dest)

    def apply_spans_max(self,
                        spans: np.array,
                        target: np.array,
                        dest: Field = None):
        """
        Finds the maximum value within each span on a target field
        :params spans: the numpy array of spans to be applied
        :params target: the field to which the spans are applied
        :params dest: if set, the field to which the results are written
        :returns: A numpy array containing the resulting values
        """
        return self._apply_spans_src(ops.apply_spans_max, spans, target, dest)

    def apply_spans_first(self,
                          spans: np.array,
                          target: np.array,
                          dest: Field = None):
        """
        Finds the first entry within each span on a target field
        :params spans: the numpy array of spans to be applied
        :params target: the field to which the spans are applied
        :params dest: if set, the field to which the results are written
        :returns: A numpy array containing the resulting values
        """
        return self._apply_spans_src(ops.apply_spans_first, spans, target, dest)

    def apply_spans_last(self,
                         spans: np.array,
                         target: np.array,
                         dest: Field = None):
        """
        Finds the last entry within each span on a target field
        :params spans: the numpy array of spans to be applied
        :params target: the field to which the spans are applied
        :params dest: if set, the field to which the results are written
        :returns: A numpy array containing the resulting values
        """
        return self._apply_spans_src(ops.apply_spans_last, spans, target, dest)

    def apply_spans_concat(self,
                           spans,
                           target,
                           dest,
                           src_chunksize=None,
                           dest_chunksize=None,
                           chunksize_mult=None):
        if not target.indexed:
            raise ValueError(f"'target' must be one of 'IndexedStringField' but is {type(target)}")
        if not dest.indexed:
            raise ValueError(f"'dest' must be one of 'IndexedStringField' but is {type(dest)}")

        src_chunksize = target.chunksize if src_chunksize is None else src_chunksize
        dest_chunksize = dest.chunksize if dest_chunksize is None else dest_chunksize
        chunksize_mult = 16 if chunksize_mult is None else chunksize_mult

        src_index = target.indices[:]
        src_values = target.values[:]
        dest_index = np.zeros(src_chunksize, src_index.dtype)
        dest_values = np.zeros(dest_chunksize * chunksize_mult, src_values.dtype)

        max_index_i = src_chunksize
        max_value_i = dest_chunksize * chunksize_mult // 2

        if src_values.dtype == 'S1':
            separator = b','
            delimiter = b'"'
        elif src_values.dtype == np.uint8:
            separator = np.frombuffer(b',', dtype='S1')[0][0]
            delimiter = np.frombuffer(b'"', dtype='S1')[0][0]

        s = 0
        index_v = 0
        while s < len(spans) - 1:
            # s, index_i, index_v = per._apply_spans_concat(spans, src_index, src_values,
            #                                               dest_index, dest_values,
            #                                               max_index_i, max_value_i, s,
            #                                               separator, delimiter)
            s, index_i, index_v = per._apply_spans_concat_2(spans, src_index, src_values,
                                                            dest_index, dest_values,
                                                            max_index_i, max_value_i,
                                                            separator, delimiter, s, index_v)

            if index_i > 0 or index_v > 0:
                dest.indices.write_part(dest_index[:index_i])
                dest.values.write_part(dest_values[:index_v])
        dest.indices.complete()
        dest.values.complete()
        #         dest.write_raw(dest_index[:index_i], dest_values[:index_v])
        # dest.complete()

    def _aggregate_impl(self, predicate, index, target=None, dest=None):
        """
        An implementation method for aggregation of fields via various predicates. This method takes a predicate that
        defines an operation to be carried out, an 'index' array or field that determines the groupings over which the
        predicate applies, and a 'target' array or field that the operation is carried out upon, should a target be
        needed. If a 'dest' Field is supplied, the results will be written to it.
        :params predicate: a predicate function that carries out the operation on the spans and produces the result
        :params index: A numpy array or field representing the sub-ranges that can be aggregated
        :params target: A numpy array upon which the operation is required. This only needs to be set for certain
        operations.
        :params dest: If set, the Field to which the results are written
        :returns: A numpy array containing the resulting values
        """
        index_ = val.raw_array_from_parameter(self, "index", index)

        dest_field = None
        if dest is not None:
            dest_field = val.field_from_parameter(self, "dest", dest)

        fkey_index_spans = self.get_spans(field=index)

        # execute the predicate (note that not every predicate requires a target)
        if target is None:
            results = predicate(fkey_index_spans, dest_field)
        else:
            results = predicate(fkey_index_spans, target, dest_field)

        return dest if dest is not None else results

    def aggregate_count(self, index, dest=None):
        """
         Finds the number of entries within each sub-group of index.
         Example:
         ```
         Index:  a a a b b x a c c d d d
         Result: 3     2   1 1 2   3
         ```
         :params index: A numpy array or Field containing the index that defines the ranges over which count is applied.
         :params dest: If set, a Field to which the resulting counts are written
         :returns: A numpy array containing the resulting values
         """
        return self._aggregate_impl(self.apply_spans_count, index, None, dest)

    def aggregate_first(self, index, target=None, dest=None):
        """
        Finds the first entries within each sub-group of index.
        Example:
        ```
        Index:  a a a b b x a c c d d d
        Target: 1 2 3 4 5 6 7 8 9 0 1 2
        Result: 1     4   6 7 8   0
        ```
        :params index: A numpy array or Field containing the index that defines the ranges over which count is applied.
        :params target: A numpy array to which the index and predicate are applied
        :params dest: If set, a Field to which the resulting counts are written
        :returns: A numpy array containing the resulting values
        """
        return self.aggregate_custom(self.apply_spans_first, index, target, dest)

    def aggregate_last(self, index, target=None, dest=None):
        """
        Finds the first entries within each sub-group of index.
        Example:
        ```
        Index:  a a a b b x a c c d d d
        Target: 1 2 3 4 5 6 7 8 9 0 1 2
        Result: 3     5   6 7 9   2
        ```
        :params index: A numpy array or Field containing the index that defines the ranges over which count is applied.
        :params target: A numpy array to which the index and predicate are applied
        :params dest: If set, a Field to which the resulting counts are written
        :returns: A numpy array containing the resulting values
        """
        return self.aggregate_custom(self.apply_spans_last, index, target, dest)

    def aggregate_min(self, index, target=None, dest=None):
        """
        Finds the minimum value within each sub-group of index.
        Example:
        ```
        Index:  a a a b b x a c c d d d
        Target: 1 2 3 5 4 6 7 8 9 2 1 0
        Result: 1     4   6 7 8   0
        ```
        :params index: A numpy array or Field containing the index that defines the ranges over which min is applied.
        :params target: A numpy array to which the index and predicate are applied
        :params dest: If set, a Field to which the resulting counts are written
        :returns: A numpy array containing the resulting values
        """
        return self.aggregate_custom(self.apply_spans_min, index, target, dest)

    def aggregate_max(self, index, target=None, dest=None):
        """
        Finds the maximum value within each sub-group of index.
        Example:
        ```
        Index:  a a a b b x a c c d d d
        Target: 1 2 3 5 4 6 7 8 9 2 1 0
        Result: 3     5   6 7 9   2
        ```
        :params index: A numpy array or Field containing the index that defines the ranges over which max is applied.
        :params target: A numpy array to which the index and predicate are applied
        :params dest: If set, a Field to which the resulting counts are written
        :returns: A numpy array containing the resulting values
        """
        return self.aggregate_custom(self.apply_spans_max, index, target, dest)

    def aggregate_custom(self, predicate, index, target=None, dest=None):
        if target is None:
            raise ValueError("'src' must not be None")
        val.ensure_valid_field_like("src", target)
        if dest is not None:
            val.ensure_valid_field("dest", dest)

        return self._aggregate_impl(predicate, index, target, dest)

    def join(self,
             destination_pkey, fkey_indices, values_to_join,
             writer=None, fkey_index_spans=None):
        """
        This method is due for removal and should not be moved.
        Please use the merge or ordered_merge functions instead.
        """

        if isinstance(destination_pkey, Field) and destination_pkey.indexed:
            raise ValueError("'destination_pkey' must not be an indexed string field")
        if isinstance(fkey_indices, Field) and fkey_indices.indexed:
            raise ValueError("'fkey_indices' must not be an indexed string field")
        if isinstance(values_to_join, rw.IndexedStringReader):
            raise ValueError("Joins on indexed string fields are not supported")

        raw_fkey_indices = val.raw_array_from_parameter(self, "fkey_indices", fkey_indices)

        raw_values_to_join = val.raw_array_from_parameter(self, "values_to_join", values_to_join)

        # generate spans for the sorted key indices if not provided
        if fkey_index_spans is None:
            fkey_index_spans = self.get_spans(field=raw_fkey_indices)

        # select the foreign keys from the start of each span to get an ordered list
        # of unique id indices in the destination space that the results of the predicate
        # execution are mapped to
        unique_fkey_indices = raw_fkey_indices[fkey_index_spans[:-1]]

        # generate a filter to remove invalid foreign key indices (where values in the
        # foreign key don't map to any values in the destination space
        invalid_filter = unique_fkey_indices < operations.INVALID_INDEX
        safe_unique_fkey_indices = unique_fkey_indices[invalid_filter]

        # the predicate results are in the same space as the unique_fkey_indices, which
        # means they may still contain invalid indices, so filter those now
        safe_values_to_join = raw_values_to_join[invalid_filter]

        # now get the memory that the results will be mapped to
        # destination_space_values = writer.chunk_factory(len(destination_pkey))
        destination_space_values = np.zeros(len(destination_pkey), dtype=raw_values_to_join.dtype)

        # finally, map the results from the source space to the destination space
        destination_space_values[safe_unique_fkey_indices] = safe_values_to_join

        if writer is not None:
            writer.data.write(destination_space_values)
        else:
            return destination_space_values

    def predicate_and_join(self,
                           predicate, destination_pkey, fkey_indices,
                           reader=None, writer=None, fkey_index_spans=None):
        """
        This method is due for removal and should not be moved.
        Please use the merge or ordered_merge functions instead.
        """
        if reader is not None:
            if not isinstance(reader, rw.Reader):
                raise ValueError(f"'reader' must be a type of Reader but is {type(reader)}")
            if isinstance(reader, rw.IndexedStringReader):
                raise ValueError(f"Joins on indexed string fields are not supported")

        # generate spans for the sorted key indices if not provided
        if fkey_index_spans is None:
            fkey_index_spans = self.get_spans(field=fkey_indices)

        # select the foreign keys from the start of each span to get an ordered list
        # of unique id indices in the destination space that the results of the predicate
        # execution are mapped to
        unique_fkey_indices = fkey_indices[:][fkey_index_spans[:-1]]

        # generate a filter to remove invalid foreign key indices (where values in the
        # foreign key don't map to any values in the destination space
        invalid_filter = unique_fkey_indices < operations.INVALID_INDEX
        safe_unique_fkey_indices = unique_fkey_indices[invalid_filter]

        # execute the predicate (note that not every predicate requires a reader)
        if reader is not None:
            dtype = reader.dtype()
        else:
            dtype = np.uint32
        results = np.zeros(len(fkey_index_spans) - 1, dtype=dtype)
        predicate(fkey_index_spans, reader, results)

        # the predicate results are in the same space as the unique_fkey_indices, which
        # means they may still contain invalid indices, so filter those now
        safe_results = results[invalid_filter]

        # now get the memory that the results will be mapped to
        destination_space_values = writer.chunk_factory(len(destination_pkey))
        # finally, map the results from the source space to the destination space
        destination_space_values[safe_unique_fkey_indices] = safe_results

        writer.write(destination_space_values)

    def get(self,
            field: Union[Field, h5py.Group]):
        """
        Get a Field from a h5py Group.
        Example:
        ```
        # this code for context
        with Session() as s:

          # open a dataset about wildlife
          src = s.open_dataset("/my/wildlife/dataset.hdf5", "r", "src")

          # fetch the group containing bird data
          birds = src['birds']

          # get the bird decibel field
          bird_decibels = s.get(birds['decibels'])
        """
        if isinstance(field, Field):
            return field

        if 'fieldtype' not in field.attrs.keys():
            raise ValueError(f"'{field}' is not a well-formed field")

        fieldtype_map = {
            'indexedstring': fld.IndexedStringField,
            'fixedstring': fld.FixedStringField,
            'categorical': fld.CategoricalField,
            'boolean': fld.NumericField,
            'numeric': fld.NumericField,
            'datetime': fld.TimestampField,
            'date': fld.TimestampField,
            'timestamp': fld.TimestampField
        }

        fieldtype = field.attrs['fieldtype'].split(',')[0]
        return fieldtype_map[fieldtype](self, field, None, field.name)

    def create_like(self, field, dest_group, dest_name, timestamp=None, chunksize=None):
        """
        Create a field of the same type as an existing field, in the location and with the name provided.
        Example:
        ```
        with Session as s:
          ...
          a = s.get(table_1['a'])
          b = s.create_like(a, table_2, 'a_times_2')
          b.data.write(a.data[:] * 2)
        ```

        :params field: The Field whose type is to be copied
        :params dest_group: The group in which the new field should be created
        :params dest_name: The name of the new field
        """
        if isinstance(field, h5py.Group):
            if 'fieldtype' not in field.attrs.keys():
                raise ValueError("{} is not a well-formed field".format(field))
            f = self.get(field)
            return f.create_like(dest_group, dest_name)
        elif isinstance(field, Field):
            return field.create_like(dest_group, dest_name)
        else:
            raise ValueError("'field' must be either a Field or a h5py.Group, but is {}".format(type(field)))

    def create_indexed_string(self, group, name, timestamp=None, chunksize=None):
        """
        Create an indexed string field in the given DataFrame with the given name.

        :params group: The group in which the new field should be created
        :params name: The name of the new field
        :params timestamp: If set, the timestamp that should be given to the new field. If not set
        datetime.now() is used.
        :params chunksize: If set, the chunksize that should be used to create the new field. In general, this should
        not be set unless you are writing unit tests.
        """
        if not isinstance(group, (df.DataFrame, h5py.Group)):
            if isinstance(group, ds.Dataset):
                raise ValueError("'group' must be an ExeTera DataFrame rather than a"
                                 " top-level Dataset")
            else:
                raise ValueError("'group' must be an Exetera DataFrame but a "
                                 "{} was passed to it".format(type(group)))

        if isinstance(group, h5py.Group):
            fld.indexed_string_field_constructor(self, group, name, timestamp, chunksize)
            return fld.IndexedStringField(self, group[name], None, name, write_enabled=True)
        else:
            return group.create_indexed_string(name, timestamp, chunksize)

    def create_fixed_string(self, group, name, length, timestamp=None, chunksize=None):
        """
        Create an fixed string field in the given DataFrame with the given name, with the given max string length per entry.

        :params group: The group in which the new field should be created
        :params name: The name of the new field
        :params length: The maximum length in bytes that each entry can have.
        :params timestamp: If set, the timestamp that should be given to the new field. If not set
        datetime.now() is used.
        :params chunksize: If set, the chunksize that should be used to create the new field. In general, this should
        not be set unless you are writing unit tests.
        """
        if not isinstance(group, (df.DataFrame, h5py.Group)):
            if isinstance(group, ds.Dataset):
                raise ValueError("'group' must be an ExeTera DataFrame rather than a"
                                 " top-level Dataset")
            else:
                raise ValueError("'group' must be an Exetera DataFrame but a "
                                 "{} was passed to it".format(type(group)))
        if isinstance(group, h5py.Group):
            fld.fixed_string_field_constructor(self, group, name, length, timestamp, chunksize)
            return fld.FixedStringField(self, group[name], None, name, write_enabled=True)
        else:
            return group.create_fixed_string(name, length, timestamp, chunksize)

    def create_categorical(self, group, name, nformat, key, timestamp=None, chunksize=None):
        """
        Create a categorical field in the given DataFrame with the given name. This function also takes a numerical format
        for the numeric representation of the categories, and a key that maps numeric values to their string
        string descriptions.

        :params group: The group in which the new field should be created
        :params name: The name of the new field
        :params nformat: A numerical type in the set (int8, uint8, int16, uint18, int32, uint32, int64). It is
        recommended to use 'int8'.
        :params key: A dictionary that maps numerical values to their string representations
        :params timestamp: If set, the timestamp that should be given to the new field. If not set
        datetime.now() is used.
        :params chunksize: If set, the chunksize that should be used to create the new field. In general, this should
        not be set unless you are writing unit tests.
        """
        if not isinstance(group, (df.DataFrame, h5py.Group)):
            if isinstance(group, ds.Dataset):
                raise ValueError("'group' must be an ExeTera DataFrame rather than a"
                                 " top-level Dataset")
            else:
                raise ValueError("'group' must be an Exetera DataFrame but a "
                                 "{} was passed to it".format(type(group)))

        if isinstance(group, h5py.Group):
            fld.categorical_field_constructor(self, group, name, nformat, key, timestamp, chunksize)
            return fld.CategoricalField(self, group[name], None, name, write_enabled=True)
        else:
            return group.create_categorical(name, nformat, key, timestamp, chunksize)

    def create_numeric(self, group, name, nformat, timestamp=None, chunksize=None):
        """
        Create a numeric field in the given DataFrame with the given name.

        :params group: The group in which the new field should be created
        :params name: The name of the new field
        :params nformat: A numerical type in the set (int8, uint8, int16, uint18, int32, uint32, int64, uint64,
        float32, float64). It is recommended to avoid uint64 as certain operations in numpy cause conversions to
        floating point values.
        :params timestamp: If set, the timestamp that should be given to the new field. If not set
        datetime.now() is used.
        :params chunksize: If set, the chunksize that should be used to create the new field. In general, this should
        not be set unless you are writing unit tests.
        """
        if not isinstance(group, (df.DataFrame, h5py.Group)):
            if isinstance(group, ds.Dataset):
                raise ValueError("'group' must be an ExeTera DataFrame rather than a"
                                 " top-level Dataset")
            else:
                raise ValueError("'group' must be an Exetera DataFrame but a "
                                 "{} was passed to it".format(type(group)))

        if isinstance(group, h5py.Group):
            fld.numeric_field_constructor(self, group, name, nformat, timestamp, chunksize)
            return fld.NumericField(self, group[name], None, name, write_enabled=True)
        else:
            return group.create_numeric(name, nformat, timestamp, chunksize)

    def create_timestamp(self, group, name, timestamp=None, chunksize=None):
        """
        Create a timestamp field in the given group with the given name.
        """
        if not isinstance(group, (df.DataFrame, h5py.Group)):
            if isinstance(group, ds.Dataset):
                raise ValueError("'group' must be an ExeTera DataFrame rather than a"
                                 " top-level Dataset")
            else:
                raise ValueError("'group' must be an Exetera DataFrame but a "
                                 "{} was passed to it".format(type(group)))

        if isinstance(group, h5py.Group):
            fld.timestamp_field_constructor(self, group, name, timestamp, chunksize)
            return fld.TimestampField(self, group[name], None, name, write_enabled=True)
        else:
            return group.create_timestamp(name, timestamp, chunksize)

    def get_or_create_group(self,
                            group: Union[h5py.Group, h5py.File],
                            name: str):
        """
        Note: this function is deprecated, and provided only for compatibility with existing scripts.
        It will be removed in a future version.


        """
        if name in group:
            return group[name]
        return group.create_group(name)

    def chunks(self,
               length: int,
               chunksize: Optional[int] = None):
        """
        Note: this function is deprecated, and provided only for compatibility with existing scripts.
        It will be removed in a future version.

        'chunks' is a convenience method that, given an overall length and a chunksize, will yield
        a set of ranges for the chunks in question.
        ie.
        chunks(1048576, 500000) -> (0, 500000), (500000, 1000000), (1000000, 1048576)

        :params length: The range to be split into chunks
        :params chunksize: Optional parameter detailing the size of each chunk. If not set, the
        chunksize that the Session was initialized with is used.
        """
        if chunksize is None:
            chunksize = self.chunksize
        cur = 0
        while cur < length:
            next = min(length, cur + chunksize)
            yield cur, next
            cur = next

    # def process(self,
    #             inputs,
    #             outputs,
    #             predicate):
    #     """
    #     Note: this function is deprecated, and provided only for compatibility with existing scripts.
    #     It will be removed in a future version.
    #     """
    #
    #     # TODO: modifying the dictionaries in place is not great
    #     input_readers = dict()
    #     for k, v in inputs.items():
    #         if isinstance(v, fld.Field):
    #             input_readers[k] = v
    #         else:
    #             input_readers[k] = self.get(v)
    #     output_writers = dict()
    #     output_arrays = dict()
    #     for k, v in outputs.items():
    #         if isinstance(v, fld.Field):
    #             output_writers[k] = v
    #         else:
    #             raise ValueError("'outputs': all values must be 'Writers'")
    #
    #     reader = next(iter(input_readers.values()))
    #     input_length = len(reader)
    #     writer = next(iter(output_writers.values()))
    #     chunksize = writer.chunksize
    #     required_chunksize = min(input_length, chunksize)
    #     for k, v in outputs.items():
    #         output_arrays[k] = output_writers[k].chunk_factory(required_chunksize)
    #
    #     for c in self.chunks(input_length, chunksize):
    #         kwargs = dict()
    #
    #         for k, v in inputs.items():
    #             kwargs[k] = v.data[c[0]:c[1]]
    #         for k, v in output_arrays.items():
    #             kwargs[k] = v.data[:c[1] - c[0]]
    #         predicate(**kwargs)
    #
    #         # TODO: write back to the writer
    #         for k in output_arrays.keys():
    #             output_writers[k].data.write_part(kwargs[k])
    #     for k, v in output_writers.items():
    #         output_writers[k].data.complete()

    def get_index(self, target, foreign_key, destination=None):
        """
        Note: this function is deprecated, and provided only for compatibility with existing scripts.
        It will be removed in a future version.

        Please make use of Dataframe.merge functionality instead. This method can be emulated by
        adding an index (via np.arange) to a dataframe, performing a merge and then fetching the
        mapped index field.

        'get_index' maps a primary key ('target') into the space of a foreign key ('foreign_key').
        """
        print('  building patient_id index')
        t0 = time.time()
        target_lookup = dict()
        target_ = val.raw_array_from_parameter(self, "target", target)
        for i, v in enumerate(target_):
            target_lookup[v] = i
        print(f'  target lookup built in {time.time() - t0}s')

        print('  perform initial index')
        t0 = time.time()
        foreign_key_elems = val.raw_array_from_parameter(self, "foreign_key", foreign_key)
        # foreign_key_index = np.asarray([target_lookup.get(i, -1) for i in foreign_key_elems],
        #                                    dtype=np.int64)
        foreign_key_index = np.zeros(len(foreign_key_elems), dtype=np.int64)

        current_invalid = np.int64(operations.INVALID_INDEX)
        for i_k, k in enumerate(foreign_key_elems):
            index = target_lookup.get(k, current_invalid)
            if index >= operations.INVALID_INDEX:
                current_invalid += 1
                target_lookup[k] = index
            foreign_key_index[i_k] = index
        print(f'  initial index performed in {time.time() - t0}s')

        if destination is not None:
            if val.is_field_parameter(destination):
                destination.data.write(foreign_key_index)
            else:
                destination[:] = foreign_key_index
        else:
            return foreign_key_index

    def temp_filename(self):
        uid = str(uuid.uuid4())
        while os.path.exists(uid + '.hdf5'):
            uid = str(uuid.uuid4())
        return uid + '.hdf5'

    def merge_left(self, left_on, right_on,
                   right_fields=tuple(), right_writers=None):
        """
        Note: this function is deprecated, and provided only for compatibility with existing scripts.
        It will be removed in a future version.

        Please use DataFrame.merge instead.

        Perform a database-style left join on right_fields, outputting the result to right_writers,
        if set.
        :param left_on: The key to perform the join on on the left hand side
        :param right_on: The key to perform the join on on the right hand side
        :param right_fields: The fields to be mapped from right to left
        :param right_writers: Optional parameter providing the fields to which the mapped data should
        be written. If this is not set, the mapped data is returned as numpy arrays and lists instead.
        """
        l_key_raw = val.raw_array_from_parameter(self, 'left_on', left_on)
        l_index = np.arange(len(l_key_raw), dtype=np.int64)
        l_df = pd.DataFrame({'l_k': l_key_raw, 'l_index': l_index})

        r_key_raw = val.raw_array_from_parameter(self, 'right_on', right_on)
        r_index = np.arange(len(r_key_raw), dtype=np.int64)
        r_df = pd.DataFrame({'r_k': r_key_raw, 'r_index': r_index})

        df = pd.merge(left=l_df, right=r_df, left_on='l_k', right_on='r_k', how='left')
        r_to_l_map = df['r_index'].to_numpy(dtype=np.int64)
        r_to_l_filt = np.logical_not(df['r_index'].isnull()).to_numpy()

        right_results = list()
        for irf, rf in enumerate(right_fields):
            if isinstance(rf, Field):
                if rf.indexed:
                    indices, values = ops.safe_map_indexed_values(rf.indices[:], rf.values[:],
                                                                  r_to_l_map, r_to_l_filt)
                    if right_writers is None:
                        result = fld.IndexedStringMemField(self)
                        result.indices.write(indices)
                        result.values.write(values)
                        right_results.append(result)
                    else:
                        right_writers[irf].indices.write(indices)
                        right_writers[irf].values.write(values)
                else:
                    values = ops.safe_map_values(rf.data[:], r_to_l_map, r_to_l_filt)
                    if right_writers is None:
                        result = rf.create_like()
                        result.data.write(values)
                        right_results.append(result)
                    else:
                        right_writers[irf].data.write(values)
            else:
                values = ops.safe_map_values(rf, r_to_l_map, r_to_l_filt)

                if right_writers is None:
                    right_results.append(values)
                else:
                    right_writers[irf].data.write(values)

        return right_results

    def merge_right(self, left_on, right_on,
                    left_fields=tuple(), left_writers=None):
<<<<<<< HEAD
=======
        """
        Note: this function is deprecated, and provided only for compatibility with existing scripts.
        It will be removed in a future version.

        Please use DataFrame.merge instead.

        Perform a database-style right join on left_fields, outputting the result to left_writers,
        if set.
        :param left_on: The key to perform the join on on the left hand side
        :param right_on: The key to perform the join on on the right hand side
        :param left_fields: The fields to be mapped from right to left
        :param left_writers: Optional parameter providing the fields to which the mapped data should
        be written. If this is not set, the mapped data is returned as numpy arrays and lists instead.
        """

>>>>>>> 2b54352f
        l_key_raw = val.raw_array_from_parameter(self, 'left_on', left_on)
        l_index = np.arange(len(l_key_raw), dtype=np.int64)
        l_df = pd.DataFrame({'l_k': l_key_raw, 'l_index': l_index})

        r_key_raw = val.raw_array_from_parameter(self, 'right_on', right_on)
        r_index = np.arange(len(r_key_raw), dtype=np.int64)
        r_df = pd.DataFrame({'r_k': r_key_raw, 'r_index': r_index})

        df = pd.merge(left=r_df, right=l_df, left_on='r_k', right_on='l_k', how='left')
        l_to_r_map = df['l_index'].to_numpy(dtype='int64')
        l_to_r_filt = np.logical_not(df['l_index'].isnull()).to_numpy()

        left_results = list()
        for ilf, lf in enumerate(left_fields):
            if isinstance(lf, Field):
                if lf.indexed:
                    indices, values = ops.safe_map_indexed_values(lf.indices[:], lf.values[:],
                                                                  l_to_r_map, l_to_r_filt)
                    if left_writers is None:
                        result = fld.IndexedStringMemField(self)
                        result.indices.write(indices)
                        result.values.write(values)
                        left_results.append(result)
                    else:
                        left_writers[ilf].indices.write(indices)
                        left_writers[ilf].values.write(values)
                else:
                    values = ops.safe_map_values(lf.data[:], l_to_r_map, l_to_r_filt)
                    if left_writers is None:
                        result = lf.create_like()
                        result.data.write(values)
                        left_results.append(result)
                    else:
                        left_writers[ilf].data.write(values)
            else:
                values = ops.safe_map_values(lf, l_to_r_map, l_to_r_filt)

                if left_writers is None:
                    left_results.append(values)
                else:
                    left_writers[ilf].data.write(values)

        return left_results

    def merge_inner(self, left_on, right_on,
                    left_fields=None, left_writers=None, right_fields=None, right_writers=None):
        """
        Note: this function is deprecated, and provided only for compatibility with existing scripts.
        It will be removed in a future version.
        
        Please use DataFrame.merge instead.

        Perform a database-style inner join on left_fields, outputting the result to left_writers,
        if set.
        :param left_on: The key to perform the join on on the left hand side
        :param right_on: The key to perform the join on on the right hand side
        :param left_fields: The fields to be mapped from left to inner
        :param left_writers: Optional parameter providing the fields to which the mapped data should
        be written. If this is not set, the mapped data is returned as numpy arrays and lists instead.
        :param right_fields: The fields to be mapped from right to inner
        :param right_writers: Optional parameter providing the fields to which the mapped data should
        be written. If this is not set, the mapped data is returned as numpy arrays and lists instead.
        """
        l_key_raw = val.raw_array_from_parameter(self, 'left_on', left_on)
        l_index = np.arange(len(l_key_raw), dtype=np.int64)
        l_df = pd.DataFrame({'l_k': l_key_raw, 'l_index': l_index})

        r_key_raw = val.raw_array_from_parameter(self, 'right_on', right_on)
        r_index = np.arange(len(r_key_raw), dtype=np.int64)
        r_df = pd.DataFrame({'r_k': r_key_raw, 'r_index': r_index})

        df = pd.merge(left=l_df, right=r_df, left_on='l_k', right_on='r_k', how='inner')
        l_to_i_map = df['l_index'].to_numpy(dtype='int64')
        l_to_i_filt = np.logical_not(df['l_index'].isnull()).to_numpy()
        r_to_i_map = df['r_index'].to_numpy(dtype='int64')
        r_to_i_filt = np.logical_not(df['r_index'].isnull()).to_numpy()

        left_results = list()
        for ilf, lf in enumerate(left_fields):
            if isinstance(lf, Field):
                if lf.indexed:
                    indices, values = ops.safe_map_indexed_values(lf.indices[:], lf.values[:],
                                                                  l_to_i_map, l_to_i_filt)
                    if left_writers is None:
                        result = fld.IndexedStringMemField(self)
                        result.indices.write(indices)
                        result.values.write(values)
                        left_results.append(result)
                    else:
                        left_writers[ilf].indices.write(indices)
                        left_writers[ilf].values.write(values)
                else:
                    values = ops.safe_map_values(lf.data[:], l_to_i_map, l_to_i_filt)
                    if left_writers is None:
                        result = lf.create_like()
                        result.data.write(values)
                        left_results.append(result)
                    else:
                        left_writers[ilf].data.write(values)
            else:
                values = ops.safe_map_values(lf, l_to_i_map, l_to_i_filt)

                if left_writers is None:
                    left_results.append(values)
                else:
                    left_writers[ilf].data.write(values)

        right_results = list()
        for irf, rf in enumerate(right_fields):
            if isinstance(rf, Field):
                if rf.indexed:
                    indices, values = ops.safe_map_indexed_values(rf.indices[:], rf.values[:],
                                                                  r_to_i_map, r_to_i_filt)
                    if right_writers is None:
                        result = fld.IndexedStringMemField(self)
                        result.indices.write(indices)
                        result.values.write(values)
                        right_results.append(result)
                    else:
                        right_writers[irf].indices.write(indices)
                        right_writers[irf].values.write(values)
                else:
                    values = ops.safe_map_values(rf.data[:], r_to_i_map, r_to_i_filt)
                    if right_writers is None:
                        result = rf.create_like()
                        result.data.write(values)
                        right_results.append(result)
                    else:
                        right_writers[irf].data.write(values)
            else:
                values = ops.safe_map_values(rf, r_to_i_map, r_to_i_filt)

                if right_writers is None:
                    right_results.append(values)
                else:
                    right_writers[irf].data.write(values)

        return left_results, right_results

    def _map_fields(self, field_map, field_sources, field_sinks):
        rtn_sinks = None
        if field_sinks is None:
            left_sinks = list()
            for src in field_sources:
                src_ = val.array_from_parameter(self, 'left_field_sources', src)
                snk_ = ops.map_valid(src_, field_map)
                left_sinks.append(snk_)
            rtn_sinks = left_sinks
        elif val.is_field_parameter(field_sinks[0]):
            # groups or fields
            for src, snk in zip(field_sources, field_sinks):
                src_ = val.array_from_parameter(self, 'left_field_sources', src)
                snk_ = ops.map_valid(src_, field_map)
                snk = val.field_from_parameter(self, 'left_field_sinks', snk)
                snk.data.write(snk_)
        else:
            # raw arrays
            for src, snk in zip(field_sources, field_sinks):
                src_ = val.array_from_parameter(self, 'left_field_sources', src)
                snk_ = val.array_from_parameter(self, 'left_field_sinks', snk)
                ops.map_valid(src_, field_map, snk_)
        return None if rtn_sinks is None else tuple(rtn_sinks)

    def _streaming_map_fields(self, field_map, field_sources, field_sinks):
        # field map must be a field
        # field sources must be fields
        # field sinks must be fields
        # field sources and sinks must be the same length
        map_ = val.field_from_parameter(self, 'field_map', field_map)
        for src, snk in zip(field_sources, field_sinks):
            src_ = val.field_from_parameter(self, 'field_sources', src)
            snk_ = val.field_from_parameter(self, 'field_sinks', snk)
            ops.ordered_map_valid_stream(src_, map_, snk_)

    def ordered_merge_left(self, left_on, right_on, right_field_sources=tuple(), left_field_sinks=None,
                           left_to_right_map=None, left_unique=False, right_unique=False):
        """
        Generate the results of a left join and apply it to the fields described in the tuple
        'left_field_sources'. If 'left_field_sinks' is set, the mapped values are written
        to the fields / arrays set there.
        Note: in order to achieve best scalability, you should use groups / fields rather
        than numpy arrays and provide a tuple of groups/fields to left_field_sinks, so
        that the session and compute the merge and apply the mapping in a streaming
        fashion.
        :param left_on: the group/field/numba array that contains the left key values
        :param right_on: the group/field/numba array that contains the right key values
        :param left_to_right_map: a group/field/numba array that the map is written to. If
        it is a numba array, it must be the size of the resulting merge
        :param left_field_sources: a tuple of group/fields/numba arrays that contain the
        fields to be joined
        :param left_field_sinks: optional - a tuple of group/fields/numba arrays that
        the mapped fields should be written to
        :param left_unique: a hint to indicate whether the 'left_on' field contains unique
        values
        :param right_unique: a hint to indicate whether the 'right_on' field contains
        unique values
        :return: If left_field_sinks is not set, a tuple of the output fields is returned
        """
        if left_field_sinks is not None:
            if len(right_field_sources) != len(left_field_sinks):
                msg = ("{} and {} should be of the same length but are length {} and {} "
                       "respectively")
                raise ValueError(msg.format(len(right_field_sources), len(left_field_sinks)))
        val.all_same_basic_type('left_field_sources', right_field_sources)
        if left_field_sinks and len(left_field_sinks) > 0:
            val.all_same_basic_type('left_field_sinks', left_field_sinks)

        streamable = val.is_field_parameter(left_on) and \
                     val.is_field_parameter(right_on) and \
                     val.is_field_parameter(right_field_sources[0]) and \
                     left_field_sinks is not None and \
                     val.is_field_parameter(left_field_sinks[0]) and \
                     left_to_right_map is not None

        result = None
        has_unmapped = None
        if left_unique == False:
            if right_unique == False:
                raise ValueError("Right key must not have duplicates")
            else:
                if streamable:
                    has_unmapped = \
                        ops.ordered_map_to_right_right_unique_streamed(left_on, right_on,
                                                                       left_to_right_map)
                    result = left_to_right_map
                else:
                    result = np.zeros(len(left_on), dtype=np.int64)
                    left_data = val.array_from_parameter(self, "left_on", left_on)
                    right_data = val.array_from_parameter(self, "right_on", right_on)
                    has_unmapped = \
                        ops.ordered_map_to_right_right_unique(
                            left_data, right_data, result)
        else:
            if right_unique == False:
                raise ValueError("Right key must not have duplicates")
            else:
                result = np.zeros(len(left_on), dtype=np.int64)
                left_data = val.array_from_parameter(self, "left_on", left_on)
                right_data = val.array_from_parameter(self, "right_on", right_on)
                has_unmapped = ops.ordered_map_to_right_both_unique(
                    left_data, right_data, result)

        if streamable:
            self._streaming_map_fields(result, right_field_sources, left_field_sinks)
            return None
        else:
            rtn_left_sinks = self._map_fields(result, right_field_sources, left_field_sinks)
            return rtn_left_sinks

    def ordered_merge_right(self, left_on, right_on,
                            left_field_sources=tuple(), right_field_sinks=None,
                            right_to_left_map=None, left_unique=False, right_unique=False):
        """
        Generate the results of a right join and apply it to the fields described in the tuple
        'right_field_sources'. If 'right_field_sinks' is set, the mapped values are written
        to the fields / arrays set there.
        Note: in order to achieve best scalability, you should use groups / fields rather
        than numpy arrays and provide a tuple of groups/fields to right_field_sinks, so
        that the session and compute the merge and apply the mapping in a streaming
        fashion.
        :param left_on: the group/field/numba array that contains the left key values
        :param right_on: the group/field/numba array that contains the right key values
        :param right_to_left_map: a group/field/numba array that the map is written to. If
        it is a numba array, it must be the size of the resulting merge
        :param right_field_sources: a tuple of group/fields/numba arrays that contain the
        fields to be joined
        :param right_field_sinks: optional - a tuple of group/fields/numba arrays that
        the mapped fields should be written to
        :param left_unique: a hint to indicate whether the 'left_on' field contains unique
        values
        :param right_unique: a hint to indicate whether the 'right_on' field contains
        unique values
        :return: If right_field_sinks is not set, a tuple of the output fields is returned
        """
        return self.ordered_merge_left(right_on, left_on, left_field_sources, right_field_sinks,
                                       right_to_left_map, right_unique, left_unique)

    def ordered_merge_inner(self, left_on, right_on,
                            left_field_sources=tuple(), left_field_sinks=None,
                            right_field_sources=tuple(), right_field_sinks=None,
                            left_unique=False, right_unique=False):
        """
        Generate the results of an inner join and apply it to the fields described in the tuple
        'right_field_sources'. If 'right_field_sinks' is set, the mapped values are written
        to the fields / arrays set there.
        Note: in order to achieve best scalability, you should use groups / fields rather
        than numpy arrays and provide a tuple of groups/fields to right_field_sinks, so
        that the session and compute the merge and apply the mapping in a streaming
        fashion.
        :param left_on: the group/field/numba array that contains the left key values
        :param right_on: the group/field/numba array that contains the right key values
        :param right_to_left_map: a group/field/numba array that the map is written to. If
        it is a numba array, it must be the size of the resulting merge
        :param right_field_sources: a tuple of group/fields/numba arrays that contain the
        fields to be joined
        :param right_field_sinks: optional - a tuple of group/fields/numba arrays that
        the mapped fields should be written to
        :param left_unique: a hint to indicate whether the 'left_on' field contains unique
        values
        :param right_unique: a hint to indicate whether the 'right_on' field contains
        unique values
        :return: If right_field_sinks is not set, a tuple of the output fields is returned
        """
        if left_field_sinks is not None:
            if len(left_field_sources) != len(left_field_sinks):
                msg = ("{} and {} should be of the same length but are length {} and {} "
                       "respectively")
                raise ValueError(msg.format(len(left_field_sources), len(left_field_sinks)))
        val.all_same_basic_type('left_field_sources', left_field_sources)
        if left_field_sinks and len(left_field_sinks) > 0:
            val.all_same_basic_type('left_field_sinks', left_field_sinks)

        if right_field_sinks is not None:
            if len(right_field_sources) != len(right_field_sinks):
                msg = ("{} and {} should be of the same length but are length {} and {} "
                       "respectively")
                raise ValueError(msg.format(len(right_field_sources), len(right_field_sinks)))
        val.all_same_basic_type('right_field_sources', right_field_sources)
        if right_field_sinks and len(right_field_sinks) > 0:
            val.all_same_basic_type('right_field_sinks', right_field_sinks)

        left_data = val.array_from_parameter(self, 'left_on', left_on)
        right_data = val.array_from_parameter(self, 'right_on', right_on)

        result = None
        inner_length = ops.ordered_inner_map_result_size(left_data, right_data)

        left_to_inner = np.zeros(inner_length, dtype=np.int64)
        right_to_inner = np.zeros(inner_length, dtype=np.int64)
        if left_unique is False:
            if right_unique is False:
                ops.ordered_inner_map(left_data, right_data, left_to_inner, right_to_inner)
            else:
                ops.ordered_inner_map_left_unique(right_data, left_data, right_to_inner, left_to_inner)
        else:
            if right_unique is False:
                ops.ordered_inner_map_left_unique(left_data, right_data, left_to_inner, right_to_inner)
            else:
                ops.ordered_inner_map_both_unique(left_data, right_data, left_to_inner, right_to_inner)

        rtn_left_sinks = self._map_fields(left_to_inner, left_field_sources, left_field_sinks)
        rtn_right_sinks = self._map_fields(right_to_inner, right_field_sources, right_field_sinks)

        if rtn_left_sinks:
            if rtn_right_sinks:
                return rtn_left_sinks, rtn_right_sinks
            else:
                return rtn_left_sinks
        else:
            return rtn_right_sinks<|MERGE_RESOLUTION|>--- conflicted
+++ resolved
@@ -1219,8 +1219,6 @@
 
     def merge_right(self, left_on, right_on,
                     left_fields=tuple(), left_writers=None):
-<<<<<<< HEAD
-=======
         """
         Note: this function is deprecated, and provided only for compatibility with existing scripts.
         It will be removed in a future version.
@@ -1236,7 +1234,6 @@
         be written. If this is not set, the mapped data is returned as numpy arrays and lists instead.
         """
 
->>>>>>> 2b54352f
         l_key_raw = val.raw_array_from_parameter(self, 'left_on', left_on)
         l_index = np.arange(len(l_key_raw), dtype=np.int64)
         l_df = pd.DataFrame({'l_k': l_key_raw, 'l_index': l_index})
