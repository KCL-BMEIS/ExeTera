--- conflicted
+++ resolved
@@ -350,14 +350,8 @@
         results = [uniques[f'{i}'] for i in range(len(fields))]
         return results
 
-<<<<<<< HEAD
-    def get_spans(self, field: Union[Field, np.array] = None,
-                  fields: (Union[Field, np.array], Union[Field, np.array]) = None,
-                  dest: Field = None):
-=======
     def get_spans(self, field: Union[Field, np.ndarray] = None,
                   dest: Field = None, **kwargs):
->>>>>>> c4646930
         """
         Calculate a set of spans that indicate contiguous equal values.
         The entries in the result array correspond to the inclusive start and
@@ -375,10 +369,6 @@
             result: [0, 1, 3, 6, 7, 10, 15]
 
         :param field: A Field or numpy array to be evaluated for spans
-<<<<<<< HEAD
-        :param fields: A tuple of Fields or tuple of numpy arrays to be evaluated for spans
-        :param dest: Similar to dest parameter, in case user specify as keyword
-=======
         :param dest: A destination Field to store the result
         :param \*\*kwargs: See below. For parameters set in both argument and kwargs, use kwargs
 
@@ -386,7 +376,6 @@
             * field -- Similar to field parameter, in case user specify field as keyword
             * fields -- A tuple of Fields or tuple of numpy arrays to be evaluated for spans
             * dest -- Similar to dest parameter, in case user specify as keyword
->>>>>>> c4646930
 
         :return: The resulting set of spans as a numpy array
         """
