--- conflicted
+++ resolved
@@ -932,11 +932,7 @@
                 raise ValueError("'group' must be an Exetera DataFrame but a "
                                  "{} was passed to it".format(type(group)))
         if isinstance(group, h5py.Group):
-<<<<<<< HEAD
-            fld.fixed_string_field_constructor(self, group, name, timestamp, chunksize)
-=======
             fld.fixed_string_field_constructor(self, group, name, length, timestamp, chunksize)
->>>>>>> 49447f8e
             return fld.FixedStringField(self, group[name], write_enabled=True)
         else:
             return group.create_fixed_string(name, length, timestamp, chunksize)
@@ -966,11 +962,7 @@
                                  "{} was passed to it".format(type(group)))
 
         if isinstance(group, h5py.Group):
-<<<<<<< HEAD
-            fld.categorical_field_constructor(self, group, name, timestamp, chunksize)
-=======
             fld.categorical_field_constructor(self, group, name, nformat, key, timestamp, chunksize)
->>>>>>> 49447f8e
             return fld.CategoricalField(self, group[name], write_enabled=True)
         else:
             return group.create_categorical(name, nformat, key, timestamp, chunksize)
