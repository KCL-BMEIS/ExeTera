--- conflicted
+++ resolved
@@ -1,6 +1,3 @@
-<<<<<<< HEAD
-from typing import Callable, Tuple, Union
-=======
 # Copyright 2020 KCL-BMEIS - King's College London
 # Licensed under the Apache License, Version 2.0 (the "License");
 # you may not use this file except in compliance with the License.
@@ -12,7 +9,7 @@
 # See the License for the specific language governing permissions and
 # limitations under the License.
 
->>>>>>> eda8f2fb
+from typing import Callable, Tuple, Union
 import os
 import uuid
 from datetime import datetime, timezone
@@ -35,48 +32,7 @@
 from exetera.core import utils
 
 
-<<<<<<< HEAD
-class Session:
-=======
-# TODO:
-"""
- * joins: get mapping and map multiple fields using mapping
-   * can use pandas for initial functionality and then improve
-   * mark fields has having sorted order if they are sorted
-     * would have to check field
-   * for sorted, can use fast
-   * aggregation
-     * aggregate and join / join and aggregate
-       * if they resolve to being the same thing, best to aggregate first
- * everything can accept groups
- * groups are registered and given names
- * indices can be built from merging pk and fks and mapping to values
- * everything can accept tuples instead of groups and operate on all of them
- * advanced sorting / filtering
-   * FilteredReader / FilteredWriter for applying filters without copying data
-   * SortedReader / SortedWriter for applying sorts without copying data
-   * Filters corresponding to the presence or absence of elements of a maybe field
-     * should be marked indicating that they are related to that field. This allows
-       a user to query all the filters generated for different fields, whether the
-       values are valid or whether they are a standard filtering for different
-       categories (age sub-ranges, for example)
- * reader/writers
-
-   * soft sorting / filtering
-     rw = s.get(name)
-     rw.add_transform(filter)
-     rw.add_transform(sort)
-     rw.writeable[:] = data # can this be done?
-     rw.clean()
-     rw.write(data)
-
-    * refactor: encapsulate dataset handling into session
-      * provide group objects with api
-      * provide field objects with additional api
-"""
-
 class Session(AbstractSession):
->>>>>>> eda8f2fb
 
     def __init__(self,
                  chunksize: int = ops.DEFAULT_CHUNKSIZE,
@@ -228,7 +184,6 @@
             error_str = "'timestamp' must be a string but is of type {}"
             raise ValueError(error_str.format(type(timestamp)))
         self.timestamp = timestamp
-
 
 
     def sort_on(self,
@@ -281,7 +236,6 @@
         print_if_verbose(f"fields reordered in {time.time() - t0}s")
 
 
-
     def dataset_sort_index(self, sort_indices, index=None):
         """
         Generate a sorted index based on a set of fields upon which to sort and an optional
@@ -330,10 +284,10 @@
         if dest is not None:
             writer_ = val.field_from_parameter(self, 'writer', dest)
         if isinstance(src, fld.IndexedStringField):
-            newfld = src.apply_filter(filter_to_apply_,writer_)
+            newfld = src.apply_filter(filter_to_apply_, writer_)
             return newfld.indices, newfld.values
-        elif isinstance(src,fld.Field):
-            newfld = src.apply_filter(filter_to_apply_,writer_)
+        elif isinstance(src, Field):
+            newfld = src.apply_filter(filter_to_apply_, writer_)
             return newfld.data[:]
         #elif isinstance(src, df.datafrme):
         else:
@@ -360,12 +314,12 @@
         if dest is not None:
             writer_ = val.field_from_parameter(self, 'writer', dest)
         if isinstance(src, fld.IndexedStringField):
-            dest_indices, dest_values = \
+            dest_indices, dest_values =\
                 ops.apply_indices_to_index_values(index_to_apply_,
                                                   src.indices[:], src.values[:])
             return dest_indices, dest_values
-        elif isinstance(src,fld.Field):
-            newfld = src.apply_index(index_to_apply_,writer_)
+        elif isinstance(src, Field):
+            newfld = src.apply_index(index_to_apply_, writer_)
             return newfld.data[:]
         else:
             reader_ = val.array_from_parameter(self, 'reader', src)
@@ -396,8 +350,8 @@
 
 
     def get_spans(self,
-                  field: Union[fld.Field, np.array] = None,
-                  fields: Union[Tuple[fld.Field], Tuple[np.array]] = None):
+                  field: Union[Field, np.array] = None,
+                  fields: Union[Tuple[Field], Tuple[np.array]] = None):
         """
         Calculate a set of spans that indicate contiguous equal values.
         The entries in the result array correspond to the inclusive start and
@@ -413,7 +367,6 @@
             field: [1, 2, 2, 1, 1, 1, 3, 4, 4, 4, 2, 2, 2, 2, 2]
             result: [0, 1, 3, 6, 7, 10, 15]
 
-<<<<<<< HEAD
         :param field: A Field or numpy array to be evaluated for spans
         :param fields: A tuple of Fields or tuple of numpy arrays to be evaluated for spans
         :return: The resulting set of spans as a numpy array
@@ -425,28 +378,23 @@
         raw_field = None
         if field is not None:
             raw_field = val.array_from_parameter(self, 'field', field)
-=======
-        """
->>>>>>> eda8f2fb
 
         if fields is not None:
-            if isinstance(fields[0],fld.Field):
+            if isinstance(fields[0], Field):
                 return ops._get_spans_for_2_fields_by_spans(fields[0].get_spans(),fields[1].get_spans())
-            if isinstance(fields[0],np.ndarray):
+            if isinstance(fields[0], np.ndarray):
                 return ops._get_spans_for_2_fields(fields[0],fields[1])
         else:
-            if isinstance(field,fld.Field):
+            if isinstance(field, Field):
                 return field.get_spans()
-            if isinstance(field,np.ndarray):
+            if isinstance(field, np.ndarray):
                 return ops.get_spans_for_field(field)
 
 
-
-<<<<<<< HEAD
     def _apply_spans_no_src(self,
                             predicate: Callable[[np.array, np.array], None],
                             spans: np.array,
-                            dest: fld.Field = None) -> np.array:
+                            dest: Field = None) -> np.array:
         """
         An implementation method for span applications that are carried out on the spans themselves rather than a target
         field.
@@ -455,11 +403,8 @@
         :params dest: if set, the field to which the results are written
         :returns: A numpy array containing the resulting values
         """
-        assert(dest is None or isinstance(dest, fld.Field))
-=======
-    def _apply_spans_no_src(self, predicate, spans, dest=None):
         assert(dest is None or isinstance(dest, Field))
->>>>>>> eda8f2fb
+
         if dest is not None:
             dest_f = val.field_from_parameter(self, 'dest', dest)
             results = np.zeros(len(spans) - 1, dtype=dest_f.data.dtype)
@@ -471,12 +416,12 @@
             predicate(spans, results)
             return results
 
-<<<<<<< HEAD
+
     def _apply_spans_src(self,
                          predicate: Callable[[np.array, np.array, np.array], None],
                          spans: np.array,
                          target: np.array,
-                         dest: fld.Field = None) -> np.array:
+                         dest: Field = None) -> np.array:
         """
         An implementation method for span applications that are carried out on a target field.
         :params predicate: a predicate function that carries out the operation on the spans and a target field, and
@@ -486,17 +431,10 @@
         :params dest: if set, the field to which the results are written
         :returns: A numpy array containing the resulting values
         """
-        assert(dest is None or isinstance(dest, fld.Field))
+        assert(dest is None or isinstance(dest, Field))
         target_ = val.array_from_parameter(self, 'target', target)
         if len(target) != spans[-1]:
             error_msg = ("'target' (length {}) must be one element shorter than 'spans' "
-=======
-    def _apply_spans_src(self, predicate, spans, src, dest=None):
-        assert(dest is None or isinstance(dest, Field))
-        src_ = val.array_from_parameter(self, 'src', src)
-        if len(src) != spans[-1]:
-            error_msg = ("'src' (length {}) must be one element shorter than 'spans' "
->>>>>>> eda8f2fb
                          "(length {})")
             raise ValueError(error_msg.format(len(target_), len(spans)))
 
@@ -511,10 +449,11 @@
             predicate(spans, target_, results)
             return results
 
+
     def apply_spans_index_of_min(self,
                                  spans: np.array,
                                  target: np.array,
-                                 dest: fld.Field = None):
+                                 dest: Field = None):
         """
         Finds the index of the minimum value within each span on a target field
         :params spans: the numpy array of spans to be applied
@@ -524,10 +463,11 @@
         """
         return self._apply_spans_src(ops.apply_spans_index_of_min, spans, target, dest)
 
+
     def apply_spans_index_of_max(self,
                                  spans: np.array,
                                  target: np.array,
-                                 dest: fld.Field = None):
+                                 dest: Field = None):
         """
         Finds the index of the maximum value within each span on a target field
         :params spans: the numpy array of spans to be applied
@@ -537,9 +477,10 @@
         """
         return self._apply_spans_src(ops.apply_spans_index_of_max, spans, target, dest)
 
+
     def apply_spans_index_of_first(self,
                                    spans: np.array,
-                                   dest: fld.Field = None):
+                                   dest: Field = None):
         """
         Finds the index of the first entry within each span
         :params spans: the numpy array of spans to be applied
@@ -548,9 +489,10 @@
         """
         return self._apply_spans_no_src(ops.apply_spans_index_of_first, spans, dest)
 
+
     def apply_spans_index_of_last(self,
                                   spans: np.array,
-                                  dest: fld.Field = None):
+                                  dest: Field = None):
         """
         Finds the index of the last entry within each span
         :params spans: the numpy array of spans to be applied
@@ -559,9 +501,10 @@
         """
         return self._apply_spans_no_src(ops.apply_spans_index_of_last, spans, dest)
 
+
     def apply_spans_count(self,
                           spans: np.array,
-                          dest: fld.Field = None):
+                          dest: Field = None):
         """
         Finds the number of entries within each span
         :params spans: the numpy array of spans to be applied
@@ -570,10 +513,11 @@
         """
         return self._apply_spans_no_src(ops.apply_spans_count, spans, dest)
 
+
     def apply_spans_min(self,
                         spans: np.array,
                         target: np.array,
-                        dest: fld.Field = None):
+                        dest: Field = None):
         """
         Finds the minimum value within span on a target field
         :params spans: the numpy array of spans to be applied
@@ -583,10 +527,11 @@
         """
         return self._apply_spans_src(ops.apply_spans_min, spans, target, dest)
 
+
     def apply_spans_max(self,
                         spans: np.array,
                         target: np.array,
-                        dest: fld.Field = None):
+                        dest: Field = None):
         """
         Finds the maximum value within each span on a target field
         :params spans: the numpy array of spans to be applied
@@ -596,10 +541,11 @@
         """
         return self._apply_spans_src(ops.apply_spans_max, spans, target, dest)
 
+
     def apply_spans_first(self,
                           spans: np.array,
                           target: np.array,
-                          dest: fld.Field = None):
+                          dest: Field = None):
         """
         Finds the first entry within each span on a target field
         :params spans: the numpy array of spans to be applied
@@ -609,10 +555,11 @@
         """
         return self._apply_spans_src(ops.apply_spans_first, spans, target, dest)
 
+
     def apply_spans_last(self,
                          spans: np.array,
                          target: np.array,
-                         dest: fld.Field = None):
+                         dest: Field = None):
         """
         Finds the last entry within each span on a target field
         :params spans: the numpy array of spans to be applied
@@ -622,25 +569,26 @@
         """
         return self._apply_spans_src(ops.apply_spans_last, spans, target, dest)
 
+
     def apply_spans_concat(self,
                            spans,
-                           src,
+                           target,
                            dest,
                            src_chunksize=None,
                            dest_chunksize=None,
                            chunksize_mult=None):
-        if not isinstance(src, fld.IndexedStringField):
-            raise ValueError(f"'src' must be one of 'IndexedStringField' but is {type(src)}")
+        if not isinstance(target, fld.IndexedStringField):
+            raise ValueError(f"'target' must be one of 'IndexedStringField' but is {type(target)}")
         if not isinstance(dest, fld.IndexedStringField):
             raise ValueError(f"'dest' must be one of 'IndexedStringField' but is {type(dest)}")
 
-        src_chunksize = src.chunksize if src_chunksize is None else src_chunksize
+        src_chunksize = target.chunksize if src_chunksize is None else src_chunksize
         dest_chunksize = dest.chunksize if dest_chunksize is None else dest_chunksize
         chunksize_mult = 16 if chunksize_mult is None else chunksize_mult
 
 
-        src_index = src.indices[:]
-        src_values = src.values[:]
+        src_index = target.indices[:]
+        src_values = target.values[:]
         dest_index = np.zeros(src_chunksize, src_index.dtype)
         dest_values = np.zeros(dest_chunksize * chunksize_mult, src_values.dtype)
 
@@ -720,7 +668,7 @@
         return self._aggregate_impl(self.apply_spans_count, index, None, dest)
 
 
-    def aggregate_first(self, index, target, dest=None):
+    def aggregate_first(self, index, target=None, dest=None):
         """
         Finds the first entries within each sub-group of index.
         Example:
@@ -754,7 +702,7 @@
         return self.aggregate_custom(self.apply_spans_last, index, target, dest)
 
 
-    def aggregate_min(self, index, src=None, dest=None):
+    def aggregate_min(self, index, target=None, dest=None):
         """
         Finds the minimum value within each sub-group of index.
         Example:
@@ -768,10 +716,10 @@
         :params dest: If set, a Field to which the resulting counts are written
         :returns: A numpy array containing the resulting values
         """
-        return self.aggregate_custom(self.apply_spans_min, index, src, dest)
-
-
-    def aggregate_max(self, index, src=None, dest=None):
+        return self.aggregate_custom(self.apply_spans_min, index, target, dest)
+
+
+    def aggregate_max(self, index, target=None, dest=None):
         """
         Finds the maximum value within each sub-group of index.
         Example:
@@ -785,17 +733,17 @@
         :params dest: If set, a Field to which the resulting counts are written
         :returns: A numpy array containing the resulting values
         """
-        return self.aggregate_custom(self.apply_spans_max, index, src, dest)
-
-
-    def aggregate_custom(self, predicate, index, src=None, dest=None):
-        if src is None:
+        return self.aggregate_custom(self.apply_spans_max, index, target, dest)
+
+
+    def aggregate_custom(self, predicate, index, target=None, dest=None):
+        if target is None:
             raise ValueError("'src' must not be None")
-        val.ensure_valid_field_like("src", src)
+        val.ensure_valid_field_like("src", target)
         if dest is not None:
             val.ensure_valid_field("dest", dest)
 
-        return self._aggregate_impl(predicate, index, src, dest)
+        return self._aggregate_impl(predicate, index, target, dest)
 
 
     def join(self,
@@ -896,7 +844,6 @@
         writer.write(destination_space_values)
 
 
-<<<<<<< HEAD
     def get(self,
             field: Union[fld.Field, h5py.Group]):
         """
@@ -915,11 +862,7 @@
           # get the bird decibel field
           bird_decibels = s.get(birds['decibels'])
         """
-        if isinstance(field, fld.Field):
-=======
-    def get(self, field):
         if isinstance(field, Field):
->>>>>>> eda8f2fb
             return field
 
         if 'fieldtype' not in field.attrs.keys():
@@ -968,9 +911,8 @@
 
 
     def create_indexed_string(self, group, name, timestamp=None, chunksize=None):
-<<<<<<< HEAD
-        """
-        Create an indexed string field in the given group with the given name.
+        """
+        Create an indexed string field in the given DataFrame with the given name.
 
         :params group: The group in which the new field should be created
         :params name: The name of the new field
@@ -979,13 +921,23 @@
         :params chunksize: If set, the chunksize that should be used to create the new field. In general, this should
         not be set unless you are writing unit tests.
         """
-        fld.indexed_string_field_constructor(self, group, name, timestamp, chunksize)
-        return fld.IndexedStringField(self, group[name], write_enabled=True)
+        if not isinstance(group, (df.DataFrame, h5py.Group)):
+            if isinstance(group, ds.Dataset):
+                raise ValueError("'group' must be an ExeTera DataFrame rather than a"
+                                 " top-level Dataset")
+            else:
+                raise ValueError("'group' must be an Exetera DataFrame but a "
+                                 "{} was passed to it".format(type(group)))
+
+        if isinstance(group, h5py.Group):
+            return fld.indexed_string_field_constructor(self, group, name, timestamp, chunksize)
+        else:
+            return group.create_indexed_string(name, timestamp, chunksize)
 
 
     def create_fixed_string(self, group, name, length, timestamp=None, chunksize=None):
         """
-        Create an fixed string field in the given group with the given name, with the given max string length per entry.
+        Create an fixed string field in the given DataFrame with the given name, with the given max string length per entry.
 
         :params group: The group in which the new field should be created
         :params name: The name of the new field
@@ -995,10 +947,6 @@
         :params chunksize: If set, the chunksize that should be used to create the new field. In general, this should
         not be set unless you are writing unit tests.
         """
-        fld.fixed_string_field_constructor(self, group, name, length, timestamp, chunksize)
-        return fld.FixedStringField(self, group[name], write_enabled=True)
-=======
-
         if not isinstance(group, (df.DataFrame, h5py.Group)):
             if isinstance(group, ds.Dataset):
                 raise ValueError("'group' must be an ExeTera DataFrame rather than a"
@@ -1006,33 +954,15 @@
             else:
                 raise ValueError("'group' must be an Exetera DataFrame but a "
                                  "{} was passed to it".format(type(group)))
-
-        if isinstance(group, h5py.Group):
-            return fld.indexed_string_field_constructor(self, group, name, timestamp, chunksize)
-        else:
-            return group.create_indexed_string(name, timestamp, chunksize)
-
-
-    def create_fixed_string(self, group, name, length, timestamp=None, chunksize=None):
-        if not isinstance(group, (df.DataFrame, h5py.Group)):
-            if isinstance(group, ds.Dataset):
-                raise ValueError("'group' must be an ExeTera DataFrame rather than a"
-                                 " top-level Dataset")
-            else:
-                raise ValueError("'group' must be an Exetera DataFrame but a "
-                                 "{} was passed to it".format(type(group)))
         if isinstance(group, h5py.Group):
             return fld.fixed_string_field_constructor(self, group, name, timestamp, chunksize)
         else:
             return group.create_fixed_string(name, length, timestamp, chunksize)
->>>>>>> eda8f2fb
-
-
-    def create_categorical(self, group, name, nformat, key,
-                           timestamp=None, chunksize=None):
-<<<<<<< HEAD
-        """
-        Create a categorical field in the given group with the given name. This function also takes a numerical format
+
+
+    def create_categorical(self, group, name, nformat, key, timestamp=None, chunksize=None):
+        """
+        Create a categorical field in the given DataFrame with the given name. This function also takes a numerical format
         for the numeric representation of the categories, and a key that maps numeric values to their string
         string descriptions.
 
@@ -1046,14 +976,23 @@
         :params chunksize: If set, the chunksize that should be used to create the new field. In general, this should
         not be set unless you are writing unit tests.
         """
-        fld.categorical_field_constructor(self, group, name, nformat, key,
-                                          timestamp, chunksize)
-        return fld.CategoricalField(self, group[name], write_enabled=True)
+        if not isinstance(group, (df.DataFrame, h5py.Group)):
+            if isinstance(group, ds.Dataset):
+                raise ValueError("'group' must be an ExeTera DataFrame rather than a"
+                                 " top-level Dataset")
+            else:
+                raise ValueError("'group' must be an Exetera DataFrame but a "
+                                 "{} was passed to it".format(type(group)))
+
+        if isinstance(group, h5py.Group):
+            return fld.categorical_field_constructor(self, group, name, timestamp, chunksize)
+        else:
+            return group.create_categorical(name, nformat, key, timestamp, chunksize)
 
 
     def create_numeric(self, group, name, nformat, timestamp=None, chunksize=None):
         """
-        Create a numeric field in the given group with the given name.
+        Create a numeric field in the given DataFrame with the given name.
 
         :params group: The group in which the new field should be created
         :params name: The name of the new field
@@ -1065,9 +1004,6 @@
         :params chunksize: If set, the chunksize that should be used to create the new field. In general, this should
         not be set unless you are writing unit tests.
         """
-        fld.numeric_field_constructor(self, group, name, nformat, timestamp, chunksize)
-        return fld.NumericField(self, group[name], write_enabled=True)
-=======
         if not isinstance(group, (df.DataFrame, h5py.Group)):
             if isinstance(group, ds.Dataset):
                 raise ValueError("'group' must be an ExeTera DataFrame rather than a"
@@ -1077,28 +1013,15 @@
                                  "{} was passed to it".format(type(group)))
 
         if isinstance(group, h5py.Group):
-            return fld.categorical_field_constructor(self, group, name, timestamp, chunksize)
-        else:
-            return group.create_categorical(name, nformat, key, timestamp, chunksize)
-
-
-    def create_numeric(self, group, name, nformat, timestamp=None, chunksize=None):
-        if not isinstance(group, (df.DataFrame, h5py.Group)):
-            if isinstance(group, ds.Dataset):
-                raise ValueError("'group' must be an ExeTera DataFrame rather than a"
-                                 " top-level Dataset")
-            else:
-                raise ValueError("'group' must be an Exetera DataFrame but a "
-                                 "{} was passed to it".format(type(group)))
-
-        if isinstance(group, h5py.Group):
             return fld.numeric_field_constructor(self. group, name, timestamp, chunksize)
         else:
             return group.create_numeric(name, nformat, timestamp, chunksize)
->>>>>>> eda8f2fb
 
 
     def create_timestamp(self, group, name, timestamp=None, chunksize=None):
+        """
+        Create a timestamp field in the given group with the given name.
+        """
         if not isinstance(group, (df.DataFrame, h5py.Group)):
             if isinstance(group, ds.Dataset):
                 raise ValueError("'group' must be an ExeTera DataFrame rather than a"
