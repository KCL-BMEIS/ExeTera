--- conflicted
+++ resolved
@@ -354,22 +354,11 @@
             raise ValueError("One of 'field' and 'fields' must be set")
         elif field is not None and fields is not None:
             raise ValueError("Only one of 'field' and 'fields' may be set")
-<<<<<<< HEAD
-        elif field is not None:
-            if isinstance(field,fld.IndexedStringField):
-                indices,values = val.array_from_parameter(self, 'field',field)
-                return per._get_spans_for_index_string_field(indices,values)
-            else:
-                raw_field = None
-                raw_field = val.array_from_parameter(self, 'field', field)
-                return per._get_spans(raw_field,None)
-=======
         elif field is not None and isinstance(field,fld.Field):
             return field.get_spans()
         elif field is not None:
             raw_field = val.array_from_parameter(self, 'field', field)
             return per._get_spans(raw_field,None)
->>>>>>> 000463dd
         elif fields is not None:
             raw_fields = []
             for i_f, f in enumerate(fields):
