--- conflicted
+++ resolved
@@ -4,6 +4,7 @@
 
 from exetera.core.abstract_types import Field
 from exetera.core import readerwriter as rw
+from exetera.core import fields as flds
 
 
 def _writer_from_writer_or_group(writer_getter, param_name, writer):
@@ -122,13 +123,9 @@
 def array_from_parameter(session, name, field):
     if isinstance(field, h5py.Group):
         return session.get(field).data[:]
-<<<<<<< HEAD
-    elif isinstance(field, fld.IndexedStringField):
+    elif isinstance(field, flds.IndexedStringField):
         return field.indices[:],field.values[:]
-    elif isinstance(field, fld.Field):
-=======
-    elif isinstance(field, Field):
->>>>>>> 167f3718
+    elif isinstance(field, flds.Field):
         return field.data[:]
     elif isinstance(field, np.ndarray):
         return field
