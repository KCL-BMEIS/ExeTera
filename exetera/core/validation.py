# Copyright 2020 KCL-BMEIS - King's College London
# Licensed under the Apache License, Version 2.0 (the "License");
# you may not use this file except in compliance with the License.
# You may obtain a copy of the License at
#     http://www.apache.org/licenses/LICENSE-2.0
# Unless required by applicable law or agreed to in writing, software
# distributed under the License is distributed on an "AS IS" BASIS,
# WITHOUT WARRANTIES OR CONDITIONS OF ANY KIND, either express or implied.
# See the License for the specific language governing permissions and
# limitations under the License.


import numpy as np

import h5py

from exetera.core.abstract_types import DataFrame, Field
from exetera.core import readerwriter as rw
from exetera.core import fields as flds


def _writer_from_writer_or_group(writer_getter, param_name, writer):
    if isinstance(writer, h5py.Group):
        return writer_getter.get_existing_writer(writer)
    elif isinstance(writer, rw.Writer):
        return writer
    else:
        msg = "'{}' must be one of (h5py.Group, Writer) but is {}"
        raise ValueError(msg.format(param_name, type(writer)))


def _check_is_appropriate_writer_if_set(reader_getter, param_name, reader, writer):
    # TODO: this method needs reworking; readers should know whether writers are compatible with
    # them
    msg = "{} must be of type {} or None but is {}"
    # if writer is not None:
    #     if isinstance(reader, np.ndarray):
    #         raise ValueError("'if 'reader' is a numpy.ndarray, 'writer' must be None")

    if isinstance(reader, h5py.Group):
        reader = reader_getter.get_reader(reader)


    if isinstance(reader, rw.IndexedStringReader):
        if not isinstance(writer, rw.IndexedStringWriter):
            raise ValueError(msg.format(param_name, rw.IndexedStringReader, writer))
    elif isinstance(reader, rw.FixedStringReader):
        if not isinstance(writer, rw.FixedStringWriter):
            raise ValueError(msg.format(param_name, rw.FixedStringReader, writer))
    elif isinstance(reader, rw.NumericReader):
        if not isinstance(writer, rw.NumericWriter):
            raise ValueError(msg.format(param_name, rw.NumericReader, writer))
    elif isinstance(reader, rw.CategoricalReader):
        if not isinstance(writer, rw.CategoricalWriter):
            raise ValueError(msg.format(param_name, rw.CategoricalReader, writer))
    elif isinstance(reader, rw.TimestampReader):
        if not isinstance(writer, rw.TimestampWriter):
            raise ValueError(msg.format(param_name, rw.TimestampReader, writer))


def _check_all_readers_valid_and_same_type(readers):
    if not isinstance(readers, (tuple, list)):
        raise ValueError("'readers' collection must be a tuple or list")

    if isinstance(readers[0], h5py.Group):
        expected_type = h5py.Group
    elif isinstance(readers[0], rw.Reader):
        expected_type = rw.Reader
    elif isinstance(readers[0], Field):
        expected_type = Field
    elif isinstance(readers[0], np.ndarray):
        expected_type = np.ndarray
    else:
        raise ValueError("'readers' collection must of the following types: "
                         "(h5py.Group, Reader, numpy.ndarray)")
    for r in readers[1:]:
        if not isinstance(r, expected_type):
            raise ValueError("'readers': all elements must be the same underlying type "
                             "(h5py.Group, Reader, numpy.ndarray")


def _check_is_reader_substitute(name, field):
    if not isinstance(field, (h5py.Group, rw.Reader, np.ndarray)):
        msg = "'{}' must be one of (h5py.Group, Reader, numpy.ndarray) but is '{}'"
        raise ValueError(msg.format(type(field)))


def _check_is_reader_or_ndarray(name, field):
    if not isinstance(field, (rw.Reader, np.ndarray)):
        raise ValueError(f"'name' must be either a Reader or an ndarray but is {type(field)}")


def _check_is_reader_or_ndarray_if_set(name, field):
    if not isinstance(field, (rw.Reader, np.ndarray)):
        raise ValueError("if set, 'name' must be either a Reader or an ndarray "
                         f"but is {type(field)}")


def _check_equal_length(name1, field1, name2, field2):
    if len(field1) != len(field2):
        msg = "'{}' must be the same length as '{}' (lengths {} and {} respectively)"
        raise ValueError(msg.format(name1, name2, len(field1), len(field2)))


def _reader_from_group_if_required(reader_source, name, reader):
    if isinstance(reader, h5py.Group):
        return reader_source.get_reader(reader)
    return reader


def ensure_valid_field(name, field):
    if not isinstance(field, Field):
        raise ValueError("'{}' is not of type '{}'; expected Field".format(name, type(field)))


def ensure_valid_field_like(name, field):
    if not isinstance(field, (h5py.Group, Field, np.ndarray)):
        raise ValueError("'{}' is of type '{}'; expected Group, Field or ndarray".format(name, type(field)))


def raw_array_from_parameter(datastore, name, field):
    if isinstance(field, h5py.Group):
        return datastore.get(field).data[:]
    elif isinstance(field, rw.Reader):
        return field[:]
    elif isinstance(field, Field):
        return field.data[:]
    elif isinstance(field, np.ndarray):
        return field
    else:
        error_str = "'{}' must be one of (Group, Reader, Field or ndarray, but is {}"
        raise ValueError(error_str.format(name, type(field)))


def array_from_parameter(session, name, field):
    if isinstance(field, h5py.Group):
        return session.get(field).data[:]
    elif isinstance(field, Field):
        if field.indexed:
            return field.indices[:], field.values[:]
        return field.data[:]
    elif isinstance(field, np.ndarray):
        return field
    else:
        error_str = "'{}' must be one of (Group, Field, or ndarray, but is {}"
        raise ValueError(error_str.format(name, type(field)))


def array_from_field_or_lower(name, field):
    if isinstance(field, Field):
        return field.data[:]
    elif isinstance(field, np.ndarray):
        return field
    else:
        error_str = "'{}' must be one of (Field, or ndarray, but is {}"
        raise ValueError(error_str.format(name, type(field)))


def field_from_parameter(session, name, field):
    if isinstance(field, h5py.Group):
        return session.get(field)
    elif isinstance(field, Field):
        return field
    else:
        error_str = "'{}' must be one of (Group, Field, or ndarray, but is {}"
        raise ValueError(error_str.format(name, type(field)))


def is_field_parameter(field):
    return isinstance(field, (Field, h5py.Group))


def all_same_basic_type(name, fields):
    msg = "'{}' cannot be mixture of groups, fields and ndarrays".format(name)
    if isinstance(fields[0], h5py.Group):
        for f in fields[1:]:
            if not isinstance(f, h5py.Group):
                raise ValueError(msg)
    if isinstance(fields[0], Field):
        for f in fields[1:]:
            if not isinstance(f, Field):
                raise ValueError(msg)
    if isinstance(fields[0], np.ndarray):
        for f in fields[1:]:
            if not isinstance(f, np.ndarray):
                raise ValueError(msg)


def validate_key_field_consistency(lname, rname, lkey, rkey):
    left_tuple = isinstance(lkey, tuple)
    right_tuple = isinstance(rkey, tuple)
    if left_tuple ^ right_tuple:
        raise ValueError("Either none or both of '{}' and '{}' "
                         "must be tuples".format(lname, rname))
    if left_tuple and len(lkey) != len(rkey):
        raise ValueError("'{}' and '{}' must be the same length, but are of length "
                         "{} and {} respectively".format(lname, rname, len(lkey), len(rkey)))


def validate_and_get_key_fields(side, df, key):
    if isinstance(key, tuple):
        fields = []
        for ik, k in enumerate(key):
            dfk = df[k] if isinstance(k, str) else df[k]
            if dfk.indexed:
                if dfk.name is None:
                    raise ValueError("'{}': field at position {} is indexed; indexed fields"
                                     " cannot be used as keys".format(side, ik))
                else:
                    raise ValueError("'{}': field '{}' at position {} is indexed; "
                                     "indexed fields cannot be used "
                                     "as keys".format(side, dfk.name, ik))
            fields.append(dfk)
        return tuple(fields)
    else:
        field = df[key] if isinstance(key, str) else df[key]
        if field.indexed:
            raise ValueError("'{}': field is indexed; indexed fields cannot be "
                             "used as keys".format(side))
        return (field,)


def validate_all_field_length_in_df(df:DataFrame):
    lens = set()
    for name, field in df._columns.items():
        lens.add(len(field.data))
        if len(lens) > 1:
            raise ValueError("There are consistent lengths in dataframe '{}'. "
                             "The following length were observed: {}".format(df.name, lens))


def validate_key_lengths(side, df, key):
    lens = set()
    if isinstance(key, tuple):
        for k in key:
            lens.add(len(k.data))
            if len(lens) > 1:
                raise ValueError("'{}' keys are consistent lengths. The following "
                                 "lengths were observed: {}".format(side, lens))
    else:
        lens.add(len(key.data))
    return lens


def validate_field_lengths(side, lens, df, names=None):
    if names is None:
        names = df.keys()
    for n in names:
        lens.add(len(df[n].data))
    if len(lens) > 1:
        raise ValueError("'{}' fields are inconsistent lengths. The following "
                         "lengths were observed: {}".format(side, lens))
    return lens

def validate_and_normalize_categorical_key(param_name, key):
    if len(key) == 0:
        raise ValueError("'{}' cannot be empty".format(param_name))
    key_types = set()
    value_types = set()
    for k, v in key.items():
        key_types.add(type(k))
        value_types.add(type(v))

    if len(key_types) > 1:
        raise ValueError("'{}' has inconsistent key types {}".format(param_name, key_types))
    if len(value_types) > 1:
        raise ValueError("'{}' has inconsistent value types {}".format(param_name, value_types))

    items = list(key.items())
    key_type = items[0][0]
    value_type = items[0][1]

    if not isinstance(key_type, (str, bytes, int)) and not np.issubdtype(key_type, np.number):
        raise ValueError("'{}': Unexpected dictionary key type; must be str, bytes or int "
                         " but is {}".format(param_name, type(key_type)))
    if not isinstance(value_type, (str, bytes, int)) and not np.issubdtype(value_type, np.number):
        raise ValueError("'{}': Unexpected dictionary value type; must be str, bytes or int "
                         " but is {}".format(param_name, type(value_type)))

    if isinstance(key_type, (str, bytes)):
        if not isinstance(value_type, int) and not np.issubdtype(value_type, np.number):
            raise ValueError("'{}': if keys are of type str or bytes then values must be of "
                             "type int but are of type {}".format(param_name, type(value_type)))
    elif isinstance(value_type, (str, bytes)):
        if not isinstance(key_type, int) and not np.issubdtype(key_type, np.number):
            raise ValueError("'{}': if values are of type str or bytes then keys must be of "
                             "type int but are of type {}".format(param_name, type(key_type)))
    if not isinstance(key_type, (str, bytes)):
        # flip the dictionary
        if isinstance(key_type, str):
            return {v: k.encode() for k, v, in key}
        else:
            return {v: k for k, v in key}
    else:
        if isinstance(value_type, str):
            return {k: v.encode() for k, v, in key}
        else:
            return key


def validate_sort_and_groupby_keys(by, all):
    if isinstance(by, str):
        if by in all:
            return [by]
        else: 
            raise ValueError('by = {} is not an existing field'.format(by))
    elif isinstance(by, list):
        if len(by) == 0:
            raise ValueError('by should not be empty list')
        else:
            extra = set(by) - set(all)
            if len(extra) > 0:
                raise ValueError('by = {} is/are not exising field(s)'.format(extra))
            else:
                return by
    else:
        raise ValueError('by should either be string or list of string')

<<<<<<< HEAD
        
def validate_groupby_target(target, by, all):
    result = []
    if isinstance(target, str):
        result = [target]
    elif isinstance(target, list):
        if len(target) == 0:
            raise ValueError('target should not be empty list')
        else:
            result = target
    else:
        raise ValueError('target should either be string or list of string')

    overlap_1 = set(result) - set(all)
    overlap_2 = set(result) & set(by)
    if len(overlap_1) > 0:
        raise ValueError('target = {} should be existing field(s)'.format(overlap_1))
    elif len(overlap_2) > 0:
        raise ValueError('target = {} should not overlap groupby keys'.format(overlap_2))
    else:
        return result
=======

def validate_require_key(context, key, dictionary):
    if key not in dictionary:
        msg = "'{}': '{}' missing from fields".format(context, key)
        raise ValueError(msg)
>>>>>>> 122fa07b
<|MERGE_RESOLUTION|>--- conflicted
+++ resolved
@@ -316,7 +316,6 @@
     else:
         raise ValueError('by should either be string or list of string')
 
-<<<<<<< HEAD
         
 def validate_groupby_target(target, by, all):
     result = []
@@ -338,10 +337,8 @@
         raise ValueError('target = {} should not overlap groupby keys'.format(overlap_2))
     else:
         return result
-=======
 
 def validate_require_key(context, key, dictionary):
     if key not in dictionary:
         msg = "'{}': '{}' missing from fields".format(context, key)
-        raise ValueError(msg)
->>>>>>> 122fa07b
+        raise ValueError(msg)