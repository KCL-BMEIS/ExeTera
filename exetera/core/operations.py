from datetime import datetime
from typing import Optional, Union

import numpy as np
import math
#from numba import njit
import numba
import numba.typed as nt
import numba.core.types as nct

from exetera.core import validation as val
from exetera.core.abstract_types import Field
from exetera.core import fields
from exetera.core import utils

from exetera.core.utils import exetera_njit, numba_bool, USE_NUMBA

DEFAULT_CHUNKSIZE = 1 << 20
INVALID_INDEX = 1 << 62
INVALID_INDEX_64 = INVALID_INDEX
INVALID_INDEX_32 = (1 << 31) - 1
MAX_DATETIME = datetime(year=3000, month=1, day=1)


def dtype_to_str(dtype):
    if isinstance(dtype, str):
        return dtype

    if dtype == bool:
        return 'bool'
    elif dtype == np.int8:
        return 'int8'
    elif dtype == np.int16:
        return 'int16'
    elif dtype == np.int32:
        return 'int32'
    elif dtype == np.int64:
        return 'int64'
    elif dtype == np.uint8:
        return 'uint8'
    elif dtype == np.uint16:
        return 'uint16'
    elif dtype == np.uint32:
        return 'uint32'
    elif dtype == np.uint64:
        return 'uint64'
    elif dtype == np.float32:
        return 'float32'
    elif dtype == np.float64:
        return 'float64'

    raise ValueError("Unsupported dtype '{}'".format(dtype))


def str_to_dtype(str_dtype):
    if str_dtype == 'bool':
        return bool
    elif str_dtype == 'int8':
        return np.int8
    elif str_dtype == 'int16':
        return np.int16
    elif str_dtype == 'int32':
        return np.int32
    elif str_dtype == 'int64':
        return np.int64
    elif str_dtype == 'uint8':
        return np.uint8
    elif str_dtype == 'uint16':
        return np.uint16
    elif str_dtype == 'uint32':
        return np.uint32
    elif str_dtype == 'uint64':
        return np.uint64
    elif str_dtype == 'float32':
        return np.float32
    elif str_dtype == 'float64':
        return np.float64

    raise ValueError("Unsupported dtype '{}'".format(str_dtype))


@exetera_njit
def chunks(length, chunksize=1 << 20):
    cur = 0
    while cur < length:
        next_ = min(length, cur + chunksize)
        yield cur, next_
        cur = next_


# mapping functionality
# =====================


def count_back(array):
    """
    This is a helper function that provides functionality specific to streaming ordered
    merges. It takes an array in sorted order and calculates a trimmed length that excludes
    the final sequence of equal values:
    Example::

        [10, 20, 30, 40, 50] -> 4 ([10, 20, 30, 40])
        [10, 20, 30, 40, 40] -> 3 ([10, 20, 30])
        [10, 20, 30, 30, 30] -> 2 ([10, 20])
        [10, 20, 20, 20, 20] -> 1 ([10])
    """
    v = len(array)-1
    while v > 0:
        if array[v-1] != array[v]:
            return v
        v -= 1
    return 0


def next_chunk(current: int,
               length: int,
               desired: int):
    """
    This is a helper function that can be used whenever you want to access a large sequence
    of data in chunks. It simply carries out the calculation that returns the extents of the
    next chunk taking into account the ``length`` of the sequence. The sequence itself is not
    required here, only the length.
    :param current: the starting point of the chunk
    :param length: the length of the sequence being chunked
    :param desired: the requested length of the chunk
    :return: A tuple of the chunk extents. The first value is inclusive; the second is exclusive
    """
    if current + desired < length:
        return current, current + desired
    else:
        return current, length


def get_next_chunk(start: int,
                   chunk_size: int,
                   field: Field):
    """
    This is a helper function that provides functionality specific to streaming ordered
    merges. It assumes that ``field`` is in sorted order.

    This function is used to fetch chunks of memory from a field to be consumed by
    streaming merges. It first fetches the chunk of a given chunk size, or the size of
    the remaining memory, whichever is smaller. It then 'trims' that memory by removing
    the last sequence of equal values from the valid range.

    :param start: The start of the chunk to be returned
    :param chunksize: The size of the chunk to be considered. The returned chunk will always
    be shorter than this unless it is the final chunk of the ``field`` data
    :param field: The field from which data should be fetched. This field must be in sorted
    order
    :return: A tuple representing the range (inclusive, exclusive) and an numpy ndarray
    containing the data. Note, this is is typically longer than the range returned, as we
    do not trim the data for performance reasons.
    """
    next_range = next_chunk(start, len(field), chunk_size)
    next_ = field.data[next_range[0]:next_range[1]]
    if next_range[1] != len(field):
        next_range = next_range[0], next_range[0] + count_back(next_)
    return next_range, next_


def first_trimmed_chunk(field, chunk_size):
    chunk, data = get_next_chunk(0, chunk_size, field)
    max_index = chunk[1] - chunk[0]
    return chunk, data, max_index, chunk[0], 0


def next_trimmed_chunk(field, chunk, chunk_size):
    chunk, data = get_next_chunk(chunk[1], chunk_size, field)
    max_index = chunk[1] - chunk[0]
    return chunk, data, max_index, chunk[0], 0


def first_untrimmed_chunk(field, chunk_size):
    chunk = next_chunk(0, len(field), chunk_size)
    data = field.data[chunk[0]:chunk[1]]
    max_index = chunk[1] - chunk[0]
    return chunk, data, max_index, chunk[0], 0


def next_untrimmed_chunk(field, chunk, chunk_size):
    chunk = next_chunk(chunk[1], len(field), chunk_size)
    data = field.data[chunk[0]:chunk[1]]
    max_index = chunk[1] - chunk[0]
    return chunk, data, max_index, chunk[0], 0


@exetera_njit
def get_valid_value_extents(chunk, start, end, invalid=-1):
    first = invalid
    for i in range(start, end):
        if chunk[i] != invalid:
            first = chunk[i]
            break
    last = invalid

    j = end - 1
    while j >= i:
        if chunk[j] != invalid:
            last = chunk[j]
            break
        j -= 1

    return first, last


def get_map_datatype_str_based_on_lengths(left_len, right_len):
    if left_len < (2 << 30) and right_len < (2 << 30):
        index_dtype = 'int32'
    else:
        index_dtype = 'int64'
    return index_dtype


def get_map_datatype_based_on_lengths(left_len, right_len):
    dtype_str = get_map_datatype_str_based_on_lengths(left_len, right_len)
    return np.int32 if dtype_str == 'int32' else np.int64


# def safe_map(field, map_field, map_filter, empty_value=None):
#     if isinstance(field, Field):
#         if field.indexed:
#             return safe_map_indexed_values(
#                 field.indices[:], field.values[:], map_field, map_filter, empty_value)
#         else:
#             return safe_map_values(field.data[:], map_field, map_filter, empty_value)
#     elif isinstance(field, np.ndarray):
#         return safe_map_values(field, map_field, map_filter, empty_value)


@exetera_njit
def safe_map_indexed_values(data_indices, data_values, map_field, map_filter, empty_value=None):
    empty_value_len = 0 if empty_value is None else len(empty_value)
    value_length = 0
    for i in range(len(map_field)):
        if map_filter[i]:
            value_length += data_indices[map_field[i]+1] - data_indices[map_field[i]]
        else:
            value_length += empty_value_len

    i_result = np.zeros(len(map_field) + 1, dtype=data_indices.dtype)
    v_result = np.zeros(value_length, dtype=data_values.dtype)

    offset = 0
    i_result[0] = 0
    for i in range(len(map_field)):
        if map_filter[i]:
            sst = data_indices[map_field[i]]
            sse = data_indices[map_field[i]+1]
            dst = offset
            delta = sse - sst
            dse = offset + delta
            i_result[i+1] = dse
            v_result[dst:dse] = data_values[sst:sse]
            offset += delta
        else:
            dst = offset
            dse = offset + empty_value_len
            i_result[i+1] = dse
            if empty_value is not None:
                v_result[dst:dse] = empty_value
            offset += dse - dst

    return i_result, v_result


@exetera_njit
def safe_map_values(data_field, map_field, map_filter, empty_value=None):
    result = np.zeros_like(map_field, dtype=data_field.dtype)
    empty_val = result[0] if empty_value is None else empty_value
    for i in range(len(map_field)):
        if map_filter[i]:
            result[i] = data_field[map_field[i]]
        else:
            result[i] = empty_val
    return result


@exetera_njit
def map_valid(data_field, map_field, result=None, invalid=-1):
    if result is None:
        result = np.zeros_like(map_field, dtype=data_field.dtype)
    for i in range(len(map_field)):
        if map_field[i] != invalid:
            result[i] = data_field[map_field[i]]
    return result


def ordered_map_valid_stream_old(data_field, map_field, result_field,
                             invalid=-1, chunksize=DEFAULT_CHUNKSIZE):
    df_it = iter(chunks(len(data_field.data), chunksize=chunksize))
    mf_it = iter(chunks(len(map_field.data), chunksize=chunksize))
    df_range = next(df_it)
    mf_range = next(mf_it)
    dfc = data_field.data[df_range[0]:df_range[1]]
    mfc = map_field.data[mf_range[0]:mf_range[1]]

    is_field_parameter = val.is_field_parameter(result_field)
    result_dtype = result_field.data.dtype if is_field_parameter else result_field.dtype
    rslt = np.zeros(chunksize, dtype=result_dtype)

    m = 0
    d = 0
    while m < len(map_field.data):
        mm, dd = ordered_map_valid_partial_old(df_range[0], dfc, mfc, rslt, invalid)
        if mm > 0:
            if is_field_parameter:
                result_field.data.write(rslt[:mm])
            else:
                result_field[m:m + mm] = rslt[:mm]
            rslt[:] = 0
        m += mm
        if m == mf_range[1] and m < len(map_field.data):
            mf_range = next(mf_it)
            mfc = map_field.data[mf_range[0]:mf_range[1]]
        else:
            mfc = mfc[mm:]
        if dd >= df_range[1] and dd < len(data_field.data):
            df_range = next(df_it)
            dfc = data_field.data[df_range[0]:df_range[1]]
        # else:
        #     dfc = dfc[dd:]


@exetera_njit
def ordered_map_valid_partial_old(d, data_field, map_field, result, invalid):
    i = 0
    while True:
        val = map_field[i]
        if val != invalid:
            if val >= d + len(data_field):
                # need a new data_field chunk
                return i, val
            result[i] = data_field[val - d]
        i += 1
        if i >= len(map_field):
            return i, val


@exetera_njit
def next_map_subchunk(map_, sm, invalid, chunksize):

    start = -1
    while sm < len(map_) and map_[sm] == invalid:
        sm += 1

    if sm < len(map_):
        start = map_[sm]

    while sm < len(map_) and map_[sm] - start < chunksize:
        sm += 1

    return sm


def get_map_subchunks_based_on_index_lengths(map_, invalid, chunksize):
    chunks = list()
    sm = 0
    while sm < len(map_):
        next_sm = next_map_subchunk(map_, sm, -1, chunksize)
        chunks.append((sm, next_sm))
        sm = next_sm
    return chunks


def ordered_map_valid_stream(data_field, map_field, result_field,
                             invalid=-1, chunksize=DEFAULT_CHUNKSIZE):
    """
    . for each map chunk
      . calculate sub chunks based on indices
        . for each sub chunk
          . map indices for sub chunk
    """
    result_data = np.zeros(chunksize, dtype=result_field.data.dtype)

    empty_value = None
    if np.issubdtype(result_field.data.dtype, bool):
        empty_value = False
    elif np.issubdtype(result_field.data.dtype, np.number):
        empty_value = 0
    else:
        empty_value = b''
    # empty_value = 0 if np.issubdtype(result_field.data.dtype, np.number) else b''

    m_chunk, map_, m_max, m_off, m = first_untrimmed_chunk(map_field, chunksize)

    while m + m_off < len(map_field):

        # the whole map chunk might encompass too large a range for the index buffer, so
        # break it up into sub-chunks if necessary
        sub_map_chunks = get_map_subchunks_based_on_index_lengths(map_, invalid, chunksize)
        for sm_start, sm_end in sub_map_chunks:
            d_limits = get_valid_value_extents(map_, sm_start, sm_end, invalid)
            if d_limits[0] == invalid:
                # no unfiltered values in this chunk so just assign empty entries to the result field
                result_data.fill(0)
            else:
                values = data_field.data[d_limits[0]:d_limits[1]+1]
                _ = ordered_map_valid_partial(values, map_, sm_start, sm_end, d_limits[0],
                                               result_data, invalid, empty_value)


        result_field.data.write(result_data[:m_max])
        m_chunk, map_, m_max, m_off, m = next_untrimmed_chunk(map_field, m_chunk, chunksize)

        # if m > 0:
        #     result_field.data.write(result_data[:m])
        #     m_chunk, map_, m_max, m_off, m = next_untrimmed_chunk(map_field, m_chunk, chunksize)


@exetera_njit
def ordered_map_valid_partial(values,
                              map_values,
                              sm_start,
                              sm_end,
                              d_start,
                              result_data,
                              invalid,
                              invalid_value):
    sm = sm_start
    while sm < sm_end:
        if map_values[sm] == invalid:
            result_data[sm] = invalid_value
        else:
            result_data[sm] = values[map_values[sm] - d_start]
        sm += 1

    return sm


def calculate_chunk_decomposition(s_start, s_end, indices, value_chunk_size, sub_chunks):
    if indices[s_end] - indices[s_start] > value_chunk_size and s_end - s_start > 1:
        s_mid = s_start + (s_end - s_start) // 2
        calculate_chunk_decomposition(s_start, s_mid, indices, value_chunk_size, sub_chunks)
        calculate_chunk_decomposition(s_mid, s_end, indices, value_chunk_size, sub_chunks)
    else:
        sub_chunks.append((s_start, s_end))


def ordered_map_valid_indexed_stream(data_field, map_field, result_field,
                                     invalid=-1, chunksize=DEFAULT_CHUNKSIZE, value_factor=8):
    result_indices = np.zeros(chunksize, dtype=np.int64)
    result_field.indices.write(result_indices[:1])
    result_values = np.zeros(chunksize * value_factor, dtype=np.uint8)

    # iterate over the map field
    # . for each map chunk
    #   . get a chunk of src data indices
    #   . sub-divide that chunk if necessary if values blows the budget
    #   . for each sub-chunk
    #     . perform partial map
    # fetch a chunk of indices and values

    # m: the index of our current position in the overall map field - updates with each map chunk
    # sm_start: the start of the current sub-map chunk, relative to the start of the current map
    #           chunk
    # sm_end: the end of the current sub-map chunk, relative to the start of the current map chunk

    ri, rv = 0, 0
    ri_accum = 0
    m_chunk, map_, m_max, m_off, m = first_untrimmed_chunk(map_field, chunksize)

    while m + m_off < len(map_field):

        # the whole map chunk might encompass too large a range for the index buffer, so
        # break it up into sub-chunks if necessary
        sub_map_chunks = get_map_subchunks_based_on_index_lengths(map_, invalid, chunksize)
        for sm_start, sm_end in sub_map_chunks:

            i_limits = get_valid_value_extents(map_, sm_start, sm_end, invalid)
            if i_limits[0] == -1:
                # no unfiltered values in this chunk so just assign empty entries to the result field
                result_indices.fill(ri_accum)
                result_field.indices.write(result_indices[:sm_end - sm_start])
                # m += sm_end - sm_start
            else:
                # TODO: can potentially optimise here by checking if upper limit has increased
                indices_ = data_field.indices[i_limits[0]:i_limits[1]+2]
                sub_chunks = list()
                calculate_chunk_decomposition(0, i_limits[1] - i_limits[0]+1, indices_,
                                              chunksize * value_factor, sub_chunks)

                s = 0
                sc = sub_chunks[s]
                values_ = data_field.values[indices_[sc[0]]:indices_[sc[1]]]

                # iterate over the sub-chunks (there may only be one) until this map sub-chunk
                # has been fully consumed
                sm = sm_start
                while sm < sm_end:

                    sm, ri, rv, ri_accum, need_subchunk = \
                        ordered_map_valid_indexed_partial(map_, sm_start, sm_end,
                                                          indices_, sc[0], sc[1], values_,
                                                          i_limits[0],
                                                          result_indices, result_values,
                                                          invalid, sm, ri, rv, ri_accum)

                    # update the subchunk if necessary
                    if need_subchunk:
                        s += 1
                        sc = sub_chunks[s]
                        values_ = data_field.values[indices_[sc[0]]:indices_[sc[1]]]

                    # TODO: extra validation to ensure subchunks have been iterated over and we exit
                    # this while loop on the last chunk

                    # write the result buffers
                    if ri > 0:
                        result_field.indices.write_part(result_indices[:ri])
                        ri = 0

                    if rv > 0:
                        result_field.values.write_part(result_values[:rv])
                        rv = 0

            # # update m to be the end of this subchunk
            # m += sm_end - sm_start

        if m_off + m < len(map_field):
            m_chunk, map_, m_max, m_off, m = next_untrimmed_chunk(map_field, m_chunk, chunksize)
            ri, rv = 0, 0


@exetera_njit
def ordered_map_valid_indexed_partial(sm_values,
                                      sm_start,
                                      sm_end,
                                      indices,
                                      i_start,
                                      i_max,
                                      values,
                                      mv_start,
                                      result_indices,
                                      result_values,
                                      invalid,
                                      sm,
                                      ri,
                                      rv,
                                      ri_accum):

    need_values = False
    # this is the offset that must be subtracted from the value index before it is looked up
    v_offset = indices[i_start]

    while sm < sm_end: # and ri < len(result_indices):
        if sm_values[sm] == invalid:
            result_indices[ri] = ri_accum
        else:
            i = sm_values[sm] - mv_start
            if i >= i_max:
                need_values = True
                break
            v_start = indices[i] - v_offset
            v_end = indices[i+1] - v_offset
            if rv + v_end - v_start > len(result_values):
                break
            for v in range(v_start, v_end):
                result_values[rv] = values[v]
                rv += 1
            ri_accum += v_end - v_start
            result_indices[ri] = ri_accum
        sm += 1
        ri += 1

    return sm, ri, rv, ri_accum, need_values


# chunked copying functionality

def element_chunked_copy(src_elem, dest_elem, chunksize):
    i = 0
    chunk = next_chunk(i, len(src_elem), chunksize)
    while i < len(src_elem):
        dest_elem.write(src_elem[chunk[0]:chunk[1]])
        i += chunk[1] - chunk[0]
        chunk = next_chunk(i, len(src_elem), chunksize)


def chunked_copy(src_field, dest_field, chunksize=1 << 20):
    if src_field.indexed:
        element_chunked_copy(src_field.indices, dest_field.indices, chunksize)
        element_chunked_copy(src_field.values, dest_field.values, chunksize)
    else:
        element_chunked_copy(src_field.data, dest_field.data, chunksize)


@exetera_njit
def data_iterator(data_field, chunksize=1 << 20):
    cur = np.int64(0)
    chunks_ = chunks(len(data_field.data), chunksize)
    for c in chunks_:
        start = c[0]
        data = data_field.data[start:start + chunksize * 2]
        for v in range(c[0], c[1]):
            yield data[v]


@exetera_njit
def apply_filter_to_index_values(index_filter, indices, values):
    # pass 1 - determine the destination lengths
    cur_ = indices[:-1]
    next_ = indices[1:]
    count = 0
    total = 0
    for i in range(len(index_filter)):
        if index_filter[i] == True:
            count += 1
            total += next_[i] - cur_[i]
    dest_indices = np.zeros(count+1, indices.dtype)
    dest_values = np.zeros(total, values.dtype)
    dest_indices[0] = 0
    count = 1
    total = 0
    for i in range(len(index_filter)):
        if index_filter[i] == True:
            n = next_[i]
            c = cur_[i]
            delta = n - c
            dest_values[total:total + delta] = values[c:n]
            total += delta
            dest_indices[count] = total
            count += 1
    return dest_indices, dest_values


@exetera_njit
def apply_indices_to_index_values(indices_to_apply, indices, values):
    # pass 1 - determine the destination lengths
    cur_ = indices[:-1]
    next_ = indices[1:]
    count = 0
    total = 0
    for i in indices_to_apply:
        count += 1
        total += next_[i] - cur_[i]
    dest_indices = np.zeros(count+1, indices.dtype)
    dest_values = np.zeros(total, values.dtype)
    dest_indices[0] = 0
    count = 1
    total = 0
    for i in indices_to_apply:
        n = next_[i]
        c = cur_[i]
        delta = n - c
        dest_values[total:total + delta] = values[c:n]
        total += delta
        dest_indices[count] = total
        count += 1
    return dest_indices, dest_values


def get_spans_for_field(ndarray):
    results = np.zeros(len(ndarray) + 1, dtype=bool)
    if np.issubdtype(ndarray.dtype, np.number):
        fn = np.not_equal
    else:
        fn = np.char.not_equal
    results[1:-1] = fn(ndarray[:-1], ndarray[1:])

    results[0] = True
    results[-1] = True
    if len(ndarray) < utils.INT64_INDEX_LENGTH:
        return np.nonzero(results)[0].astype('int32')
    else:
        return np.nonzero(results)[0]  # int64 by default


<<<<<<< HEAD
@njit
def _get_spans_for_2_fields_by_spans(span0, span1):  # suggested, as can use int32 as span dtype
=======
@exetera_njit
def _get_spans_for_2_fields_by_spans(span0, span1):
>>>>>>> 66697eca
    spans = []
    j=0
    for i in range(len(span0)):
        if j<len(span1):
            while span1[j] < span0[i]:
                spans.append(span1[j])
                j += 1
            if span1[j] == span0[i]:
                j += 1
        spans.append(span0[i])
    if j<len(span1): #if two ndarray are not equally sized
        spans.extend(span1[j:])
    return spans


<<<<<<< HEAD
=======
@exetera_njit
>>>>>>> 66697eca
def _get_spans_for_2_fields(ndarray0, ndarray1):
    if len(ndarray0) > utils.INT64_INDEX_LENGTH or len(ndarray1) > utils.INT64_INDEX_LENGTH:
        spans = np.zeros(len(ndarray0) + 1, dtype=np.int64)
    else:
        spans = np.zeros(len(ndarray0) + 1, dtype=np.int32)
    spans = _get_spans_for_2_fields_njit(ndarray0, ndarray1, spans)
    return spans


@njit
def _get_spans_for_2_fields_njit(ndarray0, ndarray1, spans):
    count = 0
    spans[0] = 0
    for i in np.arange(1, len(ndarray0)):
        if ndarray0[i] != ndarray0[i - 1] or ndarray1[i] != ndarray1[i - 1]:
            count += 1
            spans[count] = i
    spans[count + 1] = len(ndarray0)
    return spans[:count + 2]


<<<<<<< HEAD
=======
    
@exetera_njit
>>>>>>> 66697eca
def _get_spans_for_multi_fields(fields_data):
    length = len(fields_data[0])  # assume all fields are equal length
    if length > utils.INT64_INDEX_LENGTH:
        spans = np.zeros(length + 1, dtype=np.int64)
    else:
        spans = np.zeros(length + 1, dtype=np.int32)
    return _get_spans_for_multi_fields_njit(fields_data, spans)  # call the njit func to boost performance


@njit
def _get_spans_for_multi_fields_njit(fields_data, spans):
    count = 0
    length = len(fields_data[0])
    spans[0] = 0
    for i in np.arange(1, length):
        not_equal = False
        for f_d in fields_data:
            if f_d[i] != f_d[i - 1]:
                not_equal = True
                break

        if not_equal:
            count += 1
            spans[count] = i

    spans[count + 1] = length
    return spans[:count + 2]


@exetera_njit
def check_if_sorted_for_multi_fields(fields_data):
    """
    Check if input fields data is sorted. Note that fields_data should be treat as a group key

    pre_row[j] < cur_row[j], means these two rows are sorted, move to next row => i + 1
    pre_row[j] = cur_row[j], means we need to check if next element is sorted => j + 1
    pre_row[j] > cur_row[j], means input data is not sorted
    """
    field_count = len(fields_data)

    total_row = len(fields_data[0])
    if total_row == 0:
        return True

    pre_row = fields_data[:, 0]
    for i in range(1, total_row):
        cur_row = fields_data[:, i]

        for j in range(field_count):
            if pre_row[j] > cur_row[j]:
                return False
            elif pre_row[j] < cur_row[j]:
                break

        pre_row = cur_row

    return True

    

@exetera_njit
def _get_spans_for_index_string_field(indices,values):
    result = []
    result.append(0)
    for i in range(1, len(indices) - 1):
        last = indices[i - 1]
        current = indices[i]
        next = indices[i + 1]
        if next - current != current - last:  # compare size first
            result.append(i)
            continue
        if not np.array_equal(values[last:current], values[current:next]):
            result.append(i)
    result.append(len(indices) - 1)  # total number of elements
    return result


<<<<<<< HEAD
@njit
def apply_spans_index_of_min(spans, src_array, dest_array=None):
    dest_array = np.zeros(len(spans) - 1, dtype=spans.dtype) if dest_array is None else dest_array
=======
@exetera_njit
def apply_spans_index_of_min(spans, src_array, dest_array):
>>>>>>> 66697eca
    for i in range(len(spans)-1):
        cur = spans[i]
        next = spans[i+1]

        if next - cur == 1:
            dest_array[i] = cur
        else:
            dest_array[i] = cur + src_array[cur:next].argmin()

    return dest_array


<<<<<<< HEAD
@njit
def apply_spans_index_of_min_indexed(spans, src_indices, src_values, dest_array=None):
    dest_array = np.zeros(len(spans)-1, dtype=spans.dtype) if dest_array is None else dest_array
=======
@exetera_njit
def apply_spans_index_of_min_indexed(spans, src_indices, src_values, dest_array):
>>>>>>> 66697eca
    for i in range(len(spans)-1):
        cur = spans[i]
        next = spans[i+1]

        if next - cur == 1:
            dest_array[i] = cur
        else:
            minind = cur
            minstart = src_indices[cur]
            minend = src_indices[cur+1]
            minlen = minend - minstart
            for j in range(cur+1, next):
                curstart = src_indices[j]
                curend = src_indices[j+1]
                curlen = curend - curstart
                shortlen = min(curlen, minlen)
                found = False
                for k in range(shortlen):
                    if src_values[curstart+k] < src_values[minstart+k]:
                        minind = j
                        minstart = curstart
                        minend = curend
                        found = True
                        break
                    elif src_values[curstart+k] > src_values[minstart+k]:
                        found = True
                        break
                if not found and curlen < minlen:
                    minind = j
                    minstart = curstart
                    minend = curend

            dest_array[i] = minind

    return dest_array


<<<<<<< HEAD
@njit
def apply_spans_index_of_max_indexed(spans, src_indices, src_values, dest_array=None):
    dest_array = np.zeros(len(spans) - 1, dtype=spans.dtype) if dest_array is None else dest_array
=======
@exetera_njit
def apply_spans_index_of_max_indexed(spans, src_indices, src_values, dest_array):
>>>>>>> 66697eca
    for i in range(len(spans)-1):
        cur = spans[i]
        next = spans[i+1]

        if next - cur == 1:
            dest_array[i] = cur
        else:
            minind = cur
            minstart = src_indices[cur]
            minend = src_indices[cur+1]
            minlen = minend - minstart
            for j in range(cur+1, next):
                curstart = src_indices[j]
                curend = src_indices[j+1]
                curlen = curend - curstart
                shortlen = min(curlen, minlen)
                found = False
                for k in range(shortlen):
                    if src_values[curstart+k] > src_values[minstart+k]:
                        minind = j
                        minstart = curstart
                        minlen = curend - curstart
                        found = True
                        break
                    elif src_values[curstart+k] < src_values[minstart+k]:
                        found = True
                        break
                if not found and curlen > minlen:
                    minind = j
                    minstart = curstart
                    minlen = curend - curstart

            dest_array[i] = minind

    return dest_array


<<<<<<< HEAD
@njit
def apply_spans_index_of_max(spans, src_array, dest_array=None):
    dest_array = np.zeros(len(spans)-1, dtype=spans.dtype) if dest_array is None else dest_array

=======
@exetera_njit
def apply_spans_index_of_max(spans, src_array, dest_array):
>>>>>>> 66697eca
    for i in range(len(spans)-1):
        cur = spans[i]
        next = spans[i+1]

        if next - cur == 1:
            dest_array[i] = cur
        else:
            dest_array[i] = cur + src_array[cur:next].argmax()

    return dest_array


<<<<<<< HEAD
@njit
def apply_spans_index_of_first(spans, dest_array=None):
    dest_array = np.zeros(len(spans) - 1, dtype=spans.dtype) if dest_array is None else dest_array
=======
@exetera_njit
def apply_spans_index_of_first(spans, dest_array):
>>>>>>> 66697eca
    dest_array[:] = spans[:-1]
    return dest_array


<<<<<<< HEAD
@njit
def apply_spans_index_of_last(spans, dest_array=None):
    dest_array = np.zeros(len(spans) - 1, dtype=spans.dtype) if dest_array is None else dest_array
=======
@exetera_njit
def apply_spans_index_of_last(spans, dest_array):
>>>>>>> 66697eca
    dest_array[:] = spans[1:] - 1
    return dest_array


@exetera_njit
def apply_spans_index_of_min_filter(spans, src_array, dest_array, filter_array):
    for i in range(len(spans) - 1):
        cur = spans[i]
        next = spans[i + 1]
        if next - cur == 0:
            filter_array[i] = False
        elif next - cur == 1:
            filter_array[i] = True
            dest_array[i] = cur
        else:
            filter_array[i] = True
            dest_array[i] = cur + src_array[cur:next].argmin()

    return dest_array, filter_array


@exetera_njit
def apply_spans_index_of_max_filter(spans, src_array, dest_array, filter_array):
    for i in range(len(spans) - 1):
        cur = spans[i]
        next = spans[i + 1]
        if next - cur == 0:
            filter_array[i] = False
        elif next - cur == 1:
            filter_array[i] = True
            dest_array[i] = cur
        else:
            filter_array[i] = True
            dest_array[i] = cur + src_array[cur:next].argmax()

    return dest_array, filter_array


@exetera_njit
def apply_spans_index_of_first_filter(spans, dest_array, filter_array):
    for i in range(len(spans) - 1):
        cur = spans[i]
        next = spans[i + 1]
        if next - cur == 0:
            filter_array[i] = False
        else:
            filter_array[i] = True
            dest_array[i] = spans[i]

    return dest_array, filter_array


@exetera_njit
def apply_spans_index_of_last_filter(spans, dest_array, filter_array):
    for i in range(len(spans) - 1):
        cur = spans[i]
        next = spans[i + 1]
        if next - cur == 0:
            filter_array[i] = False
        else:
            filter_array[i] = True
            dest_array[i] = spans[i+1]-1

    return dest_array, filter_array


<<<<<<< HEAD
@njit
def apply_spans_count(spans, dest_array=None):
    if dest_array is None:
        dest_array = np.zeros(len(spans) - 1, np.int64)
=======
@exetera_njit
def apply_spans_count(spans, dest_array):
>>>>>>> 66697eca
    for i in range(len(spans)-1):
        dest_array[i] = spans[i+1] - spans[i]
    return dest_array


<<<<<<< HEAD
@njit
def apply_spans_first(spans, src_array, dest_array=None):
    dest_array = np.zeros(len(spans) - 1, dtype=src_array.dtype) if dest_array is None else dest_array
=======
@exetera_njit
def apply_spans_first(spans, src_array, dest_array):
>>>>>>> 66697eca
    dest_array[:] = src_array[spans[:-1]]
    return dest_array


<<<<<<< HEAD
@njit
def apply_spans_last(spans, src_array, dest_array=None):
    dest_array = np.zeros(len(spans) - 1, dtype=src_array.dtype) if dest_array is None else dest_array
=======
@exetera_njit
def apply_spans_last(spans, src_array, dest_array):
>>>>>>> 66697eca
    spans = spans[1:]-1
    dest_array[:] = src_array[spans]
    return dest_array


<<<<<<< HEAD
@njit
def apply_spans_max(spans, src_array, dest_array=None):
    dest_array = np.zeros(len(spans) - 1, dtype=src_array.dtype) if dest_array is None else dest_array
=======
@exetera_njit
def apply_spans_max(spans, src_array, dest_array):

>>>>>>> 66697eca
    for i in range(len(spans)-1):
        cur = spans[i]
        next = spans[i+1]
        if next - cur == 1:
            dest_array[i] = src_array[cur]
        else:
<<<<<<< HEAD
            dest_array[i] = src_array[cur:next].max()
    return dest_array


@njit
def apply_spans_min(spans, src_array, dest_array=None):
    dest_array = np.zeros(len(spans) - 1, dtype=src_array.dtype) if dest_array is None else dest_array
=======
            # dest_array[i] = src_array[cur:next].max()  # doesn't work for fixed strings in Python?
            max_val=src_array[cur]
            for idx in range(cur+1,next):
                if src_array[idx]>max_val:
                    max_val=src_array[idx]
                    
            dest_array[i]=max_val


@exetera_njit
def apply_spans_min(spans, src_array, dest_array):

>>>>>>> 66697eca
    for i in range(len(spans)-1):
        cur = spans[i]
        next = spans[i+1]
        if next - cur == 1:
            dest_array[i] = src_array[cur]
        else:
<<<<<<< HEAD
            dest_array[i] = src_array[cur:next].min()
    return dest_array
=======
            # dest_array[i] = src_array[cur:next].min()  # doesn't work for fixed strings in Python?
            min_val=src_array[cur]
            for idx in range(cur+1,next):
                if src_array[idx]<min_val:
                    min_val=src_array[idx]
                    
            dest_array[i]=min_val
>>>>>>> 66697eca


# def _apply_spans_concat(spans, src_field):
#     dest_values = [None] * (len(spans)-1)
#     for i in range(len(spans)-1):
#         cur = spans[i]
#         next = spans[i+1]
#         if next - cur == 1:
#             dest_values[i] = src_field[cur]
#         else:
#             src = [s for s in src_field[cur:next] if len(s) > 0]
#             if len(src) > 0:
#                 dest_values[i] = ','.join(utils.to_escaped(src))
#             else:
#                 dest_values[i] = ''
#             # if len(dest_values[i]) > 0:
#             #     print(dest_values[i])
#     return dest_values


@exetera_njit
def apply_spans_concat(spans, src_index, src_values, dest_index, dest_values,
                       max_index_i, max_value_i, s_start):
    separator = np.frombuffer(b',', dtype=np.uint8)[0]
    delimiter = np.frombuffer(b'"', dtype=np.uint8)[0]
    if s_start == 0:
        index_i = np.uint32(1)
        index_v = np.int64(0)
        dest_index[0] = spans[0]
    else:
        index_i = np.uint32(0)
        index_v = np.int64(0)

    s_end = len(spans)-1
    for s in range(s_start, s_end):
        cur = spans[s]
        next = spans[s+1]
        cur_src_i = src_index[cur]
        next_src_i = src_index[next]

        dest_index[index_i] = next_src_i
        index_i += 1

        if next_src_i - cur_src_i > 1:
            if next - cur == 1:
                # only one entry to be copied, so commas not required
                next_index_v = next_src_i - cur_src_i + np.int64(index_v)
                dest_values[index_v:next_index_v] = src_values[cur_src_i:next_src_i]
                index_v = next_index_v
            else:
                # check to see how many non-zero-length entries there are; >1 means we must
                # separate them by commas
                non_empties = 0
                for e in range(cur, next):
                   if src_index[e] < src_index[e+1]:
                       non_empties += 1
                if non_empties == 1:
                    # only one non-empty entry to be copied, so commas not required
                    next_index_v = next_src_i - cur_src_i + np.int64(index_v)
                    dest_values[index_v:next_index_v] = src_values[cur_src_i:next_src_i]
                    index_v = next_index_v
                else:
                    # the outer conditional already determines that we have a non-empty entry
                    # so there must be multiple non-empty entries and commas are required
                    for e in range(cur, next):
                        src_start = src_index[e]
                        src_end = src_index[e+1]
                        comma = False
                        quotes = False
                        for i_c in range(src_start, src_end):
                            if src_values[i_c] == separator:
                                comma = True
                            elif src_values[i_c] == delimiter:
                                quotes = True

                        d_index = np.int64(0)
                        if comma or quotes:
                            dest_values[d_index] = delimiter
                            d_index += 1
                            for i_c in range(src_start, src_end):
                                if src_values[i_c] == delimiter:
                                    dest_values[d_index] = src_values[i_c]
                                    d_index += 1
                                dest_values[d_index] = src_values[i_c]
                                d_index += 1
                            dest_values[d_index] = delimiter
                            d_index += 1
                        else:
                            s_len = np.int64(src_end - src_start)
                            dest_values[index_v:index_v + s_len] = src_values[src_start:src_end]
                            d_index += s_len
                        index_v += np.int64(d_index)

        # if either the index or values are past the threshold, write them
        if index_i >= max_index_i or index_v >= max_value_i:
            break
    return s+1, index_i, index_v


# ordered map to left functionality: streaming
# ============================================

def generate_ordered_map_to_left_streamed(left: Field,
                                          right: Field,
                                          l_result: Field,
                                          r_result: Field,
                                          invalid: Union[np.int32, np.int64],
                                          chunksize: Optional[int] = 1 << 20,
                                          rdtype=np.int32):
    """
    This function performs the most generic type of left to right mapping calculation in
    which both key fields can have repeated key values.
    At its heart, the function generates a mapping from left to right that can then be
    used to map data in the right space to data in the left space. Note that this can also
    be used to generate the inverse mapping my simply flipping left and right collections.

    As the Fields ``left`` and ``right`` can contain arbitrarily long sequences of data,
    the data is streamed through the algorithm in a series of chunks. Similarly, the resulting
    map is written to a buffer that is written to the ``result`` field in chunks.

    This streamed function makes a sequence of calls to a corresponding _partial function that
    does the heavy lifting. Inside the _partial function, a finite state machine (FSM) iterates
    over the data, performing the mapping. The _partial function call exits whenever any of the
    chunks (``left_``, ``right_`` or ``result_`` that it is passed become exhausted.

    Please take a look at the documentation for the partial function to understand the finite
    state machine parameters to understand that role that the various parameters play.

    We have to make some adjustments to the finite state machine between calls to _partial:
     * if the call used all the ``left_`` data, add the size of that data chunk to ``i_off``
     * if the call used all of the ``right_`` data, add the size of that data chunk to ``j_off``
     * write the accumulated ``result_`` data to the `result`` field, and reset ``r`` to 0
    """
    # the collection of variables that make up the finite state machine for the calls to
    # partial
    i_off, j_off, i, j, r, ii, jj, ii_max, jj_max, inner = 0, 0, 0, 0, 0, 0, 0, -1, -1, False

    l_result_ = np.zeros(chunksize, dtype=rdtype)
    r_result_ = np.zeros(chunksize, dtype=rdtype)

    l_chunk, left_, i_max, i_off, i = first_trimmed_chunk(left, chunksize)
    r_chunk, right_, j_max, j_off, j = first_trimmed_chunk(right, chunksize)

    while i + i_off < len(left) and j + j_off < len(right):
        i, j, r, ii, jj, ii_max, jj_max, inner = \
            generate_ordered_map_to_left_partial(left_, i_max, right_, j_max, l_result_, r_result_,
                                                 invalid,
                                                 i_off, j_off, i, j, r,
                                                 ii, jj, ii_max, jj_max, inner)

        # update the left chunk if necessary
        if i_off + i < len(left) and i >= l_chunk[1] - l_chunk[0]:
            l_chunk, left_, i_max, i_off, i = next_trimmed_chunk(left, l_chunk, chunksize)

        # update the right chunk if necessary
        if j_off + j < len(right) and j >= r_chunk[1] - r_chunk[0]:
            r_chunk, right_, j_max, j_off, j = next_trimmed_chunk(right, r_chunk, chunksize)

        # write the result buffer
        if r > 0:
            l_result.data.write_part(l_result_[:r])
            r_result.data.write_part(r_result_[:r])
            r = 0

    while i + i_off < len(left):
        i, r = generate_ordered_map_to_left_remaining(i_max, l_result_, r_result_, i_off, i, r,
                                                      invalid)

        # update which part of left we are writing for; note we don't need to fetch the data
        # itself as we are mapping left on a 1:1 basis for the rest of its length
        l_chunk = next_chunk(l_chunk[1], len(left), chunksize)
        i_max = l_chunk[1] - l_chunk[0]
        i_off = l_chunk[0]
        i = 0

        # write the result buffer
        if r > 0:
            l_result.data.write_part(l_result_[:r])
            r_result.data.write_part(r_result_[:r])
            r = 0

    l_result.data.complete()
    r_result.data.complete()


@exetera_njit
def generate_ordered_map_to_left_remaining(i_max, l_result, r_result, i_off, i, r, invalid):
    while i < i_max and r < len(l_result):
        l_result[r] = i_off + i
        r_result[r] = invalid
        i += 1
        r += 1
    return i, r


def generate_ordered_map_to_left_left_unique_streamed(left: Field,
                                                      right: Field,
                                                      l_result: Field,
                                                      r_result: Field,
                                                      invalid: Union[np.int32, np.int64],
                                                      chunksize: Optional[int] = 1 << 20,
                                                      rdtype=np.int32):
    # the collection of variables that make up the finite state machine for the calls to
    # partial
    i_off, j_off, i, j, r = 0, 0, 0, 0, 0

    l_result_ = np.zeros(chunksize, dtype=rdtype)
    r_result_ = np.zeros(chunksize, dtype=rdtype)

    l_chunk, left_, i_max, i_off, i = first_untrimmed_chunk(left, chunksize)
    r_chunk, right_, j_max, j_off, j = first_trimmed_chunk(right, chunksize)

    while i + i_off < len(left) and j + j_off < len(right):
        i, j, r = \
            generate_ordered_map_to_left_left_unique_partial(left_, right_, j_max,
                                                             l_result_, r_result_,
                                                             invalid, i_off, j_off, i, j, r)

        # update the left chunk if necessary
        if i_off + i < len(left) and i >= l_chunk[1] - l_chunk[0]:
            l_chunk, left_, i_max, i_off, i = next_untrimmed_chunk(left, l_chunk, chunksize)

        # update the right chunk if necessary
        if j_off + j < len(right) and j >= r_chunk[1] - r_chunk[0]:
            r_chunk, right_, j_max, j_off, j = next_trimmed_chunk(right, r_chunk, chunksize)

        # write the result buffer
        if r > 0:
            l_result.data.write_part(l_result_[:r])
            r_result.data.write_part(r_result_[:r])
            r = 0

    while i + i_off < len(left):
        i, r = generate_ordered_map_to_left_remaining(i_max, l_result_, r_result_, i_off, i, r,
                                                      invalid)

        # update which part of left we are writing for; note we don't need to fetch the data
        # itself as we are mapping left on a 1:1 basis for the rest of its length
        l_chunk = next_chunk(l_chunk[1], len(left), chunksize)
        i_max = l_chunk[1] - l_chunk[0]
        i_off = l_chunk[0]
        i = 0

        # write the result buffer
        if r > 0:
            l_result.data.write_part(l_result_[:r])
            r_result.data.write_part(r_result_[:r])
            r = 0

    l_result.data.complete()
    r_result.data.complete()


def generate_ordered_map_to_left_right_unique_streamed(left: Field,
                                                       right: Field,
                                                       r_result: Field,
                                                       invalid: Union[np.int32, np.int64],
                                                       chunksize: Optional[int] = 1 << 20,
                                                       rdtype=np.int32):
    i_off, j_off, i, j, r = 0, 0, 0, 0, 0

    r_result_ = np.zeros(chunksize, dtype=rdtype)

    l_chunk, left_, i_max, i_off, i = first_trimmed_chunk(left, chunksize)
    r_chunk, right_, j_max, j_off, j = first_untrimmed_chunk(right, chunksize)

    while i + i_off < len(left) and j + j_off < len(right):
        i, j, r = \
            generate_ordered_map_to_left_right_unique_partial(left_, i_max, right_, r_result_,
                                                              invalid, j_off, i, j, r)

        # update the left chunk if necessary
        if i_off + i < len(left) and i >= l_chunk[1] - l_chunk[0]:
            l_chunk, left_, i_max, i_off, i = next_trimmed_chunk(left, l_chunk, chunksize)

        # update the right chunk if necessary
        if j_off + j < len(right) and j >= r_chunk[1] - r_chunk[0]:
            r_chunk, right_, j_max, j_off, j = next_untrimmed_chunk(right, r_chunk, chunksize)

        # write the result buffer
        if r > 0:
            r_result.data.write_part(r_result_[:r])
            r = 0

    while i + i_off < len(left):
        i, r = generate_ordered_map_to_left_right_unique_remaining(i_max, r_result_, i, r, invalid)

        # update the left chunk if necessary
        l_chunk = next_chunk(l_chunk[1], len(left), chunksize)
        i_max = l_chunk[1] - l_chunk[0]
        i_off = l_chunk[0]
        i = 0

        # write the result buffer
        if r > 0:
            r_result.data.write_part(r_result_[:r])
            r = 0

    r_result.data.complete()


def generate_ordered_map_to_left_both_unique_streamed(left: Field,
                                                      right: Field,
                                                      r_result: Field,
                                                      invalid: Union[np.int32, np.int64],
                                                      chunksize: Optional[int] = 1 << 20,
                                                      rdtype=np.int32):
    i_off, j_off, i, j, r = 0, 0, 0, 0, 0

    r_result_ = np.zeros(chunksize, dtype=rdtype)

    l_chunk, left_, i_max, i_off, i = first_untrimmed_chunk(left, chunksize)
    r_chunk, right_, j_max, j_off, j = first_untrimmed_chunk(right, chunksize)

    while i + i_off < len(left) and j + j_off < len(right):
        i, j, r = \
            generate_ordered_map_to_left_both_unique_partial(left_, right_, r_result_,
                                                             invalid, j_off, i, j, r)

        # update the left chunk if necessary
        if i_off + i < len(left) and i >= l_chunk[1] - l_chunk[0]:
            l_chunk, left_, i_max, i_off, i = next_untrimmed_chunk(left, l_chunk, chunksize)

        if j_off + j < len(right) and j >= r_chunk[1] - r_chunk[0]:
            r_chunk, right_, j_max, j_off, j = next_untrimmed_chunk(right, r_chunk, chunksize)

        # write the result buffer
        if r > 0:
            r_result.data.write_part(r_result_[:r])
            r = 0

    while i + i_off < len(left):
        i, r = generate_ordered_map_to_left_right_unique_remaining(i_max, r_result_, i, r, invalid)

        # update the left chunk if necessary
        l_chunk = next_chunk(l_chunk[1], len(left), chunksize)
        i_max = l_chunk[1] - l_chunk[0]
        i_off = l_chunk[0]
        i = 0

        # write the result buffer
        if r > 0:
            r_result.data.write_part(r_result_[:r])
            r = 0

    r_result.data.complete()


@exetera_njit
def generate_ordered_map_to_left_partial(left,
                                         i_max,
                                         right,
                                         j_max,
                                         l_result,
                                         r_result,
                                         invalid,
                                         i_off,
                                         j_off,
                                         i,
                                         j,
                                         r,
                                         ii,
                                         jj,
                                         ii_max,
                                         jj_max,
                                         inner):
    """
    This function performs generates a mapping from a subset of a left key to a subset of a
    a right key, writing the resulting mapping to a buffer, where both keys can contain repeated
    entries.

    Example::

      left = [10, 20, 30, 40, 40, 50, 50]
      right = [20, 30, 30, 40, 40, 40, 60, 70]

      i  j op r lres rres
      0  0 <  0  0   INV
      1  0 =  1  1   0
      2  1 =  2  2   1
      2  2    3  2   2
      3  3    4  3   3
      3  4    5  3   4
      3  5    6  3   5
      4  3    7  4   3
      4  4    8  4   4
      4  5    9  4   5
      5  6   10  5   INV
      6  6   11  6   INV


      left_map = [0, 1, 2, 2, 3, 3, 3, 4, 4, 4, 5, 6]
      right_map = [INV, 1, 2, 2, 3, 3, 3, 4, 4, 4, INV, INV]

    Everything about this function is optimised for performance under njit. It is effectively
    a finite state machine that iterates through left, right, and result arrays. The various...

    i and i_max are used to track the index of the left source
    j and j_max are used to track the index of the right source
    """

    while i < i_max and j < j_max and r < len(l_result):
        if inner is False:
            if left[i] < right[j]:
                l_result[r] = i + i_off
                r_result[r] = invalid
                i += 1
                r += 1
            elif left[i] > right[j]:
                j += 1
            else:
                # freeze i for the duration of the loop; i_ tracks
                i_ = i
                cur_i_count = 1
                while i_ + 1 < i_max and left[i_+1] == left[i_]:
                    cur_i_count += 1
                    i_ += 1

                j_ = j
                cur_j_count = 1
                while j_ + 1 < j_max and right[j_+1] == right[j_]:
                    cur_j_count += 1
                    j_ += 1

                ii = 0
                jj = 0
                ii_max = cur_i_count
                jj_max = cur_j_count
                inner = True
        else:
            # TODO: if ii_max * jj_max is > a passed in threshold, raise
            # and error saying the merge is unperformable (say 10,000,000,000)
            l_result[r] = i_off + i + ii
            r_result[r] = j_off + j + jj
            r += 1
            jj += 1
            if jj == jj_max:
                jj = 0
                ii += 1
                if ii == ii_max:
                    i += ii_max
                    j += jj_max
                    inner = False
                    ii = 0
                    jj = 0
                    ii_max = -1
                    jj_max = -1
    return i, j, r, ii, jj, ii_max, jj_max, inner


@exetera_njit
def generate_ordered_map_to_left_left_unique_partial(left,
                                                     right,
                                                     j_max,
                                                     l_result,
                                                     r_result,
                                                     invalid,
                                                     i_off,
                                                     j_off,
                                                     i,
                                                     j,
                                                     r):
    while i < len(left) and j < j_max:
        if left[i] < right[j]:
            l_result[r] = i + i_off
            r_result[r] = invalid
            i += 1
            r += 1
        elif left[i] > right[j]:
            j += 1
        else:
            l_result[r] = i + i_off
            r_result[r] = j + j_off
            r += 1
            if j+1 >= j_max or right[j+1] != right[j]:
                i += 1
            j += 1
    return i, j, r


@exetera_njit
def generate_ordered_map_to_left_right_unique_partial(left,
                                                      i_max,
                                                      right,
                                                      r_result,
                                                      invalid,
                                                      j_off,
                                                      i,
                                                      j,
                                                      r):
    while i < i_max and j < len(right):
        if left[i] < right[j]:
            r_result[r] = invalid
            i += 1
            r += 1
        elif left[i] > right[j]:
            j += 1
        else:
            r_result[r] = j + j_off
            r += 1
            if i+1 >= i_max or left[i+1] != left[i]:
                j += 1
            i += 1
    return i, j, r


@exetera_njit
def generate_ordered_map_to_left_both_unique_partial(left,
                                                     right,
                                                     r_result,
                                                     invalid,
                                                     j_off,
                                                     i,
                                                     j,
                                                     r):
    i_max = len(left)
    j_max = len(right)
    r_max = len(r_result)
    while i < i_max and j < j_max and r < r_max:
        if left[i] < right[j]:
            r_result[r] = invalid
            i += 1
            r += 1
        elif left[i] > right[j]:
            j += 1
        else:
            r_result[r] = j + j_off
            i += 1
            j += 1
            r += 1
    return i, j, r


@exetera_njit
def generate_ordered_map_to_left_right_unique_remaining(i_max, r_result, i, r, invalid):
    while i < i_max and r < len(r_result):
        r_result[r] = invalid
        i += 1
        r += 1
    return i, r


def generate_ordered_map_to_left_right_unique_streamed_old(left,
                                                           right,
                                                           left_to_right,
                                                           invalid=-1,
                                                           chunksize=1 << 20):
    i = 0
    j = 0
    lc_it = iter(chunks(len(left.data), chunksize))
    lc_range = next(lc_it)
    rc_it = iter(chunks(len(right.data), chunksize))
    rc_range = next(rc_it)
    lc = left.data[lc_range[0]:lc_range[1]]
    rc = right.data[rc_range[0]:rc_range[1]]
    acc_written = 0

    is_field_parameter = val.is_field_parameter(left_to_right)
    result_dtype = left_to_right.data.dtype if is_field_parameter else left_to_right.dtype
    ltri = np.zeros(chunksize, dtype=result_dtype)
    unmapped = 0
    while i < len(left.data) and j < len(right.data):
        ii, jj, u = generate_ordered_map_to_left_right_unique_partial_old(j, lc, rc, ltri, invalid)
        unmapped += u
        if ii > 0:
            if is_field_parameter:
                left_to_right.data.write(ltri[:ii])
            else:
                left_to_right[acc_written:acc_written + ii] = ltri[:ii]
                acc_written += ii
        i += ii
        j += jj

        if i > lc_range[1]:
            raise ValueError("'i' has got ahead of current chunk; this shouldn't happen")
        if j > rc_range[1]:
            raise ValueError("'j' has got ahead of current chunk; this shouldn't happen")

        if i == lc_range[1] and i < len(left.data):
            lc_range = next(lc_it)
            lc = left.data[lc_range[0]:lc_range[1]]
        else:
            lc = lc[ii:]

        if j == rc_range[1] and j < len(right.data):
            rc_range = next(rc_it)
            rc = right.data[rc_range[0]:rc_range[1]]
        else:
            rc = rc[jj:]

    return unmapped > 0


@exetera_njit
def generate_ordered_map_to_left_right_unique_partial_old(d_j, left, right, left_to_right, invalid):
    """
    Returns:
    [0]: how many positions forward i moved
    [1]: how many positions forward j moved
    [2]: how many elements were written
    """
    i = 0
    j = 0
    unmapped = 0
    while i < len(left) and j < len(right):
        if left[i] < right[j]:
            left_to_right[i] = invalid
            i += 1
            unmapped += 1
        elif left[i] > right[j]:
            j += 1
        else:
            left_to_right[i] = j + d_j
            if i+1 >= len(left) or left[i+1] != left[i]:
                j += 1
            i += 1
            # if j+1 < len(right) and right[j+1] != right[j]:
            #     i += 1
            # j += 1
    return i, j, unmapped


# ordered map to inner functionality: streaming
# =============================================

def generate_ordered_map_to_inner_streamed(left: Field,
                                           right: Field,
                                           l_result: Field,
                                           r_result: Field,
                                           chunksize: Optional[int] = 1 << 20,
                                           rdtype=np.int32):
    """
    This function performs the most generic type of left to right mapping calculation in
    which both key fields can have repeated key values.
    At its heart, the function generates a mapping from left to right that can then be
    used to map data in the right space to data in the left space. Note that this can also
    be used to generate the inverse mapping my simply flipping left and right collections.

    As the Fields ``left`` and ``right`` can contain arbitrarily long sequences of data,
    the data is streamed through the algorithm in a series of chunks. Similarly, the resulting
    map is written to a buffer that is written to the ``result`` field in chunks.

    This streamed function makes a sequence of calls to a corresponding _partial function that
    does the heavy lifting. Inside the _partial function, a finite state machine (FSM) iterates
    over the data, performing the mapping. The _partial function call exits whenever any of the
    chunks (``left_``, ``right_`` or ``result_`` that it is passed become exhausted.

    Please take a look at the documentation for the partial function to understand the finite
    state machine parameters to understand that role that the various parameters play.

    We have to make some adjustments to the finite state machine between calls to _partial:
     * if the call used all the ``left_`` data, add the size of that data chunk to ``i_off``
     * if the call used all of the ``right_`` data, add the size of that data chunk to ``j_off``
     * write the accumulated ``result_`` data to the `result`` field, and reset ``r`` to 0
    """
    # the collection of variables that make up the finite state machine for the calls to
    # partial
    i_off, j_off, i, j, r, ii, jj, ii_max, jj_max, inner = 0, 0, 0, 0, 0, 0, 0, -1, -1, False

    l_result_ = np.zeros(chunksize, dtype=rdtype)
    r_result_ = np.zeros(chunksize, dtype=rdtype)

    l_chunk, left_, i_max, i_off, i = first_trimmed_chunk(left, chunksize)
    r_chunk, right_, j_max, j_off, j = first_trimmed_chunk(right, chunksize)

    while i + i_off < len(left) and j + j_off < len(right):
        i, j, r, ii, jj, ii_max, jj_max, inner = \
            generate_ordered_map_to_inner_partial(left_, i_max, right_, j_max, l_result_, r_result_,
                                                  i_off, j_off, i, j, r,
                                                  ii, jj, ii_max, jj_max, inner)

        # update the left chunk if necessary
        if i_off + i < len(left) and i >= l_chunk[1] - l_chunk[0]:
            l_chunk, left_, i_max, i_off, i = next_trimmed_chunk(left, l_chunk, chunksize)

        # update the right chunk if necessary
        if j_off + j < len(right) and j >= r_chunk[1] - r_chunk[0]:
            r_chunk, right_, j_max, j_off, j = next_trimmed_chunk(right, r_chunk, chunksize)

        # write the result buffer
        if r > 0:
            l_result.data.write_part(l_result_[:r])
            r_result.data.write_part(r_result_[:r])
            r = 0

    l_result.data.complete()
    r_result.data.complete()


def generate_ordered_map_to_inner_left_unique_streamed(left: Field,
                                                       right: Field,
                                                       l_result: Field,
                                                       r_result: Field,
                                                       invalid: Union[np.int32, np.int64],
                                                       chunksize: Optional[int] = 1 << 20,
                                                       rdtype=np.int32):
    # the collection of variables that make up the finite state machine for the calls to
    # partial
    i_off, j_off, i, j, r = 0, 0, 0, 0, 0

    l_result_ = np.zeros(chunksize, dtype=rdtype)
    r_result_ = np.zeros(chunksize, dtype=rdtype)

    l_chunk, left_, i_max, i_off, i = first_untrimmed_chunk(left, chunksize)
    r_chunk, right_, j_max, j_off, j = first_trimmed_chunk(right, chunksize)

    while i + i_off < len(left) and j + j_off < len(right):
        i, j, r = \
            generate_ordered_map_to_inner_left_unique_partial(left_, i_max, right_, j_max,
                                                              l_result_, r_result_,
                                                              i_off, j_off, i, j, r)

        # update the left chunk if necessary
        if i_off + i < len(left) and i >= l_chunk[1] - l_chunk[0]:
            l_chunk, left_, i_max, i_off, i = next_untrimmed_chunk(left, l_chunk, chunksize)

        # update the right chunk if necessary
        if j_off + j < len(right) and j >= r_chunk[1] - r_chunk[0]:
            r_chunk, right_, j_max, j_off, j = next_trimmed_chunk(right, r_chunk, chunksize)

        # write the result buffer
        if r > 0:
            l_result.data.write_part(l_result_[:r])
            r_result.data.write_part(r_result_[:r])
            r = 0

    l_result.data.complete()
    r_result.data.complete()


def generate_ordered_map_to_inner_right_unique_streamed(left: Field,
                                                        right: Field,
                                                        l_result: Field,
                                                        r_result: Field,
                                                        invalid: Union[np.int32, np.int64],
                                                        chunksize: Optional[int] = 1 << 20,
                                                        rdtype=np.int32):
    # the collection of variables that make up the finite state machine for the calls to
    # partial
    i_off, j_off, i, j, r = 0, 0, 0, 0, 0

    l_result_ = np.zeros(chunksize, dtype=rdtype)
    r_result_ = np.zeros(chunksize, dtype=rdtype)

    l_chunk, left_, i_max, i_off, i = first_trimmed_chunk(left, chunksize)
    r_chunk, right_, j_max, j_off, j = first_untrimmed_chunk(right, chunksize)

    while i + i_off < len(left) and j + j_off < len(right):
        i, j, r = \
            generate_ordered_map_to_inner_right_unique_partial(left_, i_max, right_, j_max,
                                                               l_result_, r_result_,
                                                               i_off, j_off, i, j, r)

        # update the left chunk if necessary
        if i_off + i < len(left) and i >= l_chunk[1] - l_chunk[0]:
            l_chunk, left_, i_max, i_off, i = next_trimmed_chunk(left, l_chunk, chunksize)

        # update the right chunk if necessary
        if j_off + j < len(right) and j >= r_chunk[1] - r_chunk[0]:
            r_chunk, right_, j_max, j_off, j = next_untrimmed_chunk(right, r_chunk, chunksize)

        # write the result buffer
        if r > 0:
            l_result.data.write_part(l_result_[:r])
            r_result.data.write_part(r_result_[:r])
            r = 0

    l_result.data.complete()
    r_result.data.complete()


def generate_ordered_map_to_inner_both_unique_streamed(left: Field,
                                                       right: Field,
                                                       l_result: Field,
                                                       r_result: Field,
                                                       invalid: Union[np.int32, np.int64],
                                                       chunksize: Optional[int] = 1 << 20,
                                                       rdtype=np.int32):
    # the collection of variables that make up the finite state machine for the calls to
    # partial
    i_off, j_off, i, j, r = 0, 0, 0, 0, 0

    l_result_ = np.zeros(chunksize, dtype=rdtype)
    r_result_ = np.zeros(chunksize, dtype=rdtype)

    l_chunk, left_, i_max, i_off, i = first_untrimmed_chunk(left, chunksize)
    r_chunk, right_, j_max, j_off, j = first_untrimmed_chunk(right, chunksize)

    while i + i_off < len(left) and j + j_off < len(right):
        i, j, r = \
            generate_ordered_map_to_inner_both_unique_partial(left_, i_max, right_, j_max,
                                                              l_result_, r_result_,
                                                              i_off, j_off, i, j, r)

        # update the left chunk if necessary
        if i_off + i < len(left) and i >= l_chunk[1] - l_chunk[0]:
            l_chunk, left_, i_max, i_off, i = next_untrimmed_chunk(left, l_chunk, chunksize)

        # update the right chunk if necessary
        if j_off + j < len(right) and j >= r_chunk[1] - r_chunk[0]:
            r_chunk, right_, j_max, j_off, j = next_untrimmed_chunk(right, r_chunk, chunksize)

        # write the result buffer
        if r > 0:
            l_result.data.write_part(l_result_[:r])
            r_result.data.write_part(r_result_[:r])
            r = 0

    l_result.data.complete()
    r_result.data.complete()


@exetera_njit
def generate_ordered_map_to_inner_partial(left,
                                          i_max,
                                          right,
                                          j_max,
                                          l_result,
                                          r_result,
                                          i_off,
                                          j_off,
                                          i,
                                          j,
                                          r,
                                          ii,
                                          jj,
                                          ii_max,
                                          jj_max,
                                          inner):
    """
    This function performs generates a mapping from a subset of a left key to a subset of a
    a right key, writing the resulting mapping to a buffer, where both keys can contain repeated
    entries.

    Example::

      left = [10, 20, 30, 40, 40, 50, 50]
      right = [20, 30, 30, 40, 40, 40, 60, 70]

      i  j op r lres rres
      0  0 <  0  0   INV
      1  0 =  1  1   0
      2  1 =  2  2   1
      2  2    3  2   2
      3  3    4  3   3
      3  4    5  3   4
      3  5    6  3   5
      4  3    7  4   3
      4  4    8  4   4
      4  5    9  4   5
      5  6   10  5   INV
      6  6   11  6   INV


      left_map = [0, 1, 2, 2, 3, 3, 3, 4, 4, 4, 5, 6]
      right_map = [INV, 1, 2, 2, 3, 3, 3, 4, 4, 4, INV, INV]

    Everything about this function is optimised for performance under njit. It is effectively
    a finite state machine that iterates through left, right, and result arrays. The various...

    i and i_max are used to track the index of the left source
    j and j_max are used to track the index of the right source
    """

    while i < i_max and j < j_max and r < len(l_result):
        if inner is False:
            if left[i] < right[j]:
                i += 1
            elif left[i] > right[j]:
                j += 1
            else:
                # freeze i for the duration of the loop; i_ tracks
                i_ = i
                cur_i_count = 1
                while i_ + 1 < i_max and left[i_+1] == left[i_]:
                    cur_i_count += 1
                    i_ += 1

                j_ = j
                cur_j_count = 1
                while j_ + 1 < j_max and right[j_+1] == right[j_]:
                    cur_j_count += 1
                    j_ += 1

                ii = 0
                jj = 0
                ii_max = cur_i_count
                jj_max = cur_j_count
                inner = True
        else:
            # TODO: if ii_max * jj_max is > a passed in threshold, raise
            # and error saying the merge is unperformable (say 10,000,000,000)
            l_result[r] = i_off + i + ii
            r_result[r] = j_off + j + jj
            r += 1
            jj += 1
            if jj == jj_max:
                jj = 0
                ii += 1
                if ii == ii_max:
                    i += ii_max
                    j += jj_max
                    inner = False
                    ii = 0
                    jj = 0
                    ii_max = -1
                    jj_max = -1
    return i, j, r, ii, jj, ii_max, jj_max, inner


@exetera_njit
def generate_ordered_map_to_inner_left_unique_partial(left,
                                                      i_max,
                                                      right,
                                                      j_max,
                                                      l_result,
                                                      r_result,
                                                      i_off,
                                                      j_off,
                                                      i,
                                                      j,
                                                      r):
    while i < i_max and j < j_max:
        if left[i] < right[j]:
            i += 1
        elif left[i] > right[j]:
            j += 1
        else:
            l_result[r] = i + i_off
            r_result[r] = j + j_off
            r += 1
            if j+1 >= j_max or right[j+1] != right[j]:
                i += 1
            j += 1
    return i, j, r


@exetera_njit
def generate_ordered_map_to_inner_right_unique_partial(left,
                                                       i_max,
                                                       right,
                                                       j_max,
                                                       l_result,
                                                       r_result,
                                                       i_off,
                                                       j_off,
                                                       i,
                                                       j,
                                                       r):
    while i < i_max and j < j_max:
        if left[i] < right[j]:
            i += 1
        elif left[i] > right[j]:
            j += 1
        else:
            l_result[r] = i + i_off
            r_result[r] = j + j_off
            r += 1
            if i+1 >= i_max or left[i+1] != left[i]:
                j += 1
            i += 1
    return i, j, r


@exetera_njit
def generate_ordered_map_to_inner_both_unique_partial(left,
                                                      i_max,
                                                      right,
                                                      j_max,
                                                      l_result,
                                                      r_result,
                                                      i_off,
                                                      j_off,
                                                      i,
                                                      j,
                                                      r):
    while i < i_max and j < j_max:
        if left[i] < right[j]:
            i += 1
        elif left[i] > right[j]:
            j += 1
        else:
            l_result[r] = i + i_off
            r_result[r] = j + j_off
            r += 1
            i += 1
            j += 1
    return i, j, r


# ordered map to left functionality: non-streaming
# ================================================


@exetera_njit
def generate_ordered_map_to_left_right_unique(first, second, result, invalid):
    if len(first) != len(result):
        msg = "'first' and 'result' must be the same length"
        raise ValueError(msg)
    i = 0
    j = 0
    unmapped = 0
    while i < len(first) and j < len(second):
        if first[i] < second[j]:
            result[i] = invalid
            i += 1
            unmapped += 1
        elif first[i] > second[j]:
            j += 1
        else:
            result[i] = j
            if i+1 >= len(first) or first[i+1] != first[i]:
                j += 1
            i += 1

    while i < len(first):
        result[i] = invalid
        i += 1

    return unmapped > 0


@exetera_njit
def generate_ordered_map_to_left_both_unique(first, second, result, invalid):
    if len(first) != len(result):
        msg = "'second' and 'result' must be the same length"
        raise ValueError(msg)
    i = 0
    j = 0

    unmapped = 0
    while i < len(first) and j < len(second):
        if first[i] < second[j]:
            result[i] = invalid
            i += 1
            unmapped += 1
        elif first[i] > second[j]:
            j += 1
        else:
            result[i] = j
            i += 1
            j += 1

    while i < len(first):
        result[i] = invalid
        i += 1

    return unmapped > 0


@exetera_njit
def ordered_left_map_result_size(left, right):
    i = 0
    j = 0
    result_size = 0

    while i < len(left) and j < len(right):
        if left[i] < right[j]:
            result_size += 1
            i += 1
        elif left[i] > right[j]:
            j += 1
        else:
            cur_i_count = 1
            while i + 1 < len(left) and left[i + 1] == left[i]:
                cur_i_count += 1
                i += 1
            cur_j_count = 1
            while j + 1 < len(right) and right[j + 1] == right[j]:
                cur_j_count += 1
                j += 1
            result_size += cur_i_count * cur_j_count
            i += 1
            j += 1
        return result_size

    if i < len(left):
        result_size += left - i


@exetera_njit
def ordered_inner_map_result_size(left, right):
    i = 0
    j = 0
    result_size = 0

    while i < len(left) and j < len(right):
        if left[i] < right[j]:
            i += 1
        elif left[i] > right[j]:
            j += 1
        else:
            cur_i_count = 1
            while i + 1 < len(left) and left[i + 1] == left[i]:
                cur_i_count += 1
                i += 1
            cur_j_count = 1
            while j + 1 < len(right) and right[j + 1] == right[j]:
                cur_j_count += 1
                j += 1
            result_size += cur_i_count * cur_j_count
            i += 1
            j += 1
    return result_size


@exetera_njit
def ordered_outer_map_result_size_both_unique(left, right):
    i = 0
    j = 0
    result_size = 0
    while i < len(left) and j < len(right):
        if left[i] < right[j]:
            i += 1
        elif left[i] > right[j]:
            j += 1
        else:
            i += 1
            j += 1
        result_size += 1
    while i < len(left):
        i += 1
        result_size += 1
    while j < len(right):
        j += 1
        result_size += 1
    return result_size


@exetera_njit
def ordered_inner_map_both_unique(left, right, left_to_inner, right_to_inner):
    i = 0
    j = 0
    cur_m = 0
    while i < len(left) and j < len(right):
        if left[i] < right[j]:
            i += 1
        elif left[i] > right[j]:
            j += 1
        else:
            left_to_inner[cur_m] = i
            right_to_inner[cur_m] = j
            cur_m += 1
            i += 1
            j += 1


def ordered_inner_map_left_unique_streamed(left, right, left_to_inner, right_to_inner,
                                           chunksize=1 << 20):
    i = 0
    j = 0
    left_chunks = chunks(len(left.data), 4)
    right_chunks = chunks(len(right.data), 4)

    lc_it = iter(left_chunks)
    lc_range = next(lc_it)
    rc_it = iter(right_chunks)
    rc_range = next(rc_it)
    lc = left.data[lc_range[0]:lc_range[1]]
    rc = right.data[rc_range[0]:rc_range[1]]

    lti = np.zeros(4, dtype=left_to_inner.data.dtype)
    rti = np.zeros(4, dtype=right_to_inner.data.dtype)
    while i < len(left.data) and j < len(right.data):
        ii, jj, m = ordered_inner_map_left_unique_partial(i, j, lc, rc, lti, rti)
        if m > 0:
            left_to_inner.data.write(lti[:m])
            right_to_inner.data.write(rti[:m])
        i += ii
        j += jj
        if i > lc_range[1]:
            raise ValueError("'i' has got ahead of current chunk; this shouldn't happen")
        if j > rc_range[1]:
            raise ValueError("'j' has got ahead of current chunk; this shouldn't happen")
        if i == lc_range[1] and i < len(left.data):
            lc_range = next(lc_it)
            lc = left.data[lc_range[0]:lc_range[1]]
        else:
            lc = lc[ii:]
        if j == rc_range[1] and j < len(right.data):
            rc_range = next(rc_it)
            rc = right.data[rc_range[0]:rc_range[1]]
        else:
            rc = rc[jj:]


@exetera_njit
def ordered_inner_map_left_unique_partial(d_i, d_j, left, right,
                                          left_to_inner, right_to_inner):
    """
    Returns:
    [0]: how many positions forward i moved
    [1]: how many positions forward j moved
    [2]: how many elements were written
    """
    i = 0
    j = 0
    m = 0
    while i < len(left) and j < len(right) and m < len(left_to_inner):
        if left[i] < right[j]:
            i += 1

        elif left[i] > right[j]:
            j += 1
        else:
            left_to_inner[m] = i + d_i
            right_to_inner[m] = j + d_j
            m += 1
            if j+1 >= len(right) or right[j+1] != right[j]:
                i += 1
            j += 1
    return i, j, m


@exetera_njit
def ordered_inner_map_left_unique(left, right, left_to_inner, right_to_inner):
    i = 0
    j = 0
    cur_m = 0
    while i < len(left) and j < len(right):
        if left[i] < right[j]:
            i += 1
        elif left[i] > right[j]:
            j += 1
        else:
            cur_j = j
            while cur_j + 1 < len(right) and right[cur_j + 1] == right[cur_j]:
                cur_j += 1
            for jj in range(j, cur_j+1):
                left_to_inner[cur_m] = i
                right_to_inner[cur_m] = jj
                cur_m += 1
            i += 1
            j = cur_j + 1


@exetera_njit
def ordered_inner_map(left, right, left_to_inner, right_to_inner):
    i = 0
    j = 0
    cur_m = 0
    while i < len(left) and j < len(right):
        if left[i] < right[j]:
            i += 1
        elif left[i] > right[j]:
            j += 1
        else:
            cur_i = i
            while cur_i + 1 < len(left) and left[cur_i + 1] == left[cur_i]:
                cur_i += 1
            cur_j = j
            while cur_j + 1 < len(right) and right[cur_j + 1] == right[cur_j]:
                cur_j += 1
            for ii in range(i, cur_i+1):
                for jj in range(j, cur_j+1):
                    left_to_inner[cur_m] = ii
                    right_to_inner[cur_m] = jj
                    cur_m += 1
            i = cur_i + 1
            j = cur_j + 1


@exetera_njit
def ordered_get_last_as_filter(field):
    result = np.zeros(len(field), dtype=numba_bool)
    for i in range(len(field)-1):
        result[i] = field[i] != field[i+1]
    result[-1] = True
    return result


@exetera_njit
def ordered_generate_journalling_indices(old, new):
    i = 0
    j = 0
    total = 0
    while i < len(old) and j < len(new):
        if old[i] < new[j]:
            while i+1 < len(old) and old[i+1] == old[i]:
                i += 1
            i += 1
            total += 1
        elif old[i] > new[j]:
            j += 1
            total += 1
        else:
            while i+1 < len(old) and old[i+1] == old[i]:
                i += 1
            i += 1
            j += 1
            total += 1
    while i < len(old):
        while i+1 < len(old) and old[i+1] == old[i]:
            i += 1
        i += 1
        total += 1
    while j < len(new):
        j += 1
        total += 1

    old_inds = np.full(total, -1, dtype=np.int64)
    new_inds = np.full(total, -1, dtype=np.int64)

    i = 0
    j = 0
    joint = 0
    while i < len(old) and j < len(new):
        if old[i] < new[j]:
            while i+1 < len(old) and old[i+1] == old[i]:
                i += 1
            old_inds[joint] = i
            new_inds[joint] = -1
            i += 1
            joint += 1
        elif old[i] > new[j]:
            old_inds[joint] = -1
            new_inds[joint] = j
            j += 1
            joint += 1
        else:
            while i+1 < len(old) and old[i+1] == old[i]:
                i += 1
            old_inds[joint] = i
            new_inds[joint] = j
            i += 1
            j += 1
            joint += 1

    while i < len(old):
        while i+1 < len(old) and old[i+1] == old[i]:
            i += 1
        old_inds[joint] = i
        new_inds[joint] = -1
        i += 1
        joint += 1
    while j < len(new):
        old_inds[joint] = -1
        new_inds[joint] = j
        j += 1
        joint += 1

    return old_inds, new_inds


@exetera_njit
def compare_rows_for_journalling(old_map, new_map, old_field, new_field, to_keep):
    for i in range(len(old_map)):
        if to_keep[i] == False:
            if old_map[i] == -1:
                # row is new so must be kept
                to_keep[i] = True
            elif new_map[i] == -1:
                # row has been removed so don't count as kept
                to_keep[i] = False
            else:
                to_keep[i] = old_field[old_map[i]] != new_field[new_map[i]]


@exetera_njit
def compare_indexed_rows_for_journalling(old_map, new_map,
                                         old_indices, old_values, new_indices, new_values,
                                         to_keep):
    assert len(old_map) == len(new_map)
    assert old_indices[-1] == len(old_values)
    assert new_indices[-1] == len(new_values)
    for i in range(len(old_map)):
        if to_keep[i] == False:
            if old_map[i] == -1:
                # row is new so must be kept
                to_keep[i] = True
            elif new_map[i] == -1:
                # row has been removed so don't count as kept
                to_keep[i] = False
            else:
                old_value = old_values[old_indices[old_map[i]]:old_indices[old_map[i]+1]]
                new_value = new_values[new_indices[new_map[i]]:new_indices[new_map[i]+1]]
                to_keep[i] = not np.array_equal(old_value, new_value)


@exetera_njit
def merge_journalled_entries(old_map, new_map, to_keep, old_src, new_src, dest):
    cur_old = 0
    cur_dest = 0
    for i in range(len(old_map)):
        # copy all rows up to the entry, if there are any
        while cur_old <= old_map[i]:
            dest[cur_dest] = old_src[cur_old]
            cur_old += 1
            cur_dest += 1
        # copy the new row if there is one
        if to_keep[i] == True:
            dest[cur_dest] = new_src[new_map[i]]
            cur_dest += 1

# def merge_journalled_entries(old_map, new_map, to_keep, old_src, new_src, dest):
#     for om, im, tk in zip(old_map, new_map, to_keep):
#         for omi in old_map:
#             dest.add_to(next(old_src))
#         if tk:
#             dest.add_to(next(new_src))


@exetera_njit
def merge_indexed_journalled_entries_count(old_map, new_map, to_keep, old_src_inds, new_src_inds):
    cur_old = 0
    acc_val = 0
    for i in range(len(old_map)):
        while cur_old <= old_map[i]:
            ind_delta = old_src_inds[cur_old+1] - old_src_inds[cur_old]
            acc_val += ind_delta
            cur_old += 1
        if to_keep[i] == True:
            ind_delta = new_src_inds[new_map[i]+1] - new_src_inds[new_map[i]]
            acc_val += ind_delta
    return acc_val


@exetera_njit
def merge_indexed_journalled_entries(old_map, new_map, to_keep,
                                    old_src_inds, old_src_vals,
                                    new_src_inds, new_src_vals,
                                    dest_inds, dest_vals):
    cur_old = 0
    cur_dest = 1
    ind_acc = 0
    dest_inds[0] = 0
    for i in range(len(old_map)):
        # copy all rows up to the entry, if there are any
        while cur_old <= old_map[i]:
            ind_delta = old_src_inds[cur_old + 1] - old_src_inds[cur_old]
            ind_acc += ind_delta
            dest_inds[cur_dest] = ind_acc
            if ind_delta > 0:
                dest_vals[ind_acc-ind_delta:ind_acc] = \
                    old_src_vals[old_src_inds[cur_old]:old_src_inds[cur_old + 1]]
            cur_old += 1
            cur_dest += 1
        # copy the new row if there is one
        if to_keep[i] == True:
            ind_delta = new_src_inds[new_map[i] + 1] - new_src_inds[new_map[i]]
            ind_acc += ind_delta
            dest_inds[cur_dest] = ind_acc
            if ind_delta > 0:
                dest_vals[ind_acc-ind_delta:ind_acc] = \
                    new_src_vals[new_src_inds[new_map[i]]:new_src_inds[new_map[i] + 1]]
            cur_dest += 1


def merge_entries_segment(i_start, cur_old_start,
                          old_map, new_map, to_keep, old_src, new_src, dest):
    """
    :param i_start: the initial value to apply to 'i'
    :param cur_old_start: the initial value to apply to 'cur_old
    :param old_map: the map (in i-space) for the existing records
    :param new_map: the map (in i-space) for the new records
    :param to_keep: the flags (in i-space) indicating whether the new record should be kept
    :param old_src: the source for the existing records
    :param new_src: the source for the new records
    :param dest: the sink for the merged sources
    :return:
    """
    cur_old = cur_old_start
    cur_dest = 0
    for i in range(i_start, len(old_map)):
        # copy all rows up to the entry, if there are any
        while cur_old <= old_map[i]:
            dest[cur_dest] = old_src[cur_old]
            cur_old += 1
            cur_dest += 1
            if cur_dest == len(dest):
                return i, cur_old
        # copy the new row if there is one
        if to_keep[i] == True:
            dest[cur_dest] = new_src[new_map[i]]
            cur_dest += 1
            if cur_dest == len(dest):
                return i, cur_old


def streaming_sort_merge(src_index_f, src_value_f, tgt_index_f, tgt_value_f,
                         segment_length, chunk_length):

    # get the number of segments
    segment_count = len(src_index_f.data) // segment_length
    if len(src_index_f.data) % segment_length != 0:
        segment_count += 1

    segment_starts = np.zeros(segment_count, dtype=np.int64)
    segment_lengths = np.zeros(segment_count, dtype=np.int64)
    for i, s in enumerate(utils.chunks(len(src_index_f.data), segment_length)):
        segment_starts[i] = s[0]
        segment_lengths[i] = s[1] - s[0]

    # original segment indices for debugging
    segment_indices = np.zeros(segment_count, dtype=np.int32)

    # the index of the chunk within a given segment
    chunk_indices = np.zeros(segment_count, dtype=np.int64)

    # the (chunk_local) index for each segment
    in_chunk_indices = np.zeros(segment_count, dtype=np.int64)

    # the (chunk_local) length for each segment
    in_chunk_lengths = np.zeros(segment_count, dtype=np.int64)

    src_value_chunks = nt.List()
    src_index_chunks = nt.List()

    # get the first chunk for each segment
    for i in range(segment_count):
        index_start = segment_starts[i] + chunk_indices[i] * chunk_length
        src_value_chunks.append(src_value_f.data[index_start:index_start+chunk_length])
        src_index_chunks.append(src_index_f.data[index_start:index_start+chunk_length])
        in_chunk_lengths[i] = len(src_value_chunks[i])

    dest_indices = np.zeros(segment_count * chunk_length, dtype=src_index_f.data.dtype)
    dest_values = np.zeros(segment_count * chunk_length, dtype=src_value_f.data.dtype)

    target_index = 0
    while target_index < len(src_index_f.data):
        index_delta = streaming_sort_partial(in_chunk_indices, in_chunk_lengths,
                                             src_value_chunks, src_index_chunks,
                                             dest_values, dest_indices)
        tgt_index_f.data.write(dest_indices[:index_delta])
        tgt_value_f.data.write(dest_values[:index_delta])
        target_index += index_delta

        chunk_filter = np.ones(segment_count, dtype=bool)
        for i in range(segment_count):
            if in_chunk_indices[i] == in_chunk_lengths[i]:
                chunk_indices[i] += 1
                index_start = segment_starts[i] + chunk_indices[i] * chunk_length
                remaining = segment_starts[i] + segment_lengths[i] - index_start
                remaining = min(remaining, chunk_length)
                if remaining > 0:
                    src_value_chunks[i] = src_value_f.data[index_start:index_start+remaining]
                    src_index_chunks[i] = src_index_f.data[index_start:index_start+remaining]
                    in_chunk_lengths[i] = len(src_value_chunks[i])
                    in_chunk_indices[i] = 0
                else:
                    # can't clear list contents because we are using numba list, but they
                    # get filtered out in the following section
                    chunk_filter[i] = 0

        if chunk_filter.sum() < len(chunk_filter):
            segment_count = chunk_filter.sum()
            segment_indices = segment_indices[chunk_filter]
            segment_starts = segment_starts[chunk_filter]
            segment_lengths = segment_lengths[chunk_filter]
            chunk_indices = chunk_indices[chunk_filter]
            in_chunk_indices = in_chunk_indices[chunk_filter]
            in_chunk_lengths = in_chunk_lengths[chunk_filter]
            filtered_value_chunks = nt.List()
            filtered_index_chunks = nt.List()
            for i in range(len(src_value_chunks)):
                if chunk_filter[i]:
                    filtered_value_chunks.append(src_value_chunks[i])
                    filtered_index_chunks.append(src_index_chunks[i])
            src_value_chunks = filtered_value_chunks
            src_index_chunks = filtered_index_chunks


@exetera_njit
def streaming_sort_partial(in_chunk_indices, in_chunk_lengths,
                           src_value_chunks, src_index_chunks, dest_value_chunk, dest_index_chunk):
    dest_index = 0
    max_possible = in_chunk_lengths.sum()
    while(dest_index < max_possible):
        if in_chunk_indices[0] == in_chunk_lengths[0]:
            return dest_index
        min_value = src_value_chunks[0][in_chunk_indices[0]]
        min_value_index = 0
        for i in range(1, len(in_chunk_indices)):
            if in_chunk_indices[i] == in_chunk_lengths[i]:
                return dest_index
            cur_value = src_value_chunks[i][in_chunk_indices[i]]
            if cur_value < min_value:
                min_value = cur_value
                min_value_index = i

        min_index = src_index_chunks[min_value_index][in_chunk_indices[min_value_index]]
        dest_index_chunk[dest_index] = min_index
        dest_value_chunk[dest_index] = min_value
        dest_index += 1
        in_chunk_indices[min_value_index] += 1

    return dest_index


def is_ordered(field):
    if len(field) == 1:
        return True

    if np.issubdtype(field.dtype, np.number):
        fn = np.greater
    else:
        fn = np.char.greater
    return not np.any(fn(field[:-1], field[1:]))


#======== method for transform functions that called in readerwriter.py ==========#

def get_byte_map(string_map):
    """
    Getting byte indices and byte values from categorical key-value pair
    """
    # sort by length of key first, and then sort alphabetically
    sorted_string_map = {k: v for k, v in sorted(string_map.items(), key=lambda item: item[0])}
    sorted_string_key = [(len(k), np.frombuffer(k.encode(), dtype=np.uint8), v) for k, v in sorted_string_map.items()]
    sorted_string_values = list(sorted_string_map.values())
    
    # assign byte_map_key_lengths, byte_map_value
    total_bytes_keys = 0
    byte_map_value = np.zeros(len(sorted_string_map), dtype=np.uint8)

    for i, (length, _, v)  in enumerate(sorted_string_key):
        total_bytes_keys += length
        byte_map_value[i] = v

    # assign byte_map_keys, byte_map_key_indices
    byte_map_keys = np.zeros(total_bytes_keys, dtype=np.uint8)
    byte_map_key_indices = np.zeros(len(sorted_string_map)+1, dtype=np.uint8)
    
    idx_pointer = 0
    for i, (_, b_key, _) in enumerate(sorted_string_key):   
        for b in b_key:
            byte_map_keys[idx_pointer] = b
            idx_pointer += 1

        byte_map_key_indices[i + 1] = idx_pointer  

    byte_map = [byte_map_keys, byte_map_key_indices, byte_map_value]
    return byte_map


@exetera_njit           
def categorical_transform(chunk, i_c, column_inds, column_vals, column_offsets, cat_keys, cat_index, cat_values):
    """
    Transform method for categorical importer in readerwriter.py
    """   
    col_offset = column_offsets[i_c]

    for row_idx in range(len(column_inds[i_c]) - 1):
        if row_idx >= chunk.shape[0]:
            break

        key_start = column_inds[i_c, row_idx]
        key_end = column_inds[i_c, row_idx + 1]
        key_len = key_end - key_start

        for i in range(len(cat_index) - 1):
            sc_key_len = cat_index[i + 1] - cat_index[i]
            if key_len != sc_key_len:
                continue

            index = i
            for j in range(key_len):
                entry_start = cat_index[i]
                if column_vals[int(col_offset + key_start + j)] != cat_keys[int(entry_start + j)]:
                    index = -1
                    break

            if index != -1:
                chunk[row_idx] = cat_values[index]
                

@exetera_njit           
def leaky_categorical_transform(chunk, freetext_indices, freetext_values, i_c, column_inds, column_vals, column_offsets, cat_keys, cat_index, cat_values):
    """
    Transform method for categorical importer in readerwriter.py
    """   
    col_offset = column_offsets[i_c] 

    for row_idx in range(len(column_inds[i_c]) - 1):
        if row_idx >= chunk.shape[0]:   # reach the end of chunk
            break

        key_start = column_inds[i_c, row_idx]
        key_end = column_inds[i_c, row_idx + 1]
        key_len = key_end - key_start

        is_found = False
        for i in range(len(cat_index) - 1):
            sc_key_len = cat_index[i + 1] - cat_index[i]
            if key_len != sc_key_len:
                continue

            index = i
            for j in range(key_len):
                entry_start = cat_index[i]
                if column_vals[col_offset + key_start + j] != cat_keys[entry_start + j]:
                    index = -1
                    break

            if index != -1:
                is_found = True
                chunk[row_idx] = cat_values[index]
                freetext_indices[row_idx + 1] = freetext_indices[row_idx]

        if not is_found:
            chunk[row_idx] = -1 
            freetext_indices[row_idx + 1] = freetext_indices[row_idx] + key_len
            freetext_values[freetext_indices[row_idx]: freetext_indices[row_idx + 1]] = column_vals[col_offset + key_start: col_offset + key_end]


@exetera_njit
def numeric_bool_transform(elements, validity, column_inds, column_vals, column_offsets, col_idx, written_row_count,
                           invalid_value, validation_mode, field_name):
    """
    Transform method for numeric importer (bool) in readerwriter.py
    """  
    col_offset = column_offsets[col_idx]  
    exception_message, exception_args = 0, [field_name]     

    for row_idx in range(written_row_count):
        
        empty = False  
        valid_input = True # Start by assuming number is valid
        value = -1 # start by assuming value is -1, the valid result will be 1 or 0 for bool

        row_start_idx = column_inds[col_idx, row_idx]
        row_end_idx = column_inds[col_idx, row_idx + 1]

        length = row_end_idx - row_start_idx

        byte_start_idx, byte_end_idx = 0, length - 1
        # ignore heading whitespace
        while byte_start_idx < length and column_vals[col_offset + row_start_idx + byte_start_idx] == 32:
            byte_start_idx += 1
        # ignore tailing whitespace 
        while byte_end_idx >= 0 and column_vals[col_offset + row_start_idx + byte_end_idx] == 32:
            byte_end_idx -= 1
        
        # actual length after removing heading and trailing whitespace
        actual_length = byte_end_idx - byte_start_idx + 1

        if actual_length <= 0:
            empty = True
            valid_input = False
        else:
        
            val = column_vals[col_offset + row_start_idx + byte_start_idx: col_offset + row_start_idx + byte_start_idx + actual_length]
            if actual_length == 1:
                if val in (49, 89, 121, 84, 116): # '1', 'Y', 'y', 'T', 't'
                    value = 1
                elif val in (48, 78, 110, 70, 102):   # '0', 'N', 'n', 'F', 'f'
                    value = 0
                else:
                    valid_input = False

            elif actual_length == 2:
                if val[0] in (79, 111) and val[1] in (78, 110): # val.lower() == 'on': val[0] in ('O', 'o'), val[1] in ('N', 'n')
                    value = 1
                elif val[0] in (78, 110) and val[1] in (79, 111): # val.lower() == 'no'
                    value = 0
                else:
                    valid_input = False

            elif actual_length == 3:
                if val[0] in (89, 121) and val[1] in (69, 101) and val[2] in (83, 115): # 'yes'
                    value = 1
                elif val[0] in (79, 111) and val[1] in (70, 102) and val[2] in (70, 102): # 'off'
                    value = 0
                else:
                    valid_input = False

            elif actual_length == 4: 
                if val[0] in (84, 116) and val[1] in (82, 114) and val[2] in (85, 117) and val[3] in (69, 101): # 'true'
                    value = 1
                else:
                    valid_input = False

            elif actual_length == 5:
                if val[0] in (70, 102) and val[1] in (65, 97) and val[2] in (76, 108) and val[3] in (83, 115) and val[4] in (69, 101): # 'false'
                    value = 0
                else:
                    valid_input = False
            else:
                valid_input = False


        elements[row_idx] = value if valid_input else invalid_value
        validity[row_idx] = valid_input

        # Optimized exception handling to avoid creating strings inside loop in Numba
        if not valid_input:
            if validation_mode == 'strict':
                if empty:
                    exception_message = 1
                    exception_args = [field_name]
                    break
                else:
                    exception_message = 2
                    non_parsable = column_vals[col_offset + row_start_idx : col_offset + row_end_idx]
                    exception_args = [field_name, non_parsable]
                    break
            if validation_mode == 'allow_empty':
                if not empty:
                    exception_message = 2
                    non_parsable = column_vals[col_offset + row_start_idx : col_offset + row_end_idx]
                    exception_args = [field_name, non_parsable]
                    break
    return exception_message, exception_args      


def raiseNumericException(exception_message, exception_args):
    exceptions = {
        1: "Numeric value in the field '{0}' can not be empty in strict mode",
        2: "The following numeric value in the field '{0}' can not be parsed: {1}"
    }

    raise Exception(exceptions[exception_message].format(
        *[x.tobytes().decode('utf-8').strip() for x in exception_args]
    ))


def transform_int(column_inds, column_vals, column_offsets, col_idx,
                    written_row_count, invalid_value, validation_mode, data_type, field_name):
    """
    Transform int method for numeric importer in field_importer.py
    """
    widths = column_inds[col_idx, 1:written_row_count + 1] - column_inds[col_idx, :written_row_count]
    width = widths.max()
    elements = np.zeros(written_row_count, 'S{}'.format(width))
    fixed_string_transform(column_inds, column_vals, column_offsets, col_idx,
                           written_row_count, width, elements.data.cast('b'))

    if validation_mode == 'strict':
        try:
          results = elements.astype(data_type)
        except ValueError as e:
            msg = ("Field '{}' contains values that cannot "
                   "be converted to float in '{}' mode").format(field_name, validation_mode)
            raise ValueError(msg) from e
        valids = None
    elif validation_mode == 'allow_empty':
        str_invalid_value = str(invalid_value).encode()
        valids = np.char.not_equal(elements, b'')
        results = np.where(valids, elements, str_invalid_value)
        try:
            results = results.astype(data_type)
        except ValueError as e:
            msg = ("Field '{}' contains values that cannot "
                   "be converted to float in '{}' mode").format(field_name, validation_mode)
            raise ValueError(msg) from e
    elif validation_mode == 'relaxed':
        results = np.zeros(written_row_count, dtype=data_type)
        valids = np.ones(written_row_count, dtype=bool)
        for i in range(written_row_count):
            try:
                value, valid = int(elements[i]), True
            except:
                value, valid = invalid_value, False
            results[i] = value
            valids[i] = valid
    else:
        raise ValueError("'{}' is not a valid value for 'validation_mode'")

    return results, valids


def transform_float(column_inds, column_vals, column_offsets, col_idx,
                      written_row_count, invalid_value, validation_mode, data_type, field_name):
    """
    Transform float method for numeric importer in field_importer.py
    """
    widths = column_inds[col_idx, 1:written_row_count + 1] - column_inds[col_idx, :written_row_count]
    width = widths.max()
    elements = np.zeros(written_row_count, 'S{}'.format(width))
    fixed_string_transform(column_inds, column_vals, column_offsets, col_idx,
                           written_row_count, width, elements.data.cast('b'))

    if validation_mode == 'strict':
        try:
          results = elements.astype(data_type)
        except ValueError as e:
            msg = ("Field '{}' contains values that cannot "
                   "be converted to float in '{}' mode").format(field_name, validation_mode)
            raise ValueError(msg) from e
        valids = None
    elif validation_mode == 'allow_empty':
        str_invalid_value = str(invalid_value).encode()
        valids = np.char.not_equal(elements, b'')
        results = np.where(valids, elements, str_invalid_value)
        try:
            results = results.astype(data_type)
        except ValueError as e:
            msg = ("Field '{}' contains values that cannot "
                   "be converted to float in '{}' mode").format(field_name, validation_mode)
            raise ValueError(msg) from e
    elif validation_mode == 'relaxed':
        results = np.zeros(written_row_count, dtype=data_type)
        valids = np.ones(written_row_count, dtype=bool)
        for i in range(written_row_count):
            try:
                value, valid = float(elements[i]), True
            except:
                value, valid = invalid_value, False
            results[i] = value
            valids[i] = valid
    else:
        raise ValueError("'{}' is not a valid value for 'validation_mode'")

    return results, valids


@exetera_njit
def transform_to_values(column_inds, column_vals, column_offsets, col_idx, written_row_count):
    """
    Trasnform method for byte data from np.int to np.bytes_
    """
    data = []
    col_offset = column_offsets[col_idx]
    for row_idx in range(written_row_count):
        start_idx=int(col_offset + column_inds[col_idx, row_idx])
        end_idx=int(col_offset + column_inds[col_idx, row_idx + 1])
        val = column_vals[start_idx: end_idx]
        data.append(val)
    return data


@exetera_njit
def fixed_string_transform(column_inds, column_vals, column_offsets, col_idx, written_row_count,
                           strlen, memory):
    """
    Transform method for fixed string importer in field_importer.py
    """
    col_offset = column_offsets[col_idx]
    for i in range(written_row_count):
        a = i * strlen
        start_idx = column_inds[col_idx, i] + col_offset
        end_idx = min(column_inds[col_idx, i+1] + col_offset, start_idx + strlen)
        for c in range(start_idx, end_idx):
            memory[a] = np.int8(column_vals[c])
            a += 1



def unique_for_indexed_string(indices, values, return_index, return_inverse, return_counts):
    """
    Find the unique elements for indexed string field.
    """
    # type-expression is not supported in jit functions.
    unique_result = nt.List.empty_list(item_type=nct.uint8[:])
    unique_index, unique_inverse, unique_counts = None, None, None
    if return_counts:
        unique_counts = nt.List.empty_list(item_type=nct.int64)

    if return_index:
        unique_index = nt.List.empty_list(item_type=nct.int64)

    if return_inverse:
        unique_inverse = nt.List.empty_list(item_type=nct.int64)

    indexed_string_unique(indices, values, unique_result, unique_index, unique_inverse, unique_counts)

    sorted_unique_result = np.sort([x.tobytes().decode() for x in unique_result])

    if np.any([return_index, return_inverse, return_counts]) == False:
        return sorted_unique_result

    combined_result = [sorted_unique_result]
    indices_sort = np.argsort([x.tobytes().decode() for x in unique_result])
    
    if return_index:
        combined_result.append(np.array(unique_index)[indices_sort])
    if return_inverse:
        unique_inverse = np.array(unique_inverse)
        for i in range(0, len(unique_inverse)):
            unique_inverse[i] = indices_sort[unique_inverse[i]]
        combined_result.append(unique_inverse)
    if return_counts:
        combined_result.append(np.array(unique_counts)[indices_sort])

    return combined_result
     
  
@exetera_njit
def indexed_string_unique(indices, values, unique_result, unique_index, unique_inverse, unique_counts):
    """
    Find the unique elements for indexed string field using njit function.
    """
    lengths_seen = {-1} # initiate length with type given (int)

    for i in range(0, len(indices)-1):
        length = indices[i+1] - indices[i]
        v = values[indices[i]:indices[i+1]]

        # If we have not seen length of value, we can add it directly
        if length not in lengths_seen:
            lengths_seen.add(length)
            unique_result.append(v)
            if unique_index is not None:
                unique_index.append(i)

            if unique_inverse is not None:
                unique_inverse.append(i)

            if unique_counts is not None:
                unique_counts.append(1)

            continue

        # If we have seen same length before, then compare to existing unique values
        # Can probably be further optimized by only comparing to those with same length
        is_unique = True
        for j, unique_v in enumerate(unique_result):
            if np.array_equal(v, unique_v):
                is_unique = False

                if unique_inverse is not None:
                    unique_inverse.append(j)

                if unique_counts is not None:
                    unique_counts[j] += 1
                
                break

        if is_unique:
            unique_result.append(v)

            if unique_index is not None:
                unique_index.append(i)

            if unique_inverse is not None:
                unique_inverse.append(i)

            if unique_counts is not None:
                unique_counts.append(1)


def isin_for_indexed_string_field(test_elements, indices, values):
    if isinstance(test_elements, set):
        test_elements = list(test_elements)

    # sort first
    test_elements = np.sort(test_elements)
    # convert string to an array of ascii code
    test_elements = nt.List([np.frombuffer(x.encode(), dtype=np.uint8) for x in test_elements])
    return isin_indexed_string_speedup(test_elements, indices, values)


@exetera_njit
def isin_indexed_string_speedup(test_elements, indices, values):
    result = [False] * (len(indices) - 1)
    len_test_eles = len(test_elements)
    for i in range(len(indices)-1):
        v = values[indices[i] : indices[i+1]]
        is_equal = False

        # for each v, binary search the test_elements
        start, end = 0, len_test_eles - 1
        while start <= end:
            mid = (start + end) // 2
            compare_res = compare_arrays(v, test_elements[mid])
            if compare_res == 0:
                is_equal = True
                break
            if compare_res == 1: # v > test_elements[mid]
                start = mid + 1
            else:
                end = mid - 1

        result[i] = is_equal
    return result

@exetera_njit
def compare_arrays(a, b):
    """
    a and b are typically views into the larger arrays
    compare_arrays(source[s1: s2], target[t1: t2])
    """
    for i in range(min(a.size, b.size)):
        if a[i] < b[i]:
            return -1
        if a[i] > b[i]:
            return 1

    if a.size < b.size:
        return -1
    if b.size < a.size:
        return 1
    return 0
<|MERGE_RESOLUTION|>--- conflicted
+++ resolved
@@ -666,13 +666,8 @@
         return np.nonzero(results)[0]  # int64 by default
 
 
-<<<<<<< HEAD
-@njit
-def _get_spans_for_2_fields_by_spans(span0, span1):  # suggested, as can use int32 as span dtype
-=======
 @exetera_njit
 def _get_spans_for_2_fields_by_spans(span0, span1):
->>>>>>> 66697eca
     spans = []
     j=0
     for i in range(len(span0)):
@@ -688,10 +683,6 @@
     return spans
 
 
-<<<<<<< HEAD
-=======
-@exetera_njit
->>>>>>> 66697eca
 def _get_spans_for_2_fields(ndarray0, ndarray1):
     if len(ndarray0) > utils.INT64_INDEX_LENGTH or len(ndarray1) > utils.INT64_INDEX_LENGTH:
         spans = np.zeros(len(ndarray0) + 1, dtype=np.int64)
@@ -701,7 +692,7 @@
     return spans
 
 
-@njit
+@exetera_njit
 def _get_spans_for_2_fields_njit(ndarray0, ndarray1, spans):
     count = 0
     spans[0] = 0
@@ -713,11 +704,6 @@
     return spans[:count + 2]
 
 
-<<<<<<< HEAD
-=======
-    
-@exetera_njit
->>>>>>> 66697eca
 def _get_spans_for_multi_fields(fields_data):
     length = len(fields_data[0])  # assume all fields are equal length
     if length > utils.INT64_INDEX_LENGTH:
@@ -727,7 +713,7 @@
     return _get_spans_for_multi_fields_njit(fields_data, spans)  # call the njit func to boost performance
 
 
-@njit
+@exetera_njit
 def _get_spans_for_multi_fields_njit(fields_data, spans):
     count = 0
     length = len(fields_data[0])
@@ -795,14 +781,10 @@
     return result
 
 
-<<<<<<< HEAD
-@njit
+
+@exetera_njit
 def apply_spans_index_of_min(spans, src_array, dest_array=None):
     dest_array = np.zeros(len(spans) - 1, dtype=spans.dtype) if dest_array is None else dest_array
-=======
-@exetera_njit
-def apply_spans_index_of_min(spans, src_array, dest_array):
->>>>>>> 66697eca
     for i in range(len(spans)-1):
         cur = spans[i]
         next = spans[i+1]
@@ -815,14 +797,9 @@
     return dest_array
 
 
-<<<<<<< HEAD
-@njit
+@exetera_njit
 def apply_spans_index_of_min_indexed(spans, src_indices, src_values, dest_array=None):
     dest_array = np.zeros(len(spans)-1, dtype=spans.dtype) if dest_array is None else dest_array
-=======
-@exetera_njit
-def apply_spans_index_of_min_indexed(spans, src_indices, src_values, dest_array):
->>>>>>> 66697eca
     for i in range(len(spans)-1):
         cur = spans[i]
         next = spans[i+1]
@@ -860,14 +837,9 @@
     return dest_array
 
 
-<<<<<<< HEAD
-@njit
+@exetera_njit
 def apply_spans_index_of_max_indexed(spans, src_indices, src_values, dest_array=None):
     dest_array = np.zeros(len(spans) - 1, dtype=spans.dtype) if dest_array is None else dest_array
-=======
-@exetera_njit
-def apply_spans_index_of_max_indexed(spans, src_indices, src_values, dest_array):
->>>>>>> 66697eca
     for i in range(len(spans)-1):
         cur = spans[i]
         next = spans[i+1]
@@ -905,15 +877,10 @@
     return dest_array
 
 
-<<<<<<< HEAD
-@njit
+
+@exetera_njit
 def apply_spans_index_of_max(spans, src_array, dest_array=None):
     dest_array = np.zeros(len(spans)-1, dtype=spans.dtype) if dest_array is None else dest_array
-
-=======
-@exetera_njit
-def apply_spans_index_of_max(spans, src_array, dest_array):
->>>>>>> 66697eca
     for i in range(len(spans)-1):
         cur = spans[i]
         next = spans[i+1]
@@ -926,26 +893,16 @@
     return dest_array
 
 
-<<<<<<< HEAD
-@njit
+@exetera_njit
 def apply_spans_index_of_first(spans, dest_array=None):
     dest_array = np.zeros(len(spans) - 1, dtype=spans.dtype) if dest_array is None else dest_array
-=======
-@exetera_njit
-def apply_spans_index_of_first(spans, dest_array):
->>>>>>> 66697eca
     dest_array[:] = spans[:-1]
     return dest_array
 
 
-<<<<<<< HEAD
-@njit
+@exetera_njit
 def apply_spans_index_of_last(spans, dest_array=None):
     dest_array = np.zeros(len(spans) - 1, dtype=spans.dtype) if dest_array is None else dest_array
-=======
-@exetera_njit
-def apply_spans_index_of_last(spans, dest_array):
->>>>>>> 66697eca
     dest_array[:] = spans[1:] - 1
     return dest_array
 
@@ -1012,100 +969,68 @@
     return dest_array, filter_array
 
 
-<<<<<<< HEAD
-@njit
+
+@exetera_njit
 def apply_spans_count(spans, dest_array=None):
     if dest_array is None:
         dest_array = np.zeros(len(spans) - 1, np.int64)
-=======
-@exetera_njit
-def apply_spans_count(spans, dest_array):
->>>>>>> 66697eca
     for i in range(len(spans)-1):
         dest_array[i] = spans[i+1] - spans[i]
     return dest_array
 
 
-<<<<<<< HEAD
-@njit
+@exetera_njit
 def apply_spans_first(spans, src_array, dest_array=None):
     dest_array = np.zeros(len(spans) - 1, dtype=src_array.dtype) if dest_array is None else dest_array
-=======
-@exetera_njit
-def apply_spans_first(spans, src_array, dest_array):
->>>>>>> 66697eca
     dest_array[:] = src_array[spans[:-1]]
     return dest_array
 
 
-<<<<<<< HEAD
-@njit
+@exetera_njit
 def apply_spans_last(spans, src_array, dest_array=None):
     dest_array = np.zeros(len(spans) - 1, dtype=src_array.dtype) if dest_array is None else dest_array
-=======
-@exetera_njit
-def apply_spans_last(spans, src_array, dest_array):
->>>>>>> 66697eca
     spans = spans[1:]-1
     dest_array[:] = src_array[spans]
     return dest_array
 
 
-<<<<<<< HEAD
-@njit
+@exetera_njit
 def apply_spans_max(spans, src_array, dest_array=None):
     dest_array = np.zeros(len(spans) - 1, dtype=src_array.dtype) if dest_array is None else dest_array
-=======
-@exetera_njit
-def apply_spans_max(spans, src_array, dest_array):
-
->>>>>>> 66697eca
-    for i in range(len(spans)-1):
+    for i in range(len(spans) - 1):
         cur = spans[i]
-        next = spans[i+1]
+        next = spans[i + 1]
         if next - cur == 1:
             dest_array[i] = src_array[cur]
         else:
-<<<<<<< HEAD
-            dest_array[i] = src_array[cur:next].max()
+            # dest_array[i] = src_array[cur:next].max()  # doesn't work for fixed strings in Python?
+            max_val = src_array[cur]
+            for idx in range(cur + 1, next):
+                if src_array[idx] > max_val:
+                    max_val = src_array[idx]
+
+            dest_array[i] = max_val
     return dest_array
 
 
-@njit
+@exetera_njit
 def apply_spans_min(spans, src_array, dest_array=None):
     dest_array = np.zeros(len(spans) - 1, dtype=src_array.dtype) if dest_array is None else dest_array
-=======
-            # dest_array[i] = src_array[cur:next].max()  # doesn't work for fixed strings in Python?
-            max_val=src_array[cur]
-            for idx in range(cur+1,next):
-                if src_array[idx]>max_val:
-                    max_val=src_array[idx]
-                    
-            dest_array[i]=max_val
-
-
-@exetera_njit
-def apply_spans_min(spans, src_array, dest_array):
-
->>>>>>> 66697eca
-    for i in range(len(spans)-1):
+    for i in range(len(spans) - 1):
         cur = spans[i]
-        next = spans[i+1]
+        next = spans[i + 1]
         if next - cur == 1:
             dest_array[i] = src_array[cur]
         else:
-<<<<<<< HEAD
-            dest_array[i] = src_array[cur:next].min()
+            # dest_array[i] = src_array[cur:next].min()  # doesn't work for fixed strings in Python?
+            min_val = src_array[cur]
+            for idx in range(cur + 1, next):
+                if src_array[idx] < min_val:
+                    min_val = src_array[idx]
+
+            dest_array[i] = min_val
     return dest_array
-=======
-            # dest_array[i] = src_array[cur:next].min()  # doesn't work for fixed strings in Python?
-            min_val=src_array[cur]
-            for idx in range(cur+1,next):
-                if src_array[idx]<min_val:
-                    min_val=src_array[idx]
-                    
-            dest_array[i]=min_val
->>>>>>> 66697eca
+
 
 
 # def _apply_spans_concat(spans, src_field):
