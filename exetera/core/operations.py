--- conflicted
+++ resolved
@@ -17,9 +17,6 @@
 MAX_DATETIME = datetime(year=3000, month=1, day=1)
 
 
-<<<<<<< HEAD
-@njit
-=======
 def dtype_to_str(dtype):
     if isinstance(dtype, str):
         return dtype
@@ -77,7 +74,7 @@
     raise ValueError("Unsupported dtype '{}'".format(str_dtype))
 
 
->>>>>>> ed877c58
+@njit
 def chunks(length, chunksize=1 << 20):
     cur = 0
     while cur < length:
