from datetime import datetime
import numpy as np
from numba import jit, njit
import numba
from numba.typed import List

from exetera.core import validation as val
from exetera.core.abstract_types import Field
from exetera.core import fields, utils

DEFAULT_CHUNKSIZE = 1 << 20
INVALID_INDEX = 1 << 62
MAX_DATETIME = datetime(year=9999, month=1, day=1) #.timestamp()


def chunks(length, chunksize=1 << 20):
    cur = 0
    while cur < length:
        next_ = min(length, cur + chunksize)
        yield cur, next_
        cur = next_


def safe_map(field, map_field, map_filter, empty_value=None):
    if isinstance(field, Field):
        if isinstance(field, fields.IndexedStringField):
            return safe_map_indexed_values(
                field.indices[:], field.values[:], map_field, map_filter, empty_value)
        else:
            return safe_map_values(field.data[:], map_field, map_filter, empty_value)
    elif isinstance(field, np.ndarray):
        return safe_map_values(field, map_field, map_filter, empty_value)


@njit
def safe_map_indexed_values(data_indices, data_values, map_field, map_filter, empty_value=None):
    empty_value_len = 0 if empty_value is None else len(empty_value)
    value_length = 0
    for i in range(len(map_field)):
        if map_filter[i]:
            value_length += data_indices[map_field[i]+1] - data_indices[map_field[i]]
        else:
            value_length += empty_value_len

    i_result = np.zeros(len(map_field) + 1, dtype=data_indices.dtype)
    v_result = np.zeros(value_length, dtype=data_values.dtype)

    offset = 0
    i_result[0] = 0
    for i in range(len(map_field)):
        if map_filter[i]:
            sst = data_indices[map_field[i]]
            sse = data_indices[map_field[i]+1]
            dst = offset
            delta = sse - sst
            dse = offset + delta
            i_result[i+1] = dse
            v_result[dst:dse] = data_values[sst:sse]
            offset += delta
        else:
            dst = offset
            dse = offset + empty_value_len
            i_result[i+1] = dse
            v_result[dst:dse] = empty_value
            offset += dse - dst

    return i_result, v_result


@njit
def safe_map_values(data_field, map_field, map_filter, empty_value=None):
    result = np.zeros_like(map_field, dtype=data_field.dtype)
    empty_val = result[0] if empty_value is None else empty_value
    for i in range(len(map_field)):
        if map_filter[i]:
            result[i] = data_field[map_field[i]]
        else:
            result[i] = empty_val
    return result


@njit
def map_valid(data_field, map_field, result=None):
    if result is None:
        result = np.zeros_like(map_field, dtype=data_field.dtype)
    for i in range(len(map_field)):
        if map_field[i] < INVALID_INDEX:
            result[i] = data_field[map_field[i]]
    return result


def ordered_map_valid_stream(data_field, map_field, result_field, chunksize=DEFAULT_CHUNKSIZE):
    df_it = iter(chunks(len(data_field.data), chunksize=chunksize))
    mf_it = iter(chunks(len(map_field.data), chunksize=chunksize))
    df_range = next(df_it)
    mf_range = next(mf_it)
    dfc = data_field.data[df_range[0]:df_range[1]]
    mfc = map_field.data[mf_range[0]:mf_range[1]]

    is_field_parameter = val.is_field_parameter(result_field)
    result_dtype = result_field.data.dtype if is_field_parameter else result_field.dtype
    rslt = np.zeros(chunksize, dtype=result_dtype)

    m = 0
    d = 0
    while m < len(map_field.data):
        mm, dd = ordered_map_valid_partial(df_range[0], dfc, mfc, rslt)
        if mm > 0:
            if is_field_parameter:
                result_field.data.write(rslt[:mm])
            else:
                result_field[m:m + mm] = rslt[:mm]
            rslt[:] = 0
        m += mm
        if m == mf_range[1] and m < len(map_field.data):
            mf_range = next(mf_it)
            mfc = map_field.data[mf_range[0]:mf_range[1]]
        else:
            mfc = mfc[mm:]
        if dd >= df_range[1] and dd < len(data_field.data):
            df_range = next(df_it)
            dfc = data_field.data[df_range[0]:df_range[1]]
        # else:
        #     dfc = dfc[dd:]


# 0 2 3 4 5 7 8 9 11 12 14 15 17 18 19
# 0 0 0 0 1 1 1 1  2  2  2  2  3  3  3
@njit
def ordered_map_valid_partial(d, data_field, map_field, result):
    i = 0
    while True:
        val = map_field[i]
        if val < INVALID_INDEX:
            if val >= d + len(data_field):
                # need a new data_field chunk
                return i, val
            result[i] = data_field[val - d]
        i += 1
        if i >= len(map_field):
            return i, val


@njit
def data_iterator(data_field, chunksize=1 << 20):
    cur = np.int64(0)
    chunks_ = chunks(len(data_field.data), chunksize)
    for c in chunks_:
        start = c[0]
        data = data_field.data[start:start + chunksize * 2]
        for v in range(c[0], c[1]):
            yield data[v]


@njit
def apply_filter_to_index_values(index_filter, indices, values):
    # pass 1 - determine the destination lengths
    cur_ = indices[:-1]
    next_ = indices[1:]
    count = 0
    total = 0
    for i in range(len(index_filter)):
        if index_filter[i] == True:
            count += 1
            total += next_[i] - cur_[i]
    dest_indices = np.zeros(count+1, indices.dtype)
    dest_values = np.zeros(total, values.dtype)
    dest_indices[0] = 0
    count = 1
    total = 0
    for i in range(len(index_filter)):
        if index_filter[i] == True:
            n = next_[i]
            c = cur_[i]
            delta = n - c
            dest_values[total:total + delta] = values[c:n]
            total += delta
            dest_indices[count] = total
            count += 1
    return dest_indices, dest_values


@njit
def apply_indices_to_index_values(indices_to_apply, indices, values):
    # pass 1 - determine the destination lengths
    cur_ = indices[:-1]
    next_ = indices[1:]
    count = 0
    total = 0
    for i in indices_to_apply:
        count += 1
        total += next_[i] - cur_[i]
    dest_indices = np.zeros(count+1, indices.dtype)
    dest_values = np.zeros(total, values.dtype)
    dest_indices[0] = 0
    count = 1
    total = 0
    for i in indices_to_apply:
        n = next_[i]
        c = cur_[i]
        delta = n - c
        dest_values[total:total + delta] = values[c:n]
        total += delta
        dest_indices[count] = total
        count += 1
    return dest_indices, dest_values


<<<<<<< HEAD
def _get_spans_for_field(ndarray):
=======
def get_spans_for_field(ndarray):
>>>>>>> 167f3718
    results = np.zeros(len(ndarray) + 1, dtype=np.bool)
    if np.issubdtype(ndarray.dtype, np.number):
        fn = np.not_equal
    else:
        fn = np.char.not_equal
    results[1:-1] = fn(ndarray[:-1], ndarray[1:])

    results[0] = True
    results[-1] = True
    return np.nonzero(results)[0]

def _get_spans_for_2_fields_by_spans(span0, span1):
    spans = []
    j=0
    for i in range(len(span0)):
        if j<len(span1):
            while span1[j] < span0[i]:
                spans.append(span1[j])
                j += 1
            if span1[j] == span0[i]:
                j += 1
        spans.append(span0[i])
    if j<len(span1): #if two ndarray are not equally sized
        spans.extend(span1[j:])
    return spans

def _get_spans_for_2_fields(ndarray0, ndarray1):
    count = 0
    spans = np.zeros(len(ndarray0)+1, dtype=np.uint32)
    spans[0] = 0
    for i in np.arange(1, len(ndarray0)):
        if ndarray0[i] != ndarray0[i-1] or ndarray1[i] != ndarray1[i-1]:
            count += 1
            spans[count] = i
    spans[count+1] = len(ndarray0)
    return spans[:count+2]


@njit
def _get_spans_for_index_string_field(indices,values):
    result = []
    result.append(0)
    for i in range(1, len(indices) - 1):
        last = indices[i - 1]
        current = indices[i]
        next = indices[i + 1]
        if next - current != current - last:  # compare size first
            result.append(i)
            continue
        if not np.array_equal(values[last:current], values[current:next]):
            result.append(i)
    result.append(len(indices) - 1)  # total number of elements
    return result


@njit
def apply_spans_index_of_min(spans, src_array, dest_array):
    for i in range(len(spans)-1):
        cur = spans[i]
        next = spans[i+1]

        if next - cur == 1:
            dest_array[i] = cur
        else:
            dest_array[i] = cur + src_array[cur:next].argmin()

    return dest_array


@njit
def apply_spans_index_of_max(spans, src_array, dest_array):
    for i in range(len(spans)-1):
        cur = spans[i]
        next = spans[i+1]

        if next - cur == 1:
            dest_array[i] = cur
        else:
            dest_array[i] = cur + src_array[cur:next].argmax()

    return dest_array


@njit
def apply_spans_index_of_first(spans, dest_array):
    dest_array[:] = spans[:-1]


@njit
def apply_spans_index_of_last(spans, dest_array):
    dest_array[:] = spans[1:] - 1


@njit
def apply_spans_index_of_min_filter(spans, src_array, dest_array, filter_array):
    for i in range(len(spans) - 1):
        cur = spans[i]
        next = spans[i + 1]
        if next - cur == 0:
            filter_array[i] = False
        elif next - cur == 1:
            filter_array[i] = True
            dest_array[i] = cur
        else:
            filter_array[i] = True
            dest_array[i] = cur + src_array[cur:next].argmin()

    return dest_array, filter_array


@njit
def apply_spans_index_of_max_filter(spans, src_array, dest_array, filter_array):
    for i in range(len(spans) - 1):
        cur = spans[i]
        next = spans[i + 1]
        if next - cur == 0:
            filter_array[i] = False
        elif next - cur == 1:
            filter_array[i] = True
            dest_array[i] = cur
        else:
            filter_array[i] = True
            dest_array[i] = cur + src_array[cur:next].argmax()

    return dest_array, filter_array


@njit
def apply_spans_index_of_first_filter(spans, dest_array, filter_array):
    for i in range(len(spans) - 1):
        cur = spans[i]
        next = spans[i + 1]
        if next - cur == 0:
            filter_array[i] = False
        else:
            filter_array[i] = True
            dest_array[i] = spans[i]

    return dest_array, filter_array


@njit
def apply_spans_index_of_last_filter(spans, dest_array, filter_array):
    for i in range(len(spans) - 1):
        cur = spans[i]
        next = spans[i + 1]
        if next - cur == 0:
            filter_array[i] = False
        else:
            filter_array[i] = True
            dest_array[i] = spans[i+1]-1

    return dest_array, filter_array


@njit
def apply_spans_count(spans, dest_array):
    for i in range(len(spans)-1):
        dest_array[i] = np.int64(spans[i+1] - spans[i])


@njit
def apply_spans_first(spans, src_array, dest_array):
    dest_array[:] = src_array[spans[:-1]]


@njit
def apply_spans_last(spans, src_array, dest_array):
    spans = spans[1:]-1
    dest_array[:] = src_array[spans]


@njit
def apply_spans_max(spans, src_array, dest_array):

    for i in range(len(spans)-1):
        cur = spans[i]
        next = spans[i+1]
        if next - cur == 1:
            dest_array[i] = src_array[cur]
        else:
            dest_array[i] = src_array[cur:next].max()


@njit
def apply_spans_min(spans, src_array, dest_array):

    for i in range(len(spans)-1):
        cur = spans[i]
        next = spans[i+1]
        if next - cur == 1:
            dest_array[i] = src_array[cur]
        else:
            dest_array[i] = src_array[cur:next].min()


# def _apply_spans_concat(spans, src_field):
#     dest_values = [None] * (len(spans)-1)
#     for i in range(len(spans)-1):
#         cur = spans[i]
#         next = spans[i+1]
#         if next - cur == 1:
#             dest_values[i] = src_field[cur]
#         else:
#             src = [s for s in src_field[cur:next] if len(s) > 0]
#             if len(src) > 0:
#                 dest_values[i] = ','.join(utils.to_escaped(src))
#             else:
#                 dest_values[i] = ''
#             # if len(dest_values[i]) > 0:
#             #     print(dest_values[i])
#     return dest_values


@njit
def apply_spans_concat(spans, src_index, src_values, dest_index, dest_values,
                       max_index_i, max_value_i, s_start):
    separator = np.frombuffer(b',', dtype=np.uint8)[0]
    delimiter = np.frombuffer(b'"', dtype=np.uint8)[0]
    if s_start == 0:
        index_i = np.uint32(1)
        index_v = np.int64(0)
        dest_index[0] = spans[0]
    else:
        index_i = np.uint32(0)
        index_v = np.int64(0)

    s_end = len(spans)-1
    for s in range(s_start, s_end):
        cur = spans[s]
        next = spans[s+1]
        cur_src_i = src_index[cur]
        next_src_i = src_index[next]

        dest_index[index_i] = next_src_i
        index_i += 1

        if next_src_i - cur_src_i > 1:
            if next - cur == 1:
                # only one entry to be copied, so commas not required
                next_index_v = next_src_i - cur_src_i + np.int64(index_v)
                dest_values[index_v:next_index_v] = src_values[cur_src_i:next_src_i]
                index_v = next_index_v
            else:
                # check to see how many non-zero-length entries there are; >1 means we must
                # separate them by commas
                non_empties = 0
                for e in range(cur, next):
                   if src_index[e] < src_index[e+1]:
                       non_empties += 1
                if non_empties == 1:
                    # only one non-empty entry to be copied, so commas not required
                    next_index_v = next_src_i - cur_src_i + np.int64(index_v)
                    dest_values[index_v:next_index_v] = src_values[cur_src_i:next_src_i]
                    index_v = next_index_v
                else:
                    # the outer conditional already determines that we have a non-empty entry
                    # so there must be multiple non-empty entries and commas are required
                    for e in range(cur, next):
                        src_start = src_index[e]
                        src_end = src_index[e+1]
                        comma = False
                        quotes = False
                        for i_c in range(src_start, src_end):
                            if src_values[i_c] == separator:
                                comma = True
                            elif src_values[i_c] == delimiter:
                                quotes = True

                        d_index = np.int64(0)
                        if comma or quotes:
                            dest_values[d_index] = delimiter
                            d_index += 1
                            for i_c in range(src_start, src_end):
                                if src_values[i_c] == delimiter:
                                    dest_values[d_index] = src_values[i_c]
                                    d_index += 1
                                dest_values[d_index] = src_values[i_c]
                                d_index += 1
                            dest_values[d_index] = delimiter
                            d_index += 1
                        else:
                            s_len = np.int64(src_end - src_start)
                            dest_values[index_v:index_v + s_len] = src_values[src_start:src_end]
                            d_index += s_len
                        index_v += np.int64(d_index)

        # if either the index or values are past the threshold, write them
        if index_i >= max_index_i or index_v >= max_value_i:
            break
    return s+1, index_i, index_v


# def ordered_map_to_right_left_unique_streamed(left, right, left_to_right, chunksize=1 << 20):
#     i = 0
#     j = 0
#     lc_it = iter(chunks(len(left.data), chunksize))
#     lc_range = next(lc_it)
#     rc_it = iter(chunks(len(right.data), chunksize))
#     rc_range = next(rc_it)
#     lc = left.data[lc_range[0]:lc_range[1]]
#     rc = right.data[rc_range[0]:rc_range[1]]
#     acc_written = 0
#
#     ltri = np.zeros(chunksize, dtype=left_to_right.data.dtype)
#     unmapped = 0
#     while i < len(left.data) and j < len(right.data):
#         ii, jj, u = ordered_map_to_right_left_unique_partial(i, lc, rc, ltri)
#         unmapped += u
#         if jj > 0:
#             if val.is_field_parameter(left_to_right):
#                 left_to_right.data.write(ltri[:jj])
#             else:
#                 left_to_right[acc_written:acc_written + jj] = ltri[:jj]
#                 acc_written += jj
#         i += ii
#         j += jj
#         if i > lc_range[1]:
#             raise ValueError("'i' has got ahead of current chunk; this shouldn't happen")
#         if j > rc_range[1]:
#             raise ValueError("'j' has got ahead of current chunk; this shouldn't happen")
#         if i == lc_range[1] and i < len(left.data):
#             lc_range = next(lc_it)
#             lc = left.data[lc_range[0]:lc_range[1]]
#         else:
#             lc = lc[ii:]
#         if j == rc_range[1] and j < len(right.data):
#             rc_range = next(rc_it)
#             rc = right.data[rc_range[0]:rc_range[1]]
#         else:
#             rc = rc[jj:]
#     return unmapped > 0


# @njit
# def ordered_map_to_right_left_unique_partial(d_i, left, right, left_to_right):
#     """
#     Returns:
#     [0]: how many positions forward i moved
#     [1]: how many positions forward j moved
#     [2]: how many elements were written
#     """
#     i = 0
#     j = 0
#     unmapped = 0
#     while i < len(left) and j < len(right):
#         if left[i] < right[j]:
#             i += 1
#         elif left[i] > right[j]:
#             left_to_right[j] = INVALID_INDEX
#             j += 1
#             unmapped += 1
#         else:
#             left_to_right[j] = i + d_i
#             if j+1 < len(right) and right[j+1] != right[j]:
#                 i += 1
#             j += 1
#     return i, j, unmapped


def ordered_map_to_right_right_unique_streamed(left, right, left_to_right, chunksize=1 << 20):
    i = 0
    j = 0
    lc_it = iter(chunks(len(left.data), chunksize))
    lc_range = next(lc_it)
    rc_it = iter(chunks(len(right.data), chunksize))
    rc_range = next(rc_it)
    lc = left.data[lc_range[0]:lc_range[1]]
    rc = right.data[rc_range[0]:rc_range[1]]
    acc_written = 0

    is_field_parameter = val.is_field_parameter(left_to_right)
    result_dtype = left_to_right.data.dtype if is_field_parameter else left_to_right.dtype
    ltri = np.zeros(chunksize, dtype=result_dtype)
    unmapped = 0
    while i < len(left.data) and j < len(right.data):
        ii, jj, u = ordered_map_to_right_right_unique_partial(j, lc, rc, ltri)
        unmapped += u
        if ii > 0:
            if is_field_parameter:
                left_to_right.data.write(ltri[:ii])
            else:
                left_to_right[acc_written:acc_written + ii] = ltri[:ii]
                acc_written += ii
        i += ii
        j += jj
        if i > lc_range[1]:
            raise ValueError("'i' has got ahead of current chunk; this shouldn't happen")
        if j > rc_range[1]:
            raise ValueError("'j' has got ahead of current chunk; this shouldn't happen")
        if i == lc_range[1] and i < len(left.data):
            lc_range = next(lc_it)
            lc = left.data[lc_range[0]:lc_range[1]]
        else:
            lc = lc[ii:]
        if j == rc_range[1] and j < len(right.data):
            rc_range = next(rc_it)
            rc = right.data[rc_range[0]:rc_range[1]]
        else:
            rc = rc[jj:]
    return unmapped > 0


@njit
def ordered_map_to_right_right_unique_partial(d_j, left, right, left_to_right):
    """
    Returns:
    [0]: how many positions forward i moved
    [1]: how many positions forward j moved
    [2]: how many elements were written
    """
    i = 0
    j = 0
    unmapped = 0
    while i < len(left) and j < len(right):
        if left[i] < right[j]:
            left_to_right[i] = INVALID_INDEX
            i += 1
            unmapped += 1
        elif left[i] > right[j]:
            j += 1
        else:
            left_to_right[i] = j + d_j
            if i+1 >= len(left) or left[i+1] != left[i]:
                j += 1
            i += 1
            # if j+1 < len(right) and right[j+1] != right[j]:
            #     i += 1
            # j += 1
    return i, j, unmapped


@njit
def ordered_map_to_right_right_unique(first, second, result):
    if len(first) != len(result):
        msg = "'first' and 'result' must be the same length"
        raise ValueError(msg)
    i = 0
    j = 0
    unmapped = 0
    while i < len(first) and j < len(second):
        if first[i] < second[j]:
            result[i] = INVALID_INDEX
            i += 1
            unmapped += 1
        elif first[i] > second[j]:
            j += 1
        else:
            result[i] = j
            if i+1 >= len(first) or first[i+1] != first[i]:
                j += 1
            i += 1

    while j < len(second):
        result[j] = INVALID_INDEX
        j += 1

    return unmapped > 0


@njit
def ordered_map_to_right_both_unique(first, second, result):
    if len(first) != len(result):
        msg = "'second' and 'result' must be the same length"
        raise ValueError(msg)
    i = 0
    j = 0

    unmapped = 0
    while i < len(first) and j < len(second):
        if first[i] < second[j]:
            result[i] = INVALID_INDEX
            i += 1
            unmapped += 1
        elif first[i] > second[j]:
            j += 1
        else:
            result[i] = j
            i += 1
            j += 1

    while i < len(first):
        result[i] = INVALID_INDEX
        i += 1

    return unmapped > 0


@njit
def ordered_inner_map_result_size(left, right):
    i = 0
    j = 0
    result_size = 0

    while i < len(left) and j < len(right):
        if left[i] < right[j]:
            i += 1
        elif left[i] > right[j]:
            j += 1
        else:
            cur_i_count = 1
            while i+1 < len(left) and left[i + 1] == left[i]:
                cur_i_count += 1
                i += 1
            cur_j_count = 1
            while j+1 < len(right) and right[j + 1] == right[j]:
                cur_j_count += 1
                j += 1
            result_size += cur_i_count * cur_j_count
            i += 1
            j += 1
    return result_size


@njit
def ordered_outer_map_result_size_both_unique(left, right):
    i = 0
    j = 0
    result_size = 0
    while i < len(left) and j < len(right):
        if left[i] < right[j]:
            i += 1
        elif left[i] > right[j]:
            j += 1
        else:
            i += 1
            j += 1
        result_size += 1
    while i < len(left):
        i += 1
        result_size += 1
    while j < len(right):
        j += 1
        result_size += 1
    return result_size


@njit
def ordered_inner_map_both_unique(left, right, left_to_inner, right_to_inner):
    i = 0
    j = 0
    cur_m = 0
    while i < len(left) and j < len(right):
        if left[i] < right[j]:
            i += 1
        elif left[i] > right[j]:
            j += 1
        else:
            left_to_inner[cur_m] = i
            right_to_inner[cur_m] = j
            cur_m += 1
            i += 1
            j += 1


def ordered_inner_map_left_unique_streamed(left, right, left_to_inner, right_to_inner,
                                           chunksize=1 << 20):
    i = 0
    j = 0
    left_chunks = chunks(len(left.data), 4)
    right_chunks = chunks(len(right.data), 4)

    lc_it = iter(left_chunks)
    lc_range = next(lc_it)
    rc_it = iter(right_chunks)
    rc_range = next(rc_it)
    lc = left.data[lc_range[0]:lc_range[1]]
    rc = right.data[rc_range[0]:rc_range[1]]

    lti = np.zeros(4, dtype=left_to_inner.data.dtype)
    rti = np.zeros(4, dtype=right_to_inner.data.dtype)
    while i < len(left.data) and j < len(right.data):
        ii, jj, m = ordered_inner_map_left_unique_partial(i, j, lc, rc, lti, rti)
        if m > 0:
            left_to_inner.data.write(lti[:m])
            right_to_inner.data.write(rti[:m])
        i += ii
        j += jj
        if i > lc_range[1]:
            raise ValueError("'i' has got ahead of current chunk; this shouldn't happen")
        if j > rc_range[1]:
            raise ValueError("'j' has got ahead of current chunk; this shouldn't happen")
        if i == lc_range[1] and i < len(left.data):
            lc_range = next(lc_it)
            lc = left.data[lc_range[0]:lc_range[1]]
        else:
            lc = lc[ii:]
        if j == rc_range[1] and j < len(right.data):
            rc_range = next(rc_it)
            rc = right.data[rc_range[0]:rc_range[1]]
        else:
            rc = rc[jj:]

@njit
def ordered_inner_map_left_unique_partial(d_i, d_j, left, right,
                                          left_to_inner, right_to_inner):
    """
    Returns:
    [0]: how many positions forward i moved
    [1]: how many positions forward j moved
    [2]: how many elements were written
    """
    i = 0
    j = 0
    m = 0
    while i < len(left) and j < len(right) and m < len(left_to_inner):
        if left[i] < right[j]:
            i += 1

        elif left[i] > right[j]:
            j += 1
        else:
            left_to_inner[m] = i + d_i
            right_to_inner[m] = j + d_j
            m += 1
            if j+1 >= len(right) or right[j+1] != right[j]:
                i += 1
            j += 1
    return i, j, m


@njit
def ordered_inner_map_left_unique(left, right, left_to_inner, right_to_inner):
    i = 0
    j = 0
    cur_m = 0
    while i < len(left) and j < len(right):
        if left[i] < right[j]:
            i += 1
        elif left[i] > right[j]:
            j += 1
        else:
            cur_j = j
            while cur_j + 1 < len(right) and right[cur_j + 1] == right[cur_j]:
                cur_j += 1
            for jj in range(j, cur_j+1):
                left_to_inner[cur_m] = i
                right_to_inner[cur_m] = jj
                cur_m += 1
            i += 1
            j = cur_j + 1


@njit
def ordered_inner_map(left, right, left_to_inner, right_to_inner):
    i = 0
    j = 0
    cur_m = 0
    while i < len(left) and j < len(right):
        if left[i] < right[j]:
            i += 1
        elif left[i] > right[j]:
            j += 1
        else:
            cur_i = i
            while cur_i + 1 < len(left) and left[cur_i + 1] == left[cur_i]:
                cur_i += 1
            cur_j = j
            while cur_j + 1 < len(right) and right[cur_j + 1] == right[cur_j]:
                cur_j += 1
            for ii in range(i, cur_i+1):
                for jj in range(j, cur_j+1):
                    left_to_inner[cur_m] = ii
                    right_to_inner[cur_m] = jj
                    cur_m += 1
            i = cur_i + 1
            j = cur_j + 1


@njit
def ordered_get_last_as_filter(field):
    result = np.zeros(len(field), dtype=numba.types.boolean)
    for i in range(len(field)-1):
        result[i] = field[i] != field[i+1]
    result[-1] = True
    return result


@njit
def ordered_generate_journalling_indices(old, new):
    i = 0
    j = 0
    total = 0
    while i < len(old) and j < len(new):
        if old[i] < new[j]:
            while i+1 < len(old) and old[i+1] == old[i]:
                i += 1
            i += 1
            total += 1
        elif old[i] > new[j]:
            j += 1
            total += 1
        else:
            while i+1 < len(old) and old[i+1] == old[i]:
                i += 1
            i += 1
            j += 1
            total += 1
    while i < len(old):
        while i+1 < len(old) and old[i+1] == old[i]:
            i += 1
        i += 1
        total += 1
    while j < len(new):
        j += 1
        total += 1

    old_inds = np.full(total, -1, dtype=np.int64)
    new_inds = np.full(total, -1, dtype=np.int64)

    i = 0
    j = 0
    joint = 0
    while i < len(old) and j < len(new):
        if old[i] < new[j]:
            while i+1 < len(old) and old[i+1] == old[i]:
                i += 1
            old_inds[joint] = i
            new_inds[joint] = -1
            i += 1
            joint += 1
        elif old[i] > new[j]:
            old_inds[joint] = -1
            new_inds[joint] = j
            j += 1
            joint += 1
        else:
            while i+1 < len(old) and old[i+1] == old[i]:
                i += 1
            old_inds[joint] = i
            new_inds[joint] = j
            i += 1
            j += 1
            joint += 1

    while i < len(old):
        while i+1 < len(old) and old[i+1] == old[i]:
            i += 1
        old_inds[joint] = i
        new_inds[joint] = -1
        i += 1
        joint += 1
    while j < len(new):
        old_inds[joint] = -1
        new_inds[joint] = j
        j += 1
        joint += 1

    return old_inds, new_inds


@njit
def compare_rows_for_journalling(old_map, new_map, old_field, new_field, to_keep):
    for i in range(len(old_map)):
        if to_keep[i] == False:
            if old_map[i] == -1:
                # row is new so must be kept
                to_keep[i] = True
            elif new_map[i] == -1:
                # row has been removed so don't count as kept
                to_keep[i] = False
            else:
                to_keep[i] = old_field[old_map[i]] != new_field[new_map[i]]


@njit
def compare_indexed_rows_for_journalling(old_map, new_map,
                                         old_indices, old_values, new_indices, new_values,
                                         to_keep):
    assert len(old_map) == len(new_map)
    assert old_indices[-1] == len(old_values)
    assert new_indices[-1] == len(new_values)
    for i in range(len(old_map)):
        if to_keep[i] == False:
            if old_map[i] == -1:
                # row is new so must be kept
                to_keep[i] = True
            elif new_map[i] == -1:
                # row has been removed so don't count as kept
                to_keep[i] = False
            else:
                old_value = old_values[old_indices[old_map[i]]:old_indices[old_map[i]+1]]
                new_value = new_values[new_indices[new_map[i]]:new_indices[new_map[i]+1]]
                to_keep[i] = not np.array_equal(old_value, new_value)


@njit
def merge_journalled_entries(old_map, new_map, to_keep, old_src, new_src, dest):
    cur_old = 0
    cur_dest = 0
    for i in range(len(old_map)):
        # copy all rows up to the entry, if there are any
        while cur_old <= old_map[i]:
            dest[cur_dest] = old_src[cur_old]
            cur_old += 1
            cur_dest += 1
        # copy the new row if there is one
        if to_keep[i] == True:
            dest[cur_dest] = new_src[new_map[i]]
            cur_dest += 1

# def merge_journalled_entries(old_map, new_map, to_keep, old_src, new_src, dest):
#     for om, im, tk in zip(old_map, new_map, to_keep):
#         for omi in old_map:
#             dest.add_to(next(old_src))
#         if tk:
#             dest.add_to(next(new_src))


@njit
def merge_indexed_journalled_entries_count(old_map, new_map, to_keep, old_src_inds, new_src_inds):
    cur_old = 0
    acc_val = 0
    for i in range(len(old_map)):
        while cur_old <= old_map[i]:
            ind_delta = old_src_inds[cur_old+1] - old_src_inds[cur_old]
            acc_val += ind_delta
            cur_old += 1
        if to_keep[i] == True:
            ind_delta = new_src_inds[new_map[i]+1] - new_src_inds[new_map[i]]
            acc_val += ind_delta
    return acc_val


@njit
def merge_indexed_journalled_entries(old_map, new_map, to_keep,
                                    old_src_inds, old_src_vals,
                                    new_src_inds, new_src_vals,
                                    dest_inds, dest_vals):
    cur_old = 0
    cur_dest = 1
    ind_acc = 0
    dest_inds[0] = 0
    for i in range(len(old_map)):
        # copy all rows up to the entry, if there are any
        while cur_old <= old_map[i]:
            ind_delta = old_src_inds[cur_old + 1] - old_src_inds[cur_old]
            ind_acc += ind_delta
            dest_inds[cur_dest] = ind_acc
            if ind_delta > 0:
                dest_vals[ind_acc-ind_delta:ind_acc] = \
                    old_src_vals[old_src_inds[cur_old]:old_src_inds[cur_old + 1]]
            cur_old += 1
            cur_dest += 1
        # copy the new row if there is one
        if to_keep[i] == True:
            ind_delta = new_src_inds[new_map[i] + 1] - new_src_inds[new_map[i]]
            ind_acc += ind_delta
            dest_inds[cur_dest] = ind_acc
            if ind_delta > 0:
                dest_vals[ind_acc-ind_delta:ind_acc] = \
                    new_src_vals[new_src_inds[new_map[i]]:new_src_inds[new_map[i] + 1]]
            cur_dest += 1


def merge_entries_segment(i_start, cur_old_start,
                          old_map, new_map, to_keep, old_src, new_src, dest):
    """
    :param i_start: the initial value to apply to 'i'
    :param cur_old_start: the initial value to apply to 'cur_old
    :param old_map: the map (in i-space) for the existing records
    :param new_map: the map (in i-space) for the new records
    :param to_keep: the flags (in i-space) indicating whether the new record should be kept
    :param old_src: the source for the existing records
    :param new_src: the source for the new records
    :param dest: the sink for the merged sources
    :return:
    """
    cur_old = cur_old_start
    cur_dest = 0
    for i in range(i_start, len(old_map)):
        # copy all rows up to the entry, if there are any
        while cur_old <= old_map[i]:
            dest[cur_dest] = old_src[cur_old]
            cur_old += 1
            cur_dest += 1
            if cur_dest == len(dest):
                return i, cur_old
        # copy the new row if there is one
        if to_keep[i] == True:
            dest[cur_dest] = new_src[new_map[i]]
            cur_dest += 1
            if cur_dest == len(dest):
                return i, cur_old


def streaming_sort_merge(src_index_f, src_value_f, tgt_index_f, tgt_value_f,
                         segment_length, chunk_length):

    # get the number of segments
    segment_count = len(src_index_f.data) // segment_length
    if len(src_index_f.data) % segment_length != 0:
        segment_count += 1

    segment_starts = np.zeros(segment_count, dtype=np.int64)
    segment_lengths = np.zeros(segment_count, dtype=np.int64)
    for i, s in enumerate(utils.chunks(len(src_index_f.data), segment_length)):
        segment_starts[i] = s[0]
        segment_lengths[i] = s[1] - s[0]

    # original segment indices for debugging
    segment_indices = np.zeros(segment_count, dtype=np.int32)

    # the index of the chunk within a given segment
    chunk_indices = np.zeros(segment_count, dtype=np.int64)

    # the (chunk_local) index for each segment
    in_chunk_indices = np.zeros(segment_count, dtype=np.int64)

    # the (chunk_local) length for each segment
    in_chunk_lengths = np.zeros(segment_count, dtype=np.int64)

    src_value_chunks = List()
    src_index_chunks = List()

    # get the first chunk for each segment
    for i in range(segment_count):
        index_start = segment_starts[i] + chunk_indices[i] * chunk_length
        src_value_chunks.append(src_value_f.data[index_start:index_start+chunk_length])
        src_index_chunks.append(src_index_f.data[index_start:index_start+chunk_length])
        in_chunk_lengths[i] = len(src_value_chunks[i])

    dest_indices = np.zeros(segment_count * chunk_length, dtype=src_index_f.data.dtype)
    dest_values = np.zeros(segment_count * chunk_length, dtype=src_value_f.data.dtype)

    target_index = 0
    while target_index < len(src_index_f.data):
        index_delta = streaming_sort_partial(in_chunk_indices, in_chunk_lengths,
                                             src_value_chunks, src_index_chunks,
                                             dest_values, dest_indices)
        tgt_index_f.data.write(dest_indices[:index_delta])
        tgt_value_f.data.write(dest_values[:index_delta])
        target_index += index_delta

        chunk_filter = np.ones(segment_count, dtype=np.bool)
        for i in range(segment_count):
            if in_chunk_indices[i] == in_chunk_lengths[i]:
                chunk_indices[i] += 1
                index_start = segment_starts[i] + chunk_indices[i] * chunk_length
                remaining = segment_starts[i] + segment_lengths[i] - index_start
                remaining = min(remaining, chunk_length)
                if remaining > 0:
                    src_value_chunks[i] = src_value_f.data[index_start:index_start+remaining]
                    src_index_chunks[i] = src_index_f.data[index_start:index_start+remaining]
                    in_chunk_lengths[i] = len(src_value_chunks[i])
                    in_chunk_indices[i] = 0
                else:
                    # can't clear list contents because we are using numba list, but they
                    # get filtered out in the following section
                    chunk_filter[i] = 0

        if chunk_filter.sum() < len(chunk_filter):
            segment_count = chunk_filter.sum()
            segment_indices = segment_indices[chunk_filter]
            segment_starts = segment_starts[chunk_filter]
            segment_lengths = segment_lengths[chunk_filter]
            chunk_indices = chunk_indices[chunk_filter]
            in_chunk_indices = in_chunk_indices[chunk_filter]
            in_chunk_lengths = in_chunk_lengths[chunk_filter]
            filtered_value_chunks = List()
            filtered_index_chunks = List()
            for i in range(len(src_value_chunks)):
                if chunk_filter[i]:
                    filtered_value_chunks.append(src_value_chunks[i])
                    filtered_index_chunks.append(src_index_chunks[i])
            src_value_chunks = filtered_value_chunks
            src_index_chunks = filtered_index_chunks


@njit
def streaming_sort_partial(in_chunk_indices, in_chunk_lengths,
                           src_value_chunks, src_index_chunks, dest_value_chunk, dest_index_chunk):
    dest_index = 0
    max_possible = in_chunk_lengths.sum()
    while(dest_index < max_possible):
        if in_chunk_indices[0] == in_chunk_lengths[0]:
            return dest_index
        min_value = src_value_chunks[0][in_chunk_indices[0]]
        min_value_index = 0
        for i in range(1, len(in_chunk_indices)):
            if in_chunk_indices[i] == in_chunk_lengths[i]:
                return dest_index
            cur_value = src_value_chunks[i][in_chunk_indices[i]]
            if cur_value < min_value:
                min_value = cur_value
                min_value_index = i

        min_index = src_index_chunks[min_value_index][in_chunk_indices[min_value_index]]
        dest_index_chunk[dest_index] = min_index
        dest_value_chunk[dest_index] = min_value
        dest_index += 1
        in_chunk_indices[min_value_index] += 1

    return dest_index


def is_ordered(field):
    if len(field) == 1:
        return True

    if np.issubdtype(field.dtype, np.number):
        fn = np.greater
    else:
        fn = np.char.greater
    return not np.any(fn(field[:-1], field[1:]))<|MERGE_RESOLUTION|>--- conflicted
+++ resolved
@@ -206,11 +206,8 @@
     return dest_indices, dest_values
 
 
-<<<<<<< HEAD
-def _get_spans_for_field(ndarray):
-=======
+
 def get_spans_for_field(ndarray):
->>>>>>> 167f3718
     results = np.zeros(len(ndarray) + 1, dtype=np.bool)
     if np.issubdtype(ndarray.dtype, np.number):
         fn = np.not_equal
