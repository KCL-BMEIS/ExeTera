from datetime import datetime
from typing import Optional, Union

import numpy as np
from numba import jit, njit
import numba
from numba.typed import List

from exetera.core import validation as val
from exetera.core.abstract_types import Field
from exetera.core import fields, utils

DEFAULT_CHUNKSIZE = 1 << 20
INVALID_INDEX = 1 << 62
INVALID_INDEX_64 = INVALID_INDEX
INVALID_INDEX_32 = (1 << 31) - 1
MAX_DATETIME = datetime(year=3000, month=1, day=1)


def dtype_to_str(dtype):
    if isinstance(dtype, str):
        return dtype

    if dtype == bool:
        return 'bool'
    elif dtype == np.int8:
        return 'int8'
    elif dtype == np.int16:
        return 'int16'
    elif dtype == np.int32:
        return 'int32'
    elif dtype == np.int64:
        return 'int64'
    elif dtype == np.uint8:
        return 'uint8'
    elif dtype == np.uint16:
        return 'uint16'
    elif dtype == np.uint32:
        return 'uint32'
    elif dtype == np.uint64:
        return 'uint64'
    elif dtype == np.float32:
        return 'float32'
    elif dtype == np.float64:
        return 'float64'

    raise ValueError("Unsupported dtype '{}'".format(dtype))


def str_to_dtype(str_dtype):
    if str_dtype == 'bool':
        return bool
    elif str_dtype == 'int8':
        return np.int8
    elif str_dtype == 'int16':
        return np.int16
    elif str_dtype == 'int32':
        return np.int32
    elif str_dtype == 'int64':
        return np.int64
    elif str_dtype == 'uint8':
        return np.uint8
    elif str_dtype == 'uint16':
        return np.uint16
    elif str_dtype == 'uint32':
        return np.uint32
    elif str_dtype == 'uint64':
        return np.uint64
    elif str_dtype == 'float32':
        return np.float32
    elif str_dtype == 'float64':
        return np.float64

    raise ValueError("Unsupported dtype '{}'".format(str_dtype))


@njit
def chunks(length, chunksize=1 << 20):
    cur = 0
    while cur < length:
        next_ = min(length, cur + chunksize)
        yield cur, next_
        cur = next_


# mapping functionality
# =====================


def count_back(array):
    """
    This is a helper function that provides functionality specific to streaming ordered
    merges. It takes an array in sorted order and calculates a trimmed length that excludes
    the final sequence of equal values:
    Example::

        [10, 20, 30, 40, 50] -> 4 ([10, 20, 30, 40])
        [10, 20, 30, 40, 40] -> 3 ([10, 20, 30])
        [10, 20, 30, 30, 30] -> 2 ([10, 20])
        [10, 20, 20, 20, 20] -> 1 ([10])
    """
    v = len(array)-1
    while v > 0:
        if array[v-1] != array[v]:
            return v
        v -= 1
    return 0


def next_chunk(current: int,
               length: int,
               desired: int):
    """
    This is a helper function that can be used whenever you want to access a large sequence
    of data in chunks. It simply carries out the calculation that returns the extents of the
    next chunk taking into account the ``length`` of the sequence. The sequence itself is not
    required here, only the length.
    :param current: the starting point of the chunk
    :param length: the length of the sequence being chunked
    :param desired: the requested length of the chunk
    :return: A tuple of the chunk extents. The first value is inclusive; the second is exclusive
    """
    if current + desired < length:
        return current, current + desired
    else:
        return current, length


def get_next_chunk(start: int,
                   chunk_size: int,
                   field: Field):
    """
    This is a helper function that provides functionality specific to streaming ordered
    merges. It assumes that ``field`` is in sorted order.

    This function is used to fetch chunks of memory from a field to be consumed by
    streaming merges. It first fetches the chunk of a given chunk size, or the size of
    the remaining memory, whichever is smaller. It then 'trims' that memory by removing
    the last sequence of equal values from the valid range.

    :param start: The start of the chunk to be returned
    :param chunksize: The size of the chunk to be considered. The returned chunk will always
    be shorter than this unless it is the final chunk of the ``field`` data
    :param field: The field from which data should be fetched. This field must be in sorted
    order
    :return: A tuple representing the range (inclusive, exclusive) and an numpy ndarray
    containing the data. Note, this is is typically longer than the range returned, as we
    do not trim the data for performance reasons.
    """
    next_range = next_chunk(start, len(field), chunk_size)
    next_ = field.data[next_range[0]:next_range[1]]
    if next_range[1] != len(field):
        next_range = next_range[0], next_range[0] + count_back(next_)
    return next_range, next_


def first_trimmed_chunk(field, chunk_size):
    chunk, data = get_next_chunk(0, chunk_size, field)
    max_index = chunk[1] - chunk[0]
    return chunk, data, max_index, chunk[0], 0


def next_trimmed_chunk(field, chunk, chunk_size):
    chunk, data = get_next_chunk(chunk[1], chunk_size, field)
    max_index = chunk[1] - chunk[0]
    return chunk, data, max_index, chunk[0], 0


def first_untrimmed_chunk(field, chunk_size):
    chunk = next_chunk(0, len(field), chunk_size)
    data = field.data[chunk[0]:chunk[1]]
    max_index = chunk[1] - chunk[0]
    return chunk, data, max_index, chunk[0], 0


def next_untrimmed_chunk(field, chunk, chunk_size):
    chunk = next_chunk(chunk[1], len(field), chunk_size)
    data = field.data[chunk[0]:chunk[1]]
    max_index = chunk[1] - chunk[0]
    return chunk, data, max_index, chunk[0], 0


@njit
def get_valid_value_extents(chunk, start, end, invalid=-1):
    first = invalid
    for i in range(start, end):
        if chunk[i] != invalid:
            first = chunk[i]
            break
    last = invalid

    j = end - 1
    while j >= i:
        if chunk[j] != invalid:
            last = chunk[j]
            break
        j -= 1

    return first, last


def get_map_datatype_str_based_on_lengths(left_len, right_len):
    if left_len < (2 << 30) and right_len < (2 << 30):
        index_dtype = 'int32'
    else:
        index_dtype = 'int64'
    return index_dtype


def get_map_datatype_based_on_lengths(left_len, right_len):
    dtype_str = get_map_datatype_str_based_on_lengths(left_len, right_len)
    return np.int32 if dtype_str == 'int32' else np.int64


# def safe_map(field, map_field, map_filter, empty_value=None):
#     if isinstance(field, Field):
#         if field.indexed:
#             return safe_map_indexed_values(
#                 field.indices[:], field.values[:], map_field, map_filter, empty_value)
#         else:
#             return safe_map_values(field.data[:], map_field, map_filter, empty_value)
#     elif isinstance(field, np.ndarray):
#         return safe_map_values(field, map_field, map_filter, empty_value)


@njit
def safe_map_indexed_values(data_indices, data_values, map_field, map_filter, empty_value=None):
    empty_value_len = 0 if empty_value is None else len(empty_value)
    value_length = 0
    for i in range(len(map_field)):
        if map_filter[i]:
            value_length += data_indices[map_field[i]+1] - data_indices[map_field[i]]
        else:
            value_length += empty_value_len

    i_result = np.zeros(len(map_field) + 1, dtype=data_indices.dtype)
    v_result = np.zeros(value_length, dtype=data_values.dtype)

    offset = 0
    i_result[0] = 0
    for i in range(len(map_field)):
        if map_filter[i]:
            sst = data_indices[map_field[i]]
            sse = data_indices[map_field[i]+1]
            dst = offset
            delta = sse - sst
            dse = offset + delta
            i_result[i+1] = dse
            v_result[dst:dse] = data_values[sst:sse]
            offset += delta
        else:
            dst = offset
            dse = offset + empty_value_len
            i_result[i+1] = dse
            if empty_value is not None:
                v_result[dst:dse] = empty_value
            offset += dse - dst

    return i_result, v_result


@njit
def safe_map_values(data_field, map_field, map_filter, empty_value=None):
    result = np.zeros_like(map_field, dtype=data_field.dtype)
    empty_val = result[0] if empty_value is None else empty_value
    for i in range(len(map_field)):
        if map_filter[i]:
            result[i] = data_field[map_field[i]]
        else:
            result[i] = empty_val
    return result


@njit
def map_valid(data_field, map_field, result=None, invalid=-1):
    if result is None:
        result = np.zeros_like(map_field, dtype=data_field.dtype)
    for i in range(len(map_field)):
        if map_field[i] != invalid:
            result[i] = data_field[map_field[i]]
    return result


def ordered_map_valid_stream_old(data_field, map_field, result_field,
                             invalid=-1, chunksize=DEFAULT_CHUNKSIZE):
    df_it = iter(chunks(len(data_field.data), chunksize=chunksize))
    mf_it = iter(chunks(len(map_field.data), chunksize=chunksize))
    df_range = next(df_it)
    mf_range = next(mf_it)
    dfc = data_field.data[df_range[0]:df_range[1]]
    mfc = map_field.data[mf_range[0]:mf_range[1]]

    is_field_parameter = val.is_field_parameter(result_field)
    result_dtype = result_field.data.dtype if is_field_parameter else result_field.dtype
    rslt = np.zeros(chunksize, dtype=result_dtype)

    m = 0
    d = 0
    while m < len(map_field.data):
        mm, dd = ordered_map_valid_partial_old(df_range[0], dfc, mfc, rslt, invalid)
        if mm > 0:
            if is_field_parameter:
                result_field.data.write(rslt[:mm])
            else:
                result_field[m:m + mm] = rslt[:mm]
            rslt[:] = 0
        m += mm
        if m == mf_range[1] and m < len(map_field.data):
            mf_range = next(mf_it)
            mfc = map_field.data[mf_range[0]:mf_range[1]]
        else:
            mfc = mfc[mm:]
        if dd >= df_range[1] and dd < len(data_field.data):
            df_range = next(df_it)
            dfc = data_field.data[df_range[0]:df_range[1]]
        # else:
        #     dfc = dfc[dd:]


@njit
def ordered_map_valid_partial_old(d, data_field, map_field, result, invalid):
    i = 0
    while True:
        val = map_field[i]
        if val != invalid:
            if val >= d + len(data_field):
                # need a new data_field chunk
                return i, val
            result[i] = data_field[val - d]
        i += 1
        if i >= len(map_field):
            return i, val


@njit
def next_map_subchunk(map_, sm, invalid, chunksize):

    start = -1
    while sm < len(map_) and map_[sm] == invalid:
        sm += 1

    if sm < len(map_):
        start = map_[sm]

    while sm < len(map_) and map_[sm] - start < chunksize:
        sm += 1

    return sm


def get_map_subchunks_based_on_index_lengths(map_, invalid, chunksize):
    chunks = list()
    sm = 0
    while sm < len(map_):
        next_sm = next_map_subchunk(map_, sm, -1, chunksize)
        chunks.append((sm, next_sm))
        sm = next_sm
    return chunks


def ordered_map_valid_stream(data_field, map_field, result_field,
                             invalid=-1, chunksize=DEFAULT_CHUNKSIZE):
    """
    . for each map chunk
      . calculate sub chunks based on indices
        . for each sub chunk
          . map indices for sub chunk
    """
    result_data = np.zeros(chunksize, dtype=result_field.data.dtype)

    empty_value = 0 if np.issubdtype(result_field.data.dtype, np.number) else b''

    m_chunk, map_, m_max, m_off, m = first_untrimmed_chunk(map_field, chunksize)

    while m + m_off < len(map_field):

        # the whole map chunk might encompass too large a range for the index buffer, so
        # break it up into sub-chunks if necessary
        sub_map_chunks = get_map_subchunks_based_on_index_lengths(map_, invalid, chunksize)
        for sm_start, sm_end in sub_map_chunks:
            d_limits = get_valid_value_extents(map_, sm_start, sm_end, invalid)
            if d_limits[0] == invalid:
                # no unfiltered values in this chunk so just assign empty entries to the result field
                result_data.fill(0)
            else:
                values = data_field.data[d_limits[0]:d_limits[1]+1]
                _ = ordered_map_valid_partial(values, map_, sm_start, sm_end, d_limits[0],
                                               result_data, invalid, empty_value)


        result_field.data.write(result_data[:m_max])
        m_chunk, map_, m_max, m_off, m = next_untrimmed_chunk(map_field, m_chunk, chunksize)

        # if m > 0:
        #     result_field.data.write(result_data[:m])
        #     m_chunk, map_, m_max, m_off, m = next_untrimmed_chunk(map_field, m_chunk, chunksize)


@njit
def ordered_map_valid_partial(values,
                              map_values,
                              sm_start,
                              sm_end,
                              d_start,
                              result_data,
                              invalid,
                              invalid_value):
    sm = sm_start
    while sm < sm_end:
        if map_values[sm] == invalid:
            result_data[sm] = invalid_value
        else:
            result_data[sm] = values[map_values[sm] - d_start]
        sm += 1

    return sm


def calculate_chunk_decomposition(s_start, s_end, indices, value_chunk_size, sub_chunks):
    if indices[s_end] - indices[s_start] > value_chunk_size and s_end - s_start > 1:
        s_mid = s_start + (s_end - s_start) // 2
        calculate_chunk_decomposition(s_start, s_mid, indices, value_chunk_size, sub_chunks)
        calculate_chunk_decomposition(s_mid, s_end, indices, value_chunk_size, sub_chunks)
    else:
        sub_chunks.append((s_start, s_end))


def ordered_map_valid_indexed_stream(data_field, map_field, result_field,
                                     invalid=-1, chunksize=DEFAULT_CHUNKSIZE, value_factor=8):
    result_indices = np.zeros(chunksize, dtype=np.int64)
    result_field.indices.write(result_indices[:1])
    result_values = np.zeros(chunksize * value_factor, dtype=np.uint8)

    # iterate over the map field
    # . for each map chunk
    #   . get a chunk of src data indices
    #   . sub-divide that chunk if necessary if values blows the budget
    #   . for each sub-chunk
    #     . perform partial map
    # fetch a chunk of indices and values

    # m: the index of our current position in the overall map field - updates with each map chunk
    # sm_start: the start of the current sub-map chunk, relative to the start of the current map
    #           chunk
    # sm_end: the end of the current sub-map chunk, relative to the start of the current map chunk

    ri, rv = 0, 0
    ri_accum = 0
    m_chunk, map_, m_max, m_off, m = first_untrimmed_chunk(map_field, chunksize)

    while m + m_off < len(map_field):

        # the whole map chunk might encompass too large a range for the index buffer, so
        # break it up into sub-chunks if necessary
        sub_map_chunks = get_map_subchunks_based_on_index_lengths(map_, invalid, chunksize)
        for sm_start, sm_end in sub_map_chunks:

            i_limits = get_valid_value_extents(map_, sm_start, sm_end, invalid)
            if i_limits[0] == -1:
                # no unfiltered values in this chunk so just assign empty entries to the result field
                result_indices.fill(ri_accum)
                result_field.indices.write(result_indices[:sm_end - sm_start])
                # m += sm_end - sm_start
            else:
                # TODO: can potentially optimise here by checking if upper limit has increased
                indices_ = data_field.indices[i_limits[0]:i_limits[1]+2]
                sub_chunks = list()
                calculate_chunk_decomposition(0, i_limits[1] - i_limits[0]+1, indices_,
                                              chunksize * value_factor, sub_chunks)

                s = 0
                sc = sub_chunks[s]
                values_ = data_field.values[indices_[sc[0]]:indices_[sc[1]]]

                # iterate over the sub-chunks (there may only be one) until this map sub-chunk
                # has been fully consumed
                sm = sm_start
                while sm < sm_end:

                    sm, ri, rv, ri_accum, need_subchunk = \
                        ordered_map_valid_indexed_partial(map_, sm_start, sm_end,
                                                          indices_, sc[0], sc[1], values_,
                                                          i_limits[0],
                                                          result_indices, result_values,
                                                          invalid, sm, ri, rv, ri_accum)

                    # update the subchunk if necessary
                    if need_subchunk:
                        s += 1
                        sc = sub_chunks[s]
                        values_ = data_field.values[indices_[sc[0]]:indices_[sc[1]]]

                    # TODO: extra validation to ensure subchunks have been iterated over and we exit
                    # this while loop on the last chunk

                    # write the result buffers
                    if ri > 0:
                        result_field.indices.write_part(result_indices[:ri])
                        ri = 0

                    if rv > 0:
                        result_field.values.write_part(result_values[:rv])
                        rv = 0

            # # update m to be the end of this subchunk
            # m += sm_end - sm_start

        if m_off + m < len(map_field):
            m_chunk, map_, m_max, m_off, m = next_untrimmed_chunk(map_field, m_chunk, chunksize)
            ri, rv = 0, 0


@njit
def ordered_map_valid_indexed_partial(sm_values,
                                      sm_start,
                                      sm_end,
                                      indices,
                                      i_start,
                                      i_max,
                                      values,
                                      mv_start,
                                      result_indices,
                                      result_values,
                                      invalid,
                                      sm,
                                      ri,
                                      rv,
                                      ri_accum):

    need_values = False
    # this is the offset that must be subtracted from the value index before it is looked up
    v_offset = indices[i_start]

    while sm < sm_end: # and ri < len(result_indices):
        if sm_values[sm] == invalid:
            result_indices[ri] = ri_accum
        else:
            i = sm_values[sm] - mv_start
            if i >= i_max:
                need_values = True
                break
            v_start = indices[i] - v_offset
            v_end = indices[i+1] - v_offset
            if rv + v_end - v_start > len(result_values):
                break
            for v in range(v_start, v_end):
                result_values[rv] = values[v]
                rv += 1
            ri_accum += v_end - v_start
            result_indices[ri] = ri_accum
        sm += 1
        ri += 1

    return sm, ri, rv, ri_accum, need_values


# chunked copying functionality

def element_chunked_copy(src_elem, dest_elem, chunksize):
    i = 0
    chunk = next_chunk(i, len(src_elem), chunksize)
    while i < len(src_elem):
        dest_elem.write(src_elem[chunk[0]:chunk[1]])
        i += chunk[1] - chunk[0]
        chunk = next_chunk(i, len(src_elem), chunksize)


def chunked_copy(src_field, dest_field, chunksize=1 << 20):
    if src_field.indexed:
        element_chunked_copy(src_field.indices, dest_field.indices, chunksize)
        element_chunked_copy(src_field.values, dest_field.values, chunksize)
    else:
        element_chunked_copy(src_field.data, dest_field.data, chunksize)


@njit
def data_iterator(data_field, chunksize=1 << 20):
    cur = np.int64(0)
    chunks_ = chunks(len(data_field.data), chunksize)
    for c in chunks_:
        start = c[0]
        data = data_field.data[start:start + chunksize * 2]
        for v in range(c[0], c[1]):
            yield data[v]


@njit
def apply_filter_to_index_values(index_filter, indices, values):
    # pass 1 - determine the destination lengths
    cur_ = indices[:-1]
    next_ = indices[1:]
    count = 0
    total = 0
    for i in range(len(index_filter)):
        if index_filter[i] == True:
            count += 1
            total += next_[i] - cur_[i]
    dest_indices = np.zeros(count+1, indices.dtype)
    dest_values = np.zeros(total, values.dtype)
    dest_indices[0] = 0
    count = 1
    total = 0
    for i in range(len(index_filter)):
        if index_filter[i] == True:
            n = next_[i]
            c = cur_[i]
            delta = n - c
            dest_values[total:total + delta] = values[c:n]
            total += delta
            dest_indices[count] = total
            count += 1
    return dest_indices, dest_values


@njit
def apply_indices_to_index_values(indices_to_apply, indices, values):
    # pass 1 - determine the destination lengths
    cur_ = indices[:-1]
    next_ = indices[1:]
    count = 0
    total = 0
    for i in indices_to_apply:
        count += 1
        total += next_[i] - cur_[i]
    dest_indices = np.zeros(count+1, indices.dtype)
    dest_values = np.zeros(total, values.dtype)
    dest_indices[0] = 0
    count = 1
    total = 0
    for i in indices_to_apply:
        n = next_[i]
        c = cur_[i]
        delta = n - c
        dest_values[total:total + delta] = values[c:n]
        total += delta
        dest_indices[count] = total
        count += 1
    return dest_indices, dest_values


def get_spans_for_field(ndarray):
    results = np.zeros(len(ndarray) + 1, dtype=bool)
    if np.issubdtype(ndarray.dtype, np.number):
        fn = np.not_equal
    else:
        fn = np.char.not_equal
    results[1:-1] = fn(ndarray[:-1], ndarray[1:])

    results[0] = True
    results[-1] = True
    return np.nonzero(results)[0]


@njit
def _get_spans_for_2_fields_by_spans(span0, span1):
    spans = []
    j=0
    for i in range(len(span0)):
        if j<len(span1):
            while span1[j] < span0[i]:
                spans.append(span1[j])
                j += 1
            if span1[j] == span0[i]:
                j += 1
        spans.append(span0[i])
    if j<len(span1): #if two ndarray are not equally sized
        spans.extend(span1[j:])
    return spans


@njit
def _get_spans_for_2_fields(ndarray0, ndarray1):
    count = 0
    spans = np.zeros(len(ndarray0)+1, dtype=np.uint32)
    spans[0] = 0
    for i in np.arange(1, len(ndarray0)):
        if ndarray0[i] != ndarray0[i-1] or ndarray1[i] != ndarray1[i-1]:
            count += 1
            spans[count] = i
    spans[count+1] = len(ndarray0)
    return spans[:count+2]


<<<<<<< HEAD
@njit
def _get_spans_for_multi_fields(fields_data):
    count = 0
    length = len(fields_data[0])
    spans = np.zeros(length + 1, dtype = np.uint32)
    spans[0] = 0

    for i in np.arange(1, length):
        not_equal = False
        for f_d in fields_data:
            if f_d[i] != f_d[i - 1]:
                not_equal = True
                break
        
        if not_equal:
            count += 1
            spans[count] = i
        
    spans[count + 1] = length
    return spans[:count + 2]


@njit
def check_if_sorted_for_multi_fields(fields_data):
    is_sorted = np.ones(len(fields_data), dtype='bool')
    length = len(fields_data[0])
    
    for i, f in enumerate(fields_data):
        bigger_flag = False
        for j in np.arange(1, length):
            if f[j] > f[j - 1]:
                bigger_flag = True
                break

        if bigger_flag:
            is_sorted[i] = False

    return is_sorted

    

@njit
=======
>>>>>>> 4557bf3e
def _get_spans_for_index_string_field(indices,values):
    result = []
    result.append(0)
    for i in range(1, len(indices) - 1):
        last = indices[i - 1]
        current = indices[i]
        next = indices[i + 1]
        if next - current != current - last:  # compare size first
            result.append(i)
            continue
        if not np.array_equal(values[last:current], values[current:next]):
            result.append(i)
    result.append(len(indices) - 1)  # total number of elements
    return result


@njit
def apply_spans_index_of_min(spans, src_array, dest_array):
    for i in range(len(spans)-1):
        cur = spans[i]
        next = spans[i+1]

        if next - cur == 1:
            dest_array[i] = cur
        else:
            dest_array[i] = cur + src_array[cur:next].argmin()

    return dest_array


@njit
def apply_spans_index_of_min_indexed(spans, src_indices, src_values, dest_array):
    for i in range(len(spans)-1):
        cur = spans[i]
        next = spans[i+1]

        if next - cur == 1:
            dest_array[i] = cur
        else:
            minind = cur
            minstart = src_indices[cur]
            minend = src_indices[cur+1]
            minlen = minend - minstart
            for j in range(cur+1, next):
                curstart = src_indices[j]
                curend = src_indices[j+1]
                curlen = curend - curstart
                shortlen = min(curlen, minlen)
                found = False
                for k in range(shortlen):
                    if src_values[curstart+k] < src_values[minstart+k]:
                        minind = j
                        minstart = curstart
                        minend = curend
                        found = True
                        break
                    elif src_values[curstart+k] > src_values[minstart+k]:
                        found = True
                        break
                if not found and curlen < minlen:
                    minind = j
                    minstart = curstart
                    minend = curend

            dest_array[i] = minind

    return dest_array


@njit
def apply_spans_index_of_max_indexed(spans, src_indices, src_values, dest_array):
    for i in range(len(spans)-1):
        cur = spans[i]
        next = spans[i+1]

        if next - cur == 1:
            dest_array[i] = cur
        else:
            minind = cur
            minstart = src_indices[cur]
            minend = src_indices[cur+1]
            minlen = minend - minstart
            for j in range(cur+1, next):
                curstart = src_indices[j]
                curend = src_indices[j+1]
                curlen = curend - curstart
                shortlen = min(curlen, minlen)
                found = False
                for k in range(shortlen):
                    if src_values[curstart+k] > src_values[minstart+k]:
                        minind = j
                        minstart = curstart
                        minlen = curend - curstart
                        found = True
                        break
                    elif src_values[curstart+k] < src_values[minstart+k]:
                        found = True
                        break
                if not found and curlen > minlen:
                    minind = j
                    minstart = curstart
                    minlen = curend - curstart

            dest_array[i] = minind

    return dest_array


@njit
def apply_spans_index_of_max(spans, src_array, dest_array):
    for i in range(len(spans)-1):
        cur = spans[i]
        next = spans[i+1]

        if next - cur == 1:
            dest_array[i] = cur
        else:
            dest_array[i] = cur + src_array[cur:next].argmax()

    return dest_array


@njit
def apply_spans_index_of_first(spans, dest_array):
    dest_array[:] = spans[:-1]


@njit
def apply_spans_index_of_last(spans, dest_array):
    dest_array[:] = spans[1:] - 1


@njit
def apply_spans_index_of_min_filter(spans, src_array, dest_array, filter_array):
    for i in range(len(spans) - 1):
        cur = spans[i]
        next = spans[i + 1]
        if next - cur == 0:
            filter_array[i] = False
        elif next - cur == 1:
            filter_array[i] = True
            dest_array[i] = cur
        else:
            filter_array[i] = True
            dest_array[i] = cur + src_array[cur:next].argmin()

    return dest_array, filter_array


@njit
def apply_spans_index_of_max_filter(spans, src_array, dest_array, filter_array):
    for i in range(len(spans) - 1):
        cur = spans[i]
        next = spans[i + 1]
        if next - cur == 0:
            filter_array[i] = False
        elif next - cur == 1:
            filter_array[i] = True
            dest_array[i] = cur
        else:
            filter_array[i] = True
            dest_array[i] = cur + src_array[cur:next].argmax()

    return dest_array, filter_array


@njit
def apply_spans_index_of_first_filter(spans, dest_array, filter_array):
    for i in range(len(spans) - 1):
        cur = spans[i]
        next = spans[i + 1]
        if next - cur == 0:
            filter_array[i] = False
        else:
            filter_array[i] = True
            dest_array[i] = spans[i]

    return dest_array, filter_array


@njit
def apply_spans_index_of_last_filter(spans, dest_array, filter_array):
    for i in range(len(spans) - 1):
        cur = spans[i]
        next = spans[i + 1]
        if next - cur == 0:
            filter_array[i] = False
        else:
            filter_array[i] = True
            dest_array[i] = spans[i+1]-1

    return dest_array, filter_array


@njit
def apply_spans_count(spans, dest_array):
    for i in range(len(spans)-1):
        dest_array[i] = np.int64(spans[i+1] - spans[i])


@njit
def apply_spans_first(spans, src_array, dest_array):
    dest_array[:] = src_array[spans[:-1]]


@njit
def apply_spans_last(spans, src_array, dest_array):
    spans = spans[1:]-1
    dest_array[:] = src_array[spans]


@njit
def apply_spans_max(spans, src_array, dest_array):

    for i in range(len(spans)-1):
        cur = spans[i]
        next = spans[i+1]
        if next - cur == 1:
            dest_array[i] = src_array[cur]
        else:
            dest_array[i] = src_array[cur:next].max()


@njit
def apply_spans_min(spans, src_array, dest_array):

    for i in range(len(spans)-1):
        cur = spans[i]
        next = spans[i+1]
        if next - cur == 1:
            dest_array[i] = src_array[cur]
        else:
            dest_array[i] = src_array[cur:next].min()


# def _apply_spans_concat(spans, src_field):
#     dest_values = [None] * (len(spans)-1)
#     for i in range(len(spans)-1):
#         cur = spans[i]
#         next = spans[i+1]
#         if next - cur == 1:
#             dest_values[i] = src_field[cur]
#         else:
#             src = [s for s in src_field[cur:next] if len(s) > 0]
#             if len(src) > 0:
#                 dest_values[i] = ','.join(utils.to_escaped(src))
#             else:
#                 dest_values[i] = ''
#             # if len(dest_values[i]) > 0:
#             #     print(dest_values[i])
#     return dest_values


@njit
def apply_spans_concat(spans, src_index, src_values, dest_index, dest_values,
                       max_index_i, max_value_i, s_start):
    separator = np.frombuffer(b',', dtype=np.uint8)[0]
    delimiter = np.frombuffer(b'"', dtype=np.uint8)[0]
    if s_start == 0:
        index_i = np.uint32(1)
        index_v = np.int64(0)
        dest_index[0] = spans[0]
    else:
        index_i = np.uint32(0)
        index_v = np.int64(0)

    s_end = len(spans)-1
    for s in range(s_start, s_end):
        cur = spans[s]
        next = spans[s+1]
        cur_src_i = src_index[cur]
        next_src_i = src_index[next]

        dest_index[index_i] = next_src_i
        index_i += 1

        if next_src_i - cur_src_i > 1:
            if next - cur == 1:
                # only one entry to be copied, so commas not required
                next_index_v = next_src_i - cur_src_i + np.int64(index_v)
                dest_values[index_v:next_index_v] = src_values[cur_src_i:next_src_i]
                index_v = next_index_v
            else:
                # check to see how many non-zero-length entries there are; >1 means we must
                # separate them by commas
                non_empties = 0
                for e in range(cur, next):
                   if src_index[e] < src_index[e+1]:
                       non_empties += 1
                if non_empties == 1:
                    # only one non-empty entry to be copied, so commas not required
                    next_index_v = next_src_i - cur_src_i + np.int64(index_v)
                    dest_values[index_v:next_index_v] = src_values[cur_src_i:next_src_i]
                    index_v = next_index_v
                else:
                    # the outer conditional already determines that we have a non-empty entry
                    # so there must be multiple non-empty entries and commas are required
                    for e in range(cur, next):
                        src_start = src_index[e]
                        src_end = src_index[e+1]
                        comma = False
                        quotes = False
                        for i_c in range(src_start, src_end):
                            if src_values[i_c] == separator:
                                comma = True
                            elif src_values[i_c] == delimiter:
                                quotes = True

                        d_index = np.int64(0)
                        if comma or quotes:
                            dest_values[d_index] = delimiter
                            d_index += 1
                            for i_c in range(src_start, src_end):
                                if src_values[i_c] == delimiter:
                                    dest_values[d_index] = src_values[i_c]
                                    d_index += 1
                                dest_values[d_index] = src_values[i_c]
                                d_index += 1
                            dest_values[d_index] = delimiter
                            d_index += 1
                        else:
                            s_len = np.int64(src_end - src_start)
                            dest_values[index_v:index_v + s_len] = src_values[src_start:src_end]
                            d_index += s_len
                        index_v += np.int64(d_index)

        # if either the index or values are past the threshold, write them
        if index_i >= max_index_i or index_v >= max_value_i:
            break
    return s+1, index_i, index_v


# ordered map to left functionality: streaming
# ============================================

def generate_ordered_map_to_left_streamed(left: Field,
                                          right: Field,
                                          l_result: Field,
                                          r_result: Field,
                                          invalid: Union[np.int32, np.int64],
                                          chunksize: Optional[int] = 1 << 20,
                                          rdtype=np.int32):
    """
    This function performs the most generic type of left to right mapping calculation in
    which both key fields can have repeated key values.
    At its heart, the function generates a mapping from left to right that can then be
    used to map data in the right space to data in the left space. Note that this can also
    be used to generate the inverse mapping my simply flipping left and right collections.

    As the Fields ``left`` and ``right`` can contain arbitrarily long sequences of data,
    the data is streamed through the algorithm in a series of chunks. Similarly, the resulting
    map is written to a buffer that is written to the ``result`` field in chunks.

    This streamed function makes a sequence of calls to a corresponding _partial function that
    does the heavy lifting. Inside the _partial function, a finite state machine (FSM) iterates
    over the data, performing the mapping. The _partial function call exits whenever any of the
    chunks (``left_``, ``right_`` or ``result_`` that it is passed become exhausted.

    Please take a look at the documentation for the partial function to understand the finite
    state machine parameters to understand that role that the various parameters play.

    We have to make some adjustments to the finite state machine between calls to _partial:
     * if the call used all the ``left_`` data, add the size of that data chunk to ``i_off``
     * if the call used all of the ``right_`` data, add the size of that data chunk to ``j_off``
     * write the accumulated ``result_`` data to the `result`` field, and reset ``r`` to 0
    """
    # the collection of variables that make up the finite state machine for the calls to
    # partial
    i_off, j_off, i, j, r, ii, jj, ii_max, jj_max, inner = 0, 0, 0, 0, 0, 0, 0, -1, -1, False

    l_result_ = np.zeros(chunksize, dtype=rdtype)
    r_result_ = np.zeros(chunksize, dtype=rdtype)

    l_chunk, left_, i_max, i_off, i = first_trimmed_chunk(left, chunksize)
    r_chunk, right_, j_max, j_off, j = first_trimmed_chunk(right, chunksize)

    while i + i_off < len(left) and j + j_off < len(right):
        i, j, r, ii, jj, ii_max, jj_max, inner = \
            generate_ordered_map_to_left_partial(left_, i_max, right_, j_max, l_result_, r_result_,
                                                 invalid,
                                                 i_off, j_off, i, j, r,
                                                 ii, jj, ii_max, jj_max, inner)

        # update the left chunk if necessary
        if i_off + i < len(left) and i >= l_chunk[1] - l_chunk[0]:
            l_chunk, left_, i_max, i_off, i = next_trimmed_chunk(left, l_chunk, chunksize)

        # update the right chunk if necessary
        if j_off + j < len(right) and j >= r_chunk[1] - r_chunk[0]:
            r_chunk, right_, j_max, j_off, j = next_trimmed_chunk(right, r_chunk, chunksize)

        # write the result buffer
        if r > 0:
            l_result.data.write_part(l_result_[:r])
            r_result.data.write_part(r_result_[:r])
            r = 0

    while i + i_off < len(left):
        i, r = generate_ordered_map_to_left_remaining(i_max, l_result_, r_result_, i_off, i, r,
                                                      invalid)

        # update which part of left we are writing for; note we don't need to fetch the data
        # itself as we are mapping left on a 1:1 basis for the rest of its length
        l_chunk = next_chunk(l_chunk[1], len(left), chunksize)
        i_max = l_chunk[1] - l_chunk[0]
        i_off = l_chunk[0]
        i = 0

        # write the result buffer
        if r > 0:
            l_result.data.write_part(l_result_[:r])
            r_result.data.write_part(r_result_[:r])
            r = 0

    l_result.data.complete()
    r_result.data.complete()


@njit
def generate_ordered_map_to_left_remaining(i_max, l_result, r_result, i_off, i, r, invalid):
    while i < i_max and r < len(l_result):
        l_result[r] = i_off + i
        r_result[r] = invalid
        i += 1
        r += 1
    return i, r


def generate_ordered_map_to_left_left_unique_streamed(left: Field,
                                                      right: Field,
                                                      l_result: Field,
                                                      r_result: Field,
                                                      invalid: Union[np.int32, np.int64],
                                                      chunksize: Optional[int] = 1 << 20,
                                                      rdtype=np.int32):
    # the collection of variables that make up the finite state machine for the calls to
    # partial
    i_off, j_off, i, j, r = 0, 0, 0, 0, 0

    l_result_ = np.zeros(chunksize, dtype=rdtype)
    r_result_ = np.zeros(chunksize, dtype=rdtype)

    l_chunk, left_, i_max, i_off, i = first_untrimmed_chunk(left, chunksize)
    r_chunk, right_, j_max, j_off, j = first_trimmed_chunk(right, chunksize)

    while i + i_off < len(left) and j + j_off < len(right):
        i, j, r = \
            generate_ordered_map_to_left_left_unique_partial(left_, right_, j_max,
                                                             l_result_, r_result_,
                                                             invalid, i_off, j_off, i, j, r)

        # update the left chunk if necessary
        if i_off + i < len(left) and i >= l_chunk[1] - l_chunk[0]:
            l_chunk, left_, i_max, i_off, i = next_untrimmed_chunk(left, l_chunk, chunksize)

        # update the right chunk if necessary
        if j_off + j < len(right) and j >= r_chunk[1] - r_chunk[0]:
            r_chunk, right_, j_max, j_off, j = next_trimmed_chunk(right, r_chunk, chunksize)

        # write the result buffer
        if r > 0:
            l_result.data.write_part(l_result_[:r])
            r_result.data.write_part(r_result_[:r])
            r = 0

    while i + i_off < len(left):
        i, r = generate_ordered_map_to_left_remaining(i_max, l_result_, r_result_, i_off, i, r,
                                                      invalid)

        # update which part of left we are writing for; note we don't need to fetch the data
        # itself as we are mapping left on a 1:1 basis for the rest of its length
        l_chunk = next_chunk(l_chunk[1], len(left), chunksize)
        i_max = l_chunk[1] - l_chunk[0]
        i_off = l_chunk[0]
        i = 0

        # write the result buffer
        if r > 0:
            l_result.data.write_part(l_result_[:r])
            r_result.data.write_part(r_result_[:r])
            r = 0

    l_result.data.complete()
    r_result.data.complete()


def generate_ordered_map_to_left_right_unique_streamed(left: Field,
                                                       right: Field,
                                                       r_result: Field,
                                                       invalid: Union[np.int32, np.int64],
                                                       chunksize: Optional[int] = 1 << 20,
                                                       rdtype=np.int32):
    i_off, j_off, i, j, r = 0, 0, 0, 0, 0

    r_result_ = np.zeros(chunksize, dtype=rdtype)

    l_chunk, left_, i_max, i_off, i = first_trimmed_chunk(left, chunksize)
    r_chunk, right_, j_max, j_off, j = first_untrimmed_chunk(right, chunksize)

    while i + i_off < len(left) and j + j_off < len(right):
        i, j, r = \
            generate_ordered_map_to_left_right_unique_partial(left_, i_max, right_, r_result_,
                                                              invalid, j_off, i, j, r)

        # update the left chunk if necessary
        if i_off + i < len(left) and i >= l_chunk[1] - l_chunk[0]:
            l_chunk, left_, i_max, i_off, i = next_trimmed_chunk(left, l_chunk, chunksize)

        # update the right chunk if necessary
        if j_off + j < len(right) and j >= r_chunk[1] - r_chunk[0]:
            r_chunk, right_, j_max, j_off, j = next_untrimmed_chunk(right, r_chunk, chunksize)

        # write the result buffer
        if r > 0:
            r_result.data.write_part(r_result_[:r])
            r = 0

    while i + i_off < len(left):
        i, r = generate_ordered_map_to_left_right_unique_remaining(i_max, r_result_, i, r, invalid)

        # update the left chunk if necessary
        l_chunk = next_chunk(l_chunk[1], len(left), chunksize)
        i_max = l_chunk[1] - l_chunk[0]
        i_off = l_chunk[0]
        i = 0

        # write the result buffer
        if r > 0:
            r_result.data.write_part(r_result_[:r])
            r = 0

    r_result.data.complete()


def generate_ordered_map_to_left_both_unique_streamed(left: Field,
                                                      right: Field,
                                                      r_result: Field,
                                                      invalid: Union[np.int32, np.int64],
                                                      chunksize: Optional[int] = 1 << 20,
                                                      rdtype=np.int32):
    i_off, j_off, i, j, r = 0, 0, 0, 0, 0

    r_result_ = np.zeros(chunksize, dtype=rdtype)

    l_chunk, left_, i_max, i_off, i = first_untrimmed_chunk(left, chunksize)
    r_chunk, right_, j_max, j_off, j = first_untrimmed_chunk(right, chunksize)

    while i + i_off < len(left) and j + j_off < len(right):
        i, j, r = \
            generate_ordered_map_to_left_both_unique_partial(left_, right_, r_result_,
                                                             invalid, j_off, i, j, r)

        # update the left chunk if necessary
        if i_off + i < len(left) and i >= l_chunk[1] - l_chunk[0]:
            l_chunk, left_, i_max, i_off, i = next_untrimmed_chunk(left, l_chunk, chunksize)

        if j_off + j < len(right) and j >= r_chunk[1] - r_chunk[0]:
            r_chunk, right_, j_max, j_off, j = next_untrimmed_chunk(right, r_chunk, chunksize)

        # write the result buffer
        if r > 0:
            r_result.data.write_part(r_result_[:r])
            r = 0

    while i + i_off < len(left):
        i, r = generate_ordered_map_to_left_right_unique_remaining(i_max, r_result_, i, r, invalid)

        # update the left chunk if necessary
        l_chunk = next_chunk(l_chunk[1], len(left), chunksize)
        i_max = l_chunk[1] - l_chunk[0]
        i_off = l_chunk[0]
        i = 0

        # write the result buffer
        if r > 0:
            r_result.data.write_part(r_result_[:r])
            r = 0

    r_result.data.complete()


@njit
def generate_ordered_map_to_left_partial(left,
                                         i_max,
                                         right,
                                         j_max,
                                         l_result,
                                         r_result,
                                         invalid,
                                         i_off,
                                         j_off,
                                         i,
                                         j,
                                         r,
                                         ii,
                                         jj,
                                         ii_max,
                                         jj_max,
                                         inner):
    """
    This function performs generates a mapping from a subset of a left key to a subset of a
    a right key, writing the resulting mapping to a buffer, where both keys can contain repeated
    entries.

    Example::

      left = [10, 20, 30, 40, 40, 50, 50]
      right = [20, 30, 30, 40, 40, 40, 60, 70]

      i  j op r lres rres
      0  0 <  0  0   INV
      1  0 =  1  1   0
      2  1 =  2  2   1
      2  2    3  2   2
      3  3    4  3   3
      3  4    5  3   4
      3  5    6  3   5
      4  3    7  4   3
      4  4    8  4   4
      4  5    9  4   5
      5  6   10  5   INV
      6  6   11  6   INV


      left_map = [0, 1, 2, 2, 3, 3, 3, 4, 4, 4, 5, 6]
      right_map = [INV, 1, 2, 2, 3, 3, 3, 4, 4, 4, INV, INV]

    Everything about this function is optimised for performance under njit. It is effectively
    a finite state machine that iterates through left, right, and result arrays. The various...

    i and i_max are used to track the index of the left source
    j and j_max are used to track the index of the right source
    """

    while i < i_max and j < j_max and r < len(l_result):
        if inner is False:
            if left[i] < right[j]:
                l_result[r] = i + i_off
                r_result[r] = invalid
                i += 1
                r += 1
            elif left[i] > right[j]:
                j += 1
            else:
                # freeze i for the duration of the loop; i_ tracks
                i_ = i
                cur_i_count = 1
                while i_ + 1 < i_max and left[i_+1] == left[i_]:
                    cur_i_count += 1
                    i_ += 1

                j_ = j
                cur_j_count = 1
                while j_ + 1 < j_max and right[j_+1] == right[j_]:
                    cur_j_count += 1
                    j_ += 1

                ii = 0
                jj = 0
                ii_max = cur_i_count
                jj_max = cur_j_count
                inner = True
        else:
            # TODO: if ii_max * jj_max is > a passed in threshold, raise
            # and error saying the merge is unperformable (say 10,000,000,000)
            l_result[r] = i_off + i + ii
            r_result[r] = j_off + j + jj
            r += 1
            jj += 1
            if jj == jj_max:
                jj = 0
                ii += 1
                if ii == ii_max:
                    i += ii_max
                    j += jj_max
                    inner = False
                    ii = 0
                    jj = 0
                    ii_max = -1
                    jj_max = -1
    return i, j, r, ii, jj, ii_max, jj_max, inner


@njit
def generate_ordered_map_to_left_left_unique_partial(left,
                                                     right,
                                                     j_max,
                                                     l_result,
                                                     r_result,
                                                     invalid,
                                                     i_off,
                                                     j_off,
                                                     i,
                                                     j,
                                                     r):
    while i < len(left) and j < j_max:
        if left[i] < right[j]:
            l_result[r] = i + i_off
            r_result[r] = invalid
            i += 1
            r += 1
        elif left[i] > right[j]:
            j += 1
        else:
            l_result[r] = i + i_off
            r_result[r] = j + j_off
            r += 1
            if j+1 >= j_max or right[j+1] != right[j]:
                i += 1
            j += 1
    return i, j, r


@njit
def generate_ordered_map_to_left_right_unique_partial(left,
                                                      i_max,
                                                      right,
                                                      r_result,
                                                      invalid,
                                                      j_off,
                                                      i,
                                                      j,
                                                      r):
    while i < i_max and j < len(right):
        if left[i] < right[j]:
            r_result[r] = invalid
            i += 1
            r += 1
        elif left[i] > right[j]:
            j += 1
        else:
            r_result[r] = j + j_off
            r += 1
            if i+1 >= i_max or left[i+1] != left[i]:
                j += 1
            i += 1
    return i, j, r


@njit
def generate_ordered_map_to_left_both_unique_partial(left,
                                                     right,
                                                     r_result,
                                                     invalid,
                                                     j_off,
                                                     i,
                                                     j,
                                                     r):
    i_max = len(left)
    j_max = len(right)
    r_max = len(r_result)
    while i < i_max and j < j_max and r < r_max:
        if left[i] < right[j]:
            r_result[r] = invalid
            i += 1
            r += 1
        elif left[i] > right[j]:
            j += 1
        else:
            r_result[r] = j + j_off
            i += 1
            j += 1
            r += 1
    return i, j, r


@njit
def generate_ordered_map_to_left_right_unique_remaining(i_max, r_result, i, r, invalid):
    while i < i_max and r < len(r_result):
        r_result[r] = invalid
        i += 1
        r += 1
    return i, r


def generate_ordered_map_to_left_right_unique_streamed_old(left,
                                                           right,
                                                           left_to_right,
                                                           invalid=-1,
                                                           chunksize=1 << 20):
    i = 0
    j = 0
    lc_it = iter(chunks(len(left.data), chunksize))
    lc_range = next(lc_it)
    rc_it = iter(chunks(len(right.data), chunksize))
    rc_range = next(rc_it)
    lc = left.data[lc_range[0]:lc_range[1]]
    rc = right.data[rc_range[0]:rc_range[1]]
    acc_written = 0

    is_field_parameter = val.is_field_parameter(left_to_right)
    result_dtype = left_to_right.data.dtype if is_field_parameter else left_to_right.dtype
    ltri = np.zeros(chunksize, dtype=result_dtype)
    unmapped = 0
    while i < len(left.data) and j < len(right.data):
        ii, jj, u = generate_ordered_map_to_left_right_unique_partial_old(j, lc, rc, ltri, invalid)
        unmapped += u
        if ii > 0:
            if is_field_parameter:
                left_to_right.data.write(ltri[:ii])
            else:
                left_to_right[acc_written:acc_written + ii] = ltri[:ii]
                acc_written += ii
        i += ii
        j += jj

        if i > lc_range[1]:
            raise ValueError("'i' has got ahead of current chunk; this shouldn't happen")
        if j > rc_range[1]:
            raise ValueError("'j' has got ahead of current chunk; this shouldn't happen")

        if i == lc_range[1] and i < len(left.data):
            lc_range = next(lc_it)
            lc = left.data[lc_range[0]:lc_range[1]]
        else:
            lc = lc[ii:]

        if j == rc_range[1] and j < len(right.data):
            rc_range = next(rc_it)
            rc = right.data[rc_range[0]:rc_range[1]]
        else:
            rc = rc[jj:]

    return unmapped > 0


@njit
def generate_ordered_map_to_left_right_unique_partial_old(d_j, left, right, left_to_right, invalid):
    """
    Returns:
    [0]: how many positions forward i moved
    [1]: how many positions forward j moved
    [2]: how many elements were written
    """
    i = 0
    j = 0
    unmapped = 0
    while i < len(left) and j < len(right):
        if left[i] < right[j]:
            left_to_right[i] = invalid
            i += 1
            unmapped += 1
        elif left[i] > right[j]:
            j += 1
        else:
            left_to_right[i] = j + d_j
            if i+1 >= len(left) or left[i+1] != left[i]:
                j += 1
            i += 1
            # if j+1 < len(right) and right[j+1] != right[j]:
            #     i += 1
            # j += 1
    return i, j, unmapped


# ordered map to inner functionality: streaming
# =============================================

def generate_ordered_map_to_inner_streamed(left: Field,
                                           right: Field,
                                           l_result: Field,
                                           r_result: Field,
                                           chunksize: Optional[int] = 1 << 20,
                                           rdtype=np.int32):
    """
    This function performs the most generic type of left to right mapping calculation in
    which both key fields can have repeated key values.
    At its heart, the function generates a mapping from left to right that can then be
    used to map data in the right space to data in the left space. Note that this can also
    be used to generate the inverse mapping my simply flipping left and right collections.

    As the Fields ``left`` and ``right`` can contain arbitrarily long sequences of data,
    the data is streamed through the algorithm in a series of chunks. Similarly, the resulting
    map is written to a buffer that is written to the ``result`` field in chunks.

    This streamed function makes a sequence of calls to a corresponding _partial function that
    does the heavy lifting. Inside the _partial function, a finite state machine (FSM) iterates
    over the data, performing the mapping. The _partial function call exits whenever any of the
    chunks (``left_``, ``right_`` or ``result_`` that it is passed become exhausted.

    Please take a look at the documentation for the partial function to understand the finite
    state machine parameters to understand that role that the various parameters play.

    We have to make some adjustments to the finite state machine between calls to _partial:
     * if the call used all the ``left_`` data, add the size of that data chunk to ``i_off``
     * if the call used all of the ``right_`` data, add the size of that data chunk to ``j_off``
     * write the accumulated ``result_`` data to the `result`` field, and reset ``r`` to 0
    """
    # the collection of variables that make up the finite state machine for the calls to
    # partial
    i_off, j_off, i, j, r, ii, jj, ii_max, jj_max, inner = 0, 0, 0, 0, 0, 0, 0, -1, -1, False

    l_result_ = np.zeros(chunksize, dtype=rdtype)
    r_result_ = np.zeros(chunksize, dtype=rdtype)

    l_chunk, left_, i_max, i_off, i = first_trimmed_chunk(left, chunksize)
    r_chunk, right_, j_max, j_off, j = first_trimmed_chunk(right, chunksize)

    while i + i_off < len(left) and j + j_off < len(right):
        i, j, r, ii, jj, ii_max, jj_max, inner = \
            generate_ordered_map_to_inner_partial(left_, i_max, right_, j_max, l_result_, r_result_,
                                                  i_off, j_off, i, j, r,
                                                  ii, jj, ii_max, jj_max, inner)

        # update the left chunk if necessary
        if i_off + i < len(left) and i >= l_chunk[1] - l_chunk[0]:
            l_chunk, left_, i_max, i_off, i = next_trimmed_chunk(left, l_chunk, chunksize)

        # update the right chunk if necessary
        if j_off + j < len(right) and j >= r_chunk[1] - r_chunk[0]:
            r_chunk, right_, j_max, j_off, j = next_trimmed_chunk(right, r_chunk, chunksize)

        # write the result buffer
        if r > 0:
            l_result.data.write_part(l_result_[:r])
            r_result.data.write_part(r_result_[:r])
            r = 0

    l_result.data.complete()
    r_result.data.complete()


def generate_ordered_map_to_inner_left_unique_streamed(left: Field,
                                                       right: Field,
                                                       l_result: Field,
                                                       r_result: Field,
                                                       invalid: Union[np.int32, np.int64],
                                                       chunksize: Optional[int] = 1 << 20,
                                                       rdtype=np.int32):
    # the collection of variables that make up the finite state machine for the calls to
    # partial
    i_off, j_off, i, j, r = 0, 0, 0, 0, 0

    l_result_ = np.zeros(chunksize, dtype=rdtype)
    r_result_ = np.zeros(chunksize, dtype=rdtype)

    l_chunk, left_, i_max, i_off, i = first_untrimmed_chunk(left, chunksize)
    r_chunk, right_, j_max, j_off, j = first_trimmed_chunk(right, chunksize)

    while i + i_off < len(left) and j + j_off < len(right):
        i, j, r = \
            generate_ordered_map_to_inner_left_unique_partial(left_, i_max, right_, j_max,
                                                              l_result_, r_result_,
                                                              i_off, j_off, i, j, r)

        # update the left chunk if necessary
        if i_off + i < len(left) and i >= l_chunk[1] - l_chunk[0]:
            l_chunk, left_, i_max, i_off, i = next_untrimmed_chunk(left, l_chunk, chunksize)

        # update the right chunk if necessary
        if j_off + j < len(right) and j >= r_chunk[1] - r_chunk[0]:
            r_chunk, right_, j_max, j_off, j = next_trimmed_chunk(right, r_chunk, chunksize)

        # write the result buffer
        if r > 0:
            l_result.data.write_part(l_result_[:r])
            r_result.data.write_part(r_result_[:r])
            r = 0

    l_result.data.complete()
    r_result.data.complete()


def generate_ordered_map_to_inner_right_unique_streamed(left: Field,
                                                        right: Field,
                                                        l_result: Field,
                                                        r_result: Field,
                                                        invalid: Union[np.int32, np.int64],
                                                        chunksize: Optional[int] = 1 << 20,
                                                        rdtype=np.int32):
    # the collection of variables that make up the finite state machine for the calls to
    # partial
    i_off, j_off, i, j, r = 0, 0, 0, 0, 0

    l_result_ = np.zeros(chunksize, dtype=rdtype)
    r_result_ = np.zeros(chunksize, dtype=rdtype)

    l_chunk, left_, i_max, i_off, i = first_trimmed_chunk(left, chunksize)
    r_chunk, right_, j_max, j_off, j = first_untrimmed_chunk(right, chunksize)

    while i + i_off < len(left) and j + j_off < len(right):
        i, j, r = \
            generate_ordered_map_to_inner_right_unique_partial(left_, i_max, right_, j_max,
                                                               l_result_, r_result_,
                                                               i_off, j_off, i, j, r)

        # update the left chunk if necessary
        if i_off + i < len(left) and i >= l_chunk[1] - l_chunk[0]:
            l_chunk, left_, i_max, i_off, i = next_trimmed_chunk(left, l_chunk, chunksize)

        # update the right chunk if necessary
        if j_off + j < len(right) and j >= r_chunk[1] - r_chunk[0]:
            r_chunk, right_, j_max, j_off, j = next_untrimmed_chunk(right, r_chunk, chunksize)

        # write the result buffer
        if r > 0:
            l_result.data.write_part(l_result_[:r])
            r_result.data.write_part(r_result_[:r])
            r = 0

    l_result.data.complete()
    r_result.data.complete()


def generate_ordered_map_to_inner_both_unique_streamed(left: Field,
                                                       right: Field,
                                                       l_result: Field,
                                                       r_result: Field,
                                                       invalid: Union[np.int32, np.int64],
                                                       chunksize: Optional[int] = 1 << 20,
                                                       rdtype=np.int32):
    # the collection of variables that make up the finite state machine for the calls to
    # partial
    i_off, j_off, i, j, r = 0, 0, 0, 0, 0

    l_result_ = np.zeros(chunksize, dtype=rdtype)
    r_result_ = np.zeros(chunksize, dtype=rdtype)

    l_chunk, left_, i_max, i_off, i = first_untrimmed_chunk(left, chunksize)
    r_chunk, right_, j_max, j_off, j = first_untrimmed_chunk(right, chunksize)

    while i + i_off < len(left) and j + j_off < len(right):
        i, j, r = \
            generate_ordered_map_to_inner_both_unique_partial(left_, i_max, right_, j_max,
                                                              l_result_, r_result_,
                                                              i_off, j_off, i, j, r)

        # update the left chunk if necessary
        if i_off + i < len(left) and i >= l_chunk[1] - l_chunk[0]:
            l_chunk, left_, i_max, i_off, i = next_untrimmed_chunk(left, l_chunk, chunksize)

        # update the right chunk if necessary
        if j_off + j < len(right) and j >= r_chunk[1] - r_chunk[0]:
            r_chunk, right_, j_max, j_off, j = next_untrimmed_chunk(right, r_chunk, chunksize)

        # write the result buffer
        if r > 0:
            l_result.data.write_part(l_result_[:r])
            r_result.data.write_part(r_result_[:r])
            r = 0

    l_result.data.complete()
    r_result.data.complete()


@njit
def generate_ordered_map_to_inner_partial(left,
                                          i_max,
                                          right,
                                          j_max,
                                          l_result,
                                          r_result,
                                          i_off,
                                          j_off,
                                          i,
                                          j,
                                          r,
                                          ii,
                                          jj,
                                          ii_max,
                                          jj_max,
                                          inner):
    """
    This function performs generates a mapping from a subset of a left key to a subset of a
    a right key, writing the resulting mapping to a buffer, where both keys can contain repeated
    entries.

    Example::

      left = [10, 20, 30, 40, 40, 50, 50]
      right = [20, 30, 30, 40, 40, 40, 60, 70]

      i  j op r lres rres
      0  0 <  0  0   INV
      1  0 =  1  1   0
      2  1 =  2  2   1
      2  2    3  2   2
      3  3    4  3   3
      3  4    5  3   4
      3  5    6  3   5
      4  3    7  4   3
      4  4    8  4   4
      4  5    9  4   5
      5  6   10  5   INV
      6  6   11  6   INV


      left_map = [0, 1, 2, 2, 3, 3, 3, 4, 4, 4, 5, 6]
      right_map = [INV, 1, 2, 2, 3, 3, 3, 4, 4, 4, INV, INV]

    Everything about this function is optimised for performance under njit. It is effectively
    a finite state machine that iterates through left, right, and result arrays. The various...

    i and i_max are used to track the index of the left source
    j and j_max are used to track the index of the right source
    """

    while i < i_max and j < j_max and r < len(l_result):
        if inner is False:
            if left[i] < right[j]:
                i += 1
            elif left[i] > right[j]:
                j += 1
            else:
                # freeze i for the duration of the loop; i_ tracks
                i_ = i
                cur_i_count = 1
                while i_ + 1 < i_max and left[i_+1] == left[i_]:
                    cur_i_count += 1
                    i_ += 1

                j_ = j
                cur_j_count = 1
                while j_ + 1 < j_max and right[j_+1] == right[j_]:
                    cur_j_count += 1
                    j_ += 1

                ii = 0
                jj = 0
                ii_max = cur_i_count
                jj_max = cur_j_count
                inner = True
        else:
            # TODO: if ii_max * jj_max is > a passed in threshold, raise
            # and error saying the merge is unperformable (say 10,000,000,000)
            l_result[r] = i_off + i + ii
            r_result[r] = j_off + j + jj
            r += 1
            jj += 1
            if jj == jj_max:
                jj = 0
                ii += 1
                if ii == ii_max:
                    i += ii_max
                    j += jj_max
                    inner = False
                    ii = 0
                    jj = 0
                    ii_max = -1
                    jj_max = -1
    return i, j, r, ii, jj, ii_max, jj_max, inner


@njit
def generate_ordered_map_to_inner_left_unique_partial(left,
                                                      i_max,
                                                      right,
                                                      j_max,
                                                      l_result,
                                                      r_result,
                                                      i_off,
                                                      j_off,
                                                      i,
                                                      j,
                                                      r):
    while i < i_max and j < j_max:
        if left[i] < right[j]:
            i += 1
        elif left[i] > right[j]:
            j += 1
        else:
            l_result[r] = i + i_off
            r_result[r] = j + j_off
            r += 1
            if j+1 >= j_max or right[j+1] != right[j]:
                i += 1
            j += 1
    return i, j, r


@njit
def generate_ordered_map_to_inner_right_unique_partial(left,
                                                       i_max,
                                                       right,
                                                       j_max,
                                                       l_result,
                                                       r_result,
                                                       i_off,
                                                       j_off,
                                                       i,
                                                       j,
                                                       r):
    while i < i_max and j < j_max:
        if left[i] < right[j]:
            i += 1
        elif left[i] > right[j]:
            j += 1
        else:
            l_result[r] = i + i_off
            r_result[r] = j + j_off
            r += 1
            if i+1 >= i_max or left[i+1] != left[i]:
                j += 1
            i += 1
    return i, j, r


@njit
def generate_ordered_map_to_inner_both_unique_partial(left,
                                                      i_max,
                                                      right,
                                                      j_max,
                                                      l_result,
                                                      r_result,
                                                      i_off,
                                                      j_off,
                                                      i,
                                                      j,
                                                      r):
    while i < i_max and j < j_max:
        if left[i] < right[j]:
            i += 1
        elif left[i] > right[j]:
            j += 1
        else:
            l_result[r] = i + i_off
            r_result[r] = j + j_off
            r += 1
            i += 1
            j += 1
    return i, j, r


# ordered map to left functionality: non-streaming
# ================================================


@njit
def generate_ordered_map_to_left_right_unique(first, second, result, invalid):
    if len(first) != len(result):
        msg = "'first' and 'result' must be the same length"
        raise ValueError(msg)
    i = 0
    j = 0
    unmapped = 0
    while i < len(first) and j < len(second):
        if first[i] < second[j]:
            result[i] = invalid
            i += 1
            unmapped += 1
        elif first[i] > second[j]:
            j += 1
        else:
            result[i] = j
            if i+1 >= len(first) or first[i+1] != first[i]:
                j += 1
            i += 1

    while i < len(first):
        result[i] = invalid
        i += 1

    return unmapped > 0


@njit
def generate_ordered_map_to_left_both_unique(first, second, result, invalid):
    if len(first) != len(result):
        msg = "'second' and 'result' must be the same length"
        raise ValueError(msg)
    i = 0
    j = 0

    unmapped = 0
    while i < len(first) and j < len(second):
        if first[i] < second[j]:
            result[i] = invalid
            i += 1
            unmapped += 1
        elif first[i] > second[j]:
            j += 1
        else:
            result[i] = j
            i += 1
            j += 1

    while i < len(first):
        result[i] = invalid
        i += 1

    return unmapped > 0


@njit
def ordered_left_map_result_size(left, right):
    i = 0
    j = 0
    result_size = 0

    while i < len(left) and j < len(right):
        if left[i] < right[j]:
            result_size += 1
            i += 1
        elif left[i] > right[j]:
            j += 1
        else:
            cur_i_count = 1
            while i + 1 < len(left) and left[i + 1] == left[i]:
                cur_i_count += 1
                i += 1
            cur_j_count = 1
            while j + 1 < len(right) and right[j + 1] == right[j]:
                cur_j_count += 1
                j += 1
            result_size += cur_i_count * cur_j_count
            i += 1
            j += 1
        return result_size

    if i < len(left):
        result_size += left - i


@njit
def ordered_inner_map_result_size(left, right):
    i = 0
    j = 0
    result_size = 0

    while i < len(left) and j < len(right):
        if left[i] < right[j]:
            i += 1
        elif left[i] > right[j]:
            j += 1
        else:
            cur_i_count = 1
            while i + 1 < len(left) and left[i + 1] == left[i]:
                cur_i_count += 1
                i += 1
            cur_j_count = 1
            while j + 1 < len(right) and right[j + 1] == right[j]:
                cur_j_count += 1
                j += 1
            result_size += cur_i_count * cur_j_count
            i += 1
            j += 1
    return result_size


@njit
def ordered_outer_map_result_size_both_unique(left, right):
    i = 0
    j = 0
    result_size = 0
    while i < len(left) and j < len(right):
        if left[i] < right[j]:
            i += 1
        elif left[i] > right[j]:
            j += 1
        else:
            i += 1
            j += 1
        result_size += 1
    while i < len(left):
        i += 1
        result_size += 1
    while j < len(right):
        j += 1
        result_size += 1
    return result_size


@njit
def ordered_inner_map_both_unique(left, right, left_to_inner, right_to_inner):
    i = 0
    j = 0
    cur_m = 0
    while i < len(left) and j < len(right):
        if left[i] < right[j]:
            i += 1
        elif left[i] > right[j]:
            j += 1
        else:
            left_to_inner[cur_m] = i
            right_to_inner[cur_m] = j
            cur_m += 1
            i += 1
            j += 1


def ordered_inner_map_left_unique_streamed(left, right, left_to_inner, right_to_inner,
                                           chunksize=1 << 20):
    i = 0
    j = 0
    left_chunks = chunks(len(left.data), 4)
    right_chunks = chunks(len(right.data), 4)

    lc_it = iter(left_chunks)
    lc_range = next(lc_it)
    rc_it = iter(right_chunks)
    rc_range = next(rc_it)
    lc = left.data[lc_range[0]:lc_range[1]]
    rc = right.data[rc_range[0]:rc_range[1]]

    lti = np.zeros(4, dtype=left_to_inner.data.dtype)
    rti = np.zeros(4, dtype=right_to_inner.data.dtype)
    while i < len(left.data) and j < len(right.data):
        ii, jj, m = ordered_inner_map_left_unique_partial(i, j, lc, rc, lti, rti)
        if m > 0:
            left_to_inner.data.write(lti[:m])
            right_to_inner.data.write(rti[:m])
        i += ii
        j += jj
        if i > lc_range[1]:
            raise ValueError("'i' has got ahead of current chunk; this shouldn't happen")
        if j > rc_range[1]:
            raise ValueError("'j' has got ahead of current chunk; this shouldn't happen")
        if i == lc_range[1] and i < len(left.data):
            lc_range = next(lc_it)
            lc = left.data[lc_range[0]:lc_range[1]]
        else:
            lc = lc[ii:]
        if j == rc_range[1] and j < len(right.data):
            rc_range = next(rc_it)
            rc = right.data[rc_range[0]:rc_range[1]]
        else:
            rc = rc[jj:]


@njit
def ordered_inner_map_left_unique_partial(d_i, d_j, left, right,
                                          left_to_inner, right_to_inner):
    """
    Returns:
    [0]: how many positions forward i moved
    [1]: how many positions forward j moved
    [2]: how many elements were written
    """
    i = 0
    j = 0
    m = 0
    while i < len(left) and j < len(right) and m < len(left_to_inner):
        if left[i] < right[j]:
            i += 1

        elif left[i] > right[j]:
            j += 1
        else:
            left_to_inner[m] = i + d_i
            right_to_inner[m] = j + d_j
            m += 1
            if j+1 >= len(right) or right[j+1] != right[j]:
                i += 1
            j += 1
    return i, j, m


@njit
def ordered_inner_map_left_unique(left, right, left_to_inner, right_to_inner):
    i = 0
    j = 0
    cur_m = 0
    while i < len(left) and j < len(right):
        if left[i] < right[j]:
            i += 1
        elif left[i] > right[j]:
            j += 1
        else:
            cur_j = j
            while cur_j + 1 < len(right) and right[cur_j + 1] == right[cur_j]:
                cur_j += 1
            for jj in range(j, cur_j+1):
                left_to_inner[cur_m] = i
                right_to_inner[cur_m] = jj
                cur_m += 1
            i += 1
            j = cur_j + 1


@njit
def ordered_inner_map(left, right, left_to_inner, right_to_inner):
    i = 0
    j = 0
    cur_m = 0
    while i < len(left) and j < len(right):
        if left[i] < right[j]:
            i += 1
        elif left[i] > right[j]:
            j += 1
        else:
            cur_i = i
            while cur_i + 1 < len(left) and left[cur_i + 1] == left[cur_i]:
                cur_i += 1
            cur_j = j
            while cur_j + 1 < len(right) and right[cur_j + 1] == right[cur_j]:
                cur_j += 1
            for ii in range(i, cur_i+1):
                for jj in range(j, cur_j+1):
                    left_to_inner[cur_m] = ii
                    right_to_inner[cur_m] = jj
                    cur_m += 1
            i = cur_i + 1
            j = cur_j + 1


@njit
def ordered_get_last_as_filter(field):
    result = np.zeros(len(field), dtype=numba.types.boolean)
    for i in range(len(field)-1):
        result[i] = field[i] != field[i+1]
    result[-1] = True
    return result


@njit
def ordered_generate_journalling_indices(old, new):
    i = 0
    j = 0
    total = 0
    while i < len(old) and j < len(new):
        if old[i] < new[j]:
            while i+1 < len(old) and old[i+1] == old[i]:
                i += 1
            i += 1
            total += 1
        elif old[i] > new[j]:
            j += 1
            total += 1
        else:
            while i+1 < len(old) and old[i+1] == old[i]:
                i += 1
            i += 1
            j += 1
            total += 1
    while i < len(old):
        while i+1 < len(old) and old[i+1] == old[i]:
            i += 1
        i += 1
        total += 1
    while j < len(new):
        j += 1
        total += 1

    old_inds = np.full(total, -1, dtype=np.int64)
    new_inds = np.full(total, -1, dtype=np.int64)

    i = 0
    j = 0
    joint = 0
    while i < len(old) and j < len(new):
        if old[i] < new[j]:
            while i+1 < len(old) and old[i+1] == old[i]:
                i += 1
            old_inds[joint] = i
            new_inds[joint] = -1
            i += 1
            joint += 1
        elif old[i] > new[j]:
            old_inds[joint] = -1
            new_inds[joint] = j
            j += 1
            joint += 1
        else:
            while i+1 < len(old) and old[i+1] == old[i]:
                i += 1
            old_inds[joint] = i
            new_inds[joint] = j
            i += 1
            j += 1
            joint += 1

    while i < len(old):
        while i+1 < len(old) and old[i+1] == old[i]:
            i += 1
        old_inds[joint] = i
        new_inds[joint] = -1
        i += 1
        joint += 1
    while j < len(new):
        old_inds[joint] = -1
        new_inds[joint] = j
        j += 1
        joint += 1

    return old_inds, new_inds


@njit
def compare_rows_for_journalling(old_map, new_map, old_field, new_field, to_keep):
    for i in range(len(old_map)):
        if to_keep[i] == False:
            if old_map[i] == -1:
                # row is new so must be kept
                to_keep[i] = True
            elif new_map[i] == -1:
                # row has been removed so don't count as kept
                to_keep[i] = False
            else:
                to_keep[i] = old_field[old_map[i]] != new_field[new_map[i]]


@njit
def compare_indexed_rows_for_journalling(old_map, new_map,
                                         old_indices, old_values, new_indices, new_values,
                                         to_keep):
    assert len(old_map) == len(new_map)
    assert old_indices[-1] == len(old_values)
    assert new_indices[-1] == len(new_values)
    for i in range(len(old_map)):
        if to_keep[i] == False:
            if old_map[i] == -1:
                # row is new so must be kept
                to_keep[i] = True
            elif new_map[i] == -1:
                # row has been removed so don't count as kept
                to_keep[i] = False
            else:
                old_value = old_values[old_indices[old_map[i]]:old_indices[old_map[i]+1]]
                new_value = new_values[new_indices[new_map[i]]:new_indices[new_map[i]+1]]
                to_keep[i] = not np.array_equal(old_value, new_value)


@njit
def merge_journalled_entries(old_map, new_map, to_keep, old_src, new_src, dest):
    cur_old = 0
    cur_dest = 0
    for i in range(len(old_map)):
        # copy all rows up to the entry, if there are any
        while cur_old <= old_map[i]:
            dest[cur_dest] = old_src[cur_old]
            cur_old += 1
            cur_dest += 1
        # copy the new row if there is one
        if to_keep[i] == True:
            dest[cur_dest] = new_src[new_map[i]]
            cur_dest += 1

# def merge_journalled_entries(old_map, new_map, to_keep, old_src, new_src, dest):
#     for om, im, tk in zip(old_map, new_map, to_keep):
#         for omi in old_map:
#             dest.add_to(next(old_src))
#         if tk:
#             dest.add_to(next(new_src))


@njit
def merge_indexed_journalled_entries_count(old_map, new_map, to_keep, old_src_inds, new_src_inds):
    cur_old = 0
    acc_val = 0
    for i in range(len(old_map)):
        while cur_old <= old_map[i]:
            ind_delta = old_src_inds[cur_old+1] - old_src_inds[cur_old]
            acc_val += ind_delta
            cur_old += 1
        if to_keep[i] == True:
            ind_delta = new_src_inds[new_map[i]+1] - new_src_inds[new_map[i]]
            acc_val += ind_delta
    return acc_val


@njit
def merge_indexed_journalled_entries(old_map, new_map, to_keep,
                                    old_src_inds, old_src_vals,
                                    new_src_inds, new_src_vals,
                                    dest_inds, dest_vals):
    cur_old = 0
    cur_dest = 1
    ind_acc = 0
    dest_inds[0] = 0
    for i in range(len(old_map)):
        # copy all rows up to the entry, if there are any
        while cur_old <= old_map[i]:
            ind_delta = old_src_inds[cur_old + 1] - old_src_inds[cur_old]
            ind_acc += ind_delta
            dest_inds[cur_dest] = ind_acc
            if ind_delta > 0:
                dest_vals[ind_acc-ind_delta:ind_acc] = \
                    old_src_vals[old_src_inds[cur_old]:old_src_inds[cur_old + 1]]
            cur_old += 1
            cur_dest += 1
        # copy the new row if there is one
        if to_keep[i] == True:
            ind_delta = new_src_inds[new_map[i] + 1] - new_src_inds[new_map[i]]
            ind_acc += ind_delta
            dest_inds[cur_dest] = ind_acc
            if ind_delta > 0:
                dest_vals[ind_acc-ind_delta:ind_acc] = \
                    new_src_vals[new_src_inds[new_map[i]]:new_src_inds[new_map[i] + 1]]
            cur_dest += 1


def merge_entries_segment(i_start, cur_old_start,
                          old_map, new_map, to_keep, old_src, new_src, dest):
    """
    :param i_start: the initial value to apply to 'i'
    :param cur_old_start: the initial value to apply to 'cur_old
    :param old_map: the map (in i-space) for the existing records
    :param new_map: the map (in i-space) for the new records
    :param to_keep: the flags (in i-space) indicating whether the new record should be kept
    :param old_src: the source for the existing records
    :param new_src: the source for the new records
    :param dest: the sink for the merged sources
    :return:
    """
    cur_old = cur_old_start
    cur_dest = 0
    for i in range(i_start, len(old_map)):
        # copy all rows up to the entry, if there are any
        while cur_old <= old_map[i]:
            dest[cur_dest] = old_src[cur_old]
            cur_old += 1
            cur_dest += 1
            if cur_dest == len(dest):
                return i, cur_old
        # copy the new row if there is one
        if to_keep[i] == True:
            dest[cur_dest] = new_src[new_map[i]]
            cur_dest += 1
            if cur_dest == len(dest):
                return i, cur_old


def streaming_sort_merge(src_index_f, src_value_f, tgt_index_f, tgt_value_f,
                         segment_length, chunk_length):

    # get the number of segments
    segment_count = len(src_index_f.data) // segment_length
    if len(src_index_f.data) % segment_length != 0:
        segment_count += 1

    segment_starts = np.zeros(segment_count, dtype=np.int64)
    segment_lengths = np.zeros(segment_count, dtype=np.int64)
    for i, s in enumerate(utils.chunks(len(src_index_f.data), segment_length)):
        segment_starts[i] = s[0]
        segment_lengths[i] = s[1] - s[0]

    # original segment indices for debugging
    segment_indices = np.zeros(segment_count, dtype=np.int32)

    # the index of the chunk within a given segment
    chunk_indices = np.zeros(segment_count, dtype=np.int64)

    # the (chunk_local) index for each segment
    in_chunk_indices = np.zeros(segment_count, dtype=np.int64)

    # the (chunk_local) length for each segment
    in_chunk_lengths = np.zeros(segment_count, dtype=np.int64)

    src_value_chunks = List()
    src_index_chunks = List()

    # get the first chunk for each segment
    for i in range(segment_count):
        index_start = segment_starts[i] + chunk_indices[i] * chunk_length
        src_value_chunks.append(src_value_f.data[index_start:index_start+chunk_length])
        src_index_chunks.append(src_index_f.data[index_start:index_start+chunk_length])
        in_chunk_lengths[i] = len(src_value_chunks[i])

    dest_indices = np.zeros(segment_count * chunk_length, dtype=src_index_f.data.dtype)
    dest_values = np.zeros(segment_count * chunk_length, dtype=src_value_f.data.dtype)

    target_index = 0
    while target_index < len(src_index_f.data):
        index_delta = streaming_sort_partial(in_chunk_indices, in_chunk_lengths,
                                             src_value_chunks, src_index_chunks,
                                             dest_values, dest_indices)
        tgt_index_f.data.write(dest_indices[:index_delta])
        tgt_value_f.data.write(dest_values[:index_delta])
        target_index += index_delta

        chunk_filter = np.ones(segment_count, dtype=bool)
        for i in range(segment_count):
            if in_chunk_indices[i] == in_chunk_lengths[i]:
                chunk_indices[i] += 1
                index_start = segment_starts[i] + chunk_indices[i] * chunk_length
                remaining = segment_starts[i] + segment_lengths[i] - index_start
                remaining = min(remaining, chunk_length)
                if remaining > 0:
                    src_value_chunks[i] = src_value_f.data[index_start:index_start+remaining]
                    src_index_chunks[i] = src_index_f.data[index_start:index_start+remaining]
                    in_chunk_lengths[i] = len(src_value_chunks[i])
                    in_chunk_indices[i] = 0
                else:
                    # can't clear list contents because we are using numba list, but they
                    # get filtered out in the following section
                    chunk_filter[i] = 0

        if chunk_filter.sum() < len(chunk_filter):
            segment_count = chunk_filter.sum()
            segment_indices = segment_indices[chunk_filter]
            segment_starts = segment_starts[chunk_filter]
            segment_lengths = segment_lengths[chunk_filter]
            chunk_indices = chunk_indices[chunk_filter]
            in_chunk_indices = in_chunk_indices[chunk_filter]
            in_chunk_lengths = in_chunk_lengths[chunk_filter]
            filtered_value_chunks = List()
            filtered_index_chunks = List()
            for i in range(len(src_value_chunks)):
                if chunk_filter[i]:
                    filtered_value_chunks.append(src_value_chunks[i])
                    filtered_index_chunks.append(src_index_chunks[i])
            src_value_chunks = filtered_value_chunks
            src_index_chunks = filtered_index_chunks


@njit
def streaming_sort_partial(in_chunk_indices, in_chunk_lengths,
                           src_value_chunks, src_index_chunks, dest_value_chunk, dest_index_chunk):
    dest_index = 0
    max_possible = in_chunk_lengths.sum()
    while(dest_index < max_possible):
        if in_chunk_indices[0] == in_chunk_lengths[0]:
            return dest_index
        min_value = src_value_chunks[0][in_chunk_indices[0]]
        min_value_index = 0
        for i in range(1, len(in_chunk_indices)):
            if in_chunk_indices[i] == in_chunk_lengths[i]:
                return dest_index
            cur_value = src_value_chunks[i][in_chunk_indices[i]]
            if cur_value < min_value:
                min_value = cur_value
                min_value_index = i

        min_index = src_index_chunks[min_value_index][in_chunk_indices[min_value_index]]
        dest_index_chunk[dest_index] = min_index
        dest_value_chunk[dest_index] = min_value
        dest_index += 1
        in_chunk_indices[min_value_index] += 1

    return dest_index


def is_ordered(field):
    if len(field) == 1:
        return True

    if np.issubdtype(field.dtype, np.number):
        fn = np.greater
    else:
        fn = np.char.greater
    return not np.any(fn(field[:-1], field[1:]))


#======== method for transform functions that called in readerwriter.py ==========#

def get_byte_map(string_map):
    """
    Getting byte indices and byte values from categorical key-value pair
    """
    # sort by length of key first, and then sort alphabetically
    sorted_string_map = {k: v for k, v in sorted(string_map.items(), key=lambda item: item[0])}
    sorted_string_key = [(len(k), np.frombuffer(k.encode(), dtype=np.uint8), v) for k, v in sorted_string_map.items()]
    sorted_string_values = list(sorted_string_map.values())
    
    # assign byte_map_key_lengths, byte_map_value
    total_bytes_keys = 0
    byte_map_value = np.zeros(len(sorted_string_map), dtype=np.uint8)

    for i, (length, _, v)  in enumerate(sorted_string_key):
        total_bytes_keys += length
        byte_map_value[i] = v

    # assign byte_map_keys, byte_map_key_indices
    byte_map_keys = np.zeros(total_bytes_keys, dtype=np.uint8)
    byte_map_key_indices = np.zeros(len(sorted_string_map)+1, dtype=np.uint8)
    
    idx_pointer = 0
    for i, (_, b_key, _) in enumerate(sorted_string_key):   
        for b in b_key:
            byte_map_keys[idx_pointer] = b
            idx_pointer += 1

        byte_map_key_indices[i + 1] = idx_pointer  

    byte_map = [byte_map_keys, byte_map_key_indices, byte_map_value]
    return byte_map


@njit           
def categorical_transform(chunk, i_c, column_inds, column_vals, column_offsets, cat_keys, cat_index, cat_values):
    """
    Tranform method for categorical importer in readerwriter.py
    """   
    col_offset = column_offsets[i_c]

    for row_idx in range(len(column_inds[i_c]) - 1):
        if row_idx >= chunk.shape[0]:
            break

        key_start = column_inds[i_c, row_idx]
        key_end = column_inds[i_c, row_idx + 1]
        key_len = key_end - key_start

        for i in range(len(cat_index) - 1):
            sc_key_len = cat_index[i + 1] - cat_index[i]
            if key_len != sc_key_len:
                continue

            index = i
            for j in range(key_len):
                entry_start = cat_index[i]
                if column_vals[col_offset + key_start + j] != cat_keys[entry_start + j]:
                    index = -1
                    break

            if index != -1:
                chunk[row_idx] = cat_values[index]
                

@njit           
def leaky_categorical_transform(chunk, freetext_indices, freetext_values, i_c, column_inds, column_vals, column_offsets, cat_keys, cat_index, cat_values):
    """
    Tranform method for categorical importer in readerwriter.py
    """   
    col_offset = column_offsets[i_c] 

    for row_idx in range(len(column_inds[i_c]) - 1):
        if row_idx >= chunk.shape[0]:   # reach the end of chunk
            break

        key_start = column_inds[i_c, row_idx]
        key_end = column_inds[i_c, row_idx + 1]
        key_len = key_end - key_start

        is_found = False
        for i in range(len(cat_index) - 1):
            sc_key_len = cat_index[i + 1] - cat_index[i]
            if key_len != sc_key_len:
                continue

            index = i
            for j in range(key_len):
                entry_start = cat_index[i]
                if column_vals[col_offset + key_start + j] != cat_keys[entry_start + j]:
                    index = -1
                    break

            if index != -1:
                is_found = True
                chunk[row_idx] = cat_values[index]
                freetext_indices[row_idx + 1] = freetext_indices[row_idx]

        if not is_found:
            chunk[row_idx] = -1 
            freetext_indices[row_idx + 1] = freetext_indices[row_idx] + key_len
            freetext_values[freetext_indices[row_idx]: freetext_indices[row_idx + 1]] = column_vals[col_offset + key_start: col_offset + key_end]


@njit
def numeric_bool_transform(elements, validity, column_inds, column_vals, column_offsets, col_idx, written_row_count,
                           invalid_value, validation_mode, field_name):
    """
    Transform method for numeric importer (bool) in readerwriter.py
    """  
    col_offset = column_offsets[col_idx]  
    exception_message, exception_args = 0, [field_name]     

    for row_idx in range(written_row_count):
        
        empty = False  
        valid_input = True # Start by assuming number is valid
        value = -1 # start by assuming value is -1, the valid result will be 1 or 0 for bool

        row_start_idx = column_inds[col_idx, row_idx]
        row_end_idx = column_inds[col_idx, row_idx + 1]

        length = row_end_idx - row_start_idx

        byte_start_idx, byte_end_idx = 0, length - 1
        # ignore heading whitespace
        while byte_start_idx < length and column_vals[col_offset + row_start_idx + byte_start_idx] == 32:
            byte_start_idx += 1
        # ignore tailing whitespace 
        while byte_end_idx >= 0 and column_vals[col_offset + row_start_idx + byte_end_idx] == 32:
            byte_end_idx -= 1
        
        # actual length after removing heading and trailing whitespace
        actual_length = byte_end_idx - byte_start_idx + 1

        if actual_length <= 0:
            empty = True
            valid_input = False
        else:
        
            val = column_vals[col_offset + row_start_idx + byte_start_idx: col_offset + row_start_idx + byte_start_idx + actual_length]
            if actual_length == 1:
                if val in (49, 89, 121, 84, 116): # '1', 'Y', 'y', 'T', 't'
                    value = 1
                elif val in (48, 78, 110, 70, 102):   # '0', 'N', 'n', 'F', 'f'
                    value = 0
                else:
                    valid_input = False

            elif actual_length == 2:
                if val[0] in (79, 111) and val[1] in (78, 110): # val.lower() == 'on': val[0] in ('O', 'o'), val[1] in ('N', 'n')
                    value = 1
                elif val[0] in (78, 110) and val[1] in (79, 111): # val.lower() == 'no'
                    value = 0
                else:
                    valid_input = False

            elif actual_length == 3:
                if val[0] in (89, 121) and val[1] in (69, 101) and val[2] in (83, 115): # 'yes'
                    value = 1
                elif val[0] in (79, 111) and val[1] in (70, 102) and val[2] in (70, 102): # 'off'
                    value = 0
                else:
                    valid_input = False

            elif actual_length == 4: 
                if val[0] in (84, 116) and val[1] in (82, 114) and val[2] in (85, 117) and val[3] in (69, 101): # 'true'
                    value = 1
                else:
                    valid_input = False

            elif actual_length == 5:
                if val[0] in (70, 102) and val[1] in (65, 97) and val[2] in (76, 108) and val[3] in (83, 115) and val[4] in (69, 101): # 'false'
                    value = 0
                else:
                    valid_input = False
            else:
                valid_input = False


        elements[row_idx] = value if valid_input else invalid_value
        validity[row_idx] = valid_input

        # Optimized exception handling to avoid creating strings inside loop in Numba
        if not valid_input:
            if validation_mode == 'strict':
                if empty:
                    exception_message = 1
                    exception_args = [field_name]
                    break
                else:
                    exception_message = 2
                    non_parsable = column_vals[col_offset + row_start_idx : col_offset + row_end_idx]
                    exception_args = [field_name, non_parsable]
                    break
            if validation_mode == 'allow_empty':
                if not empty:
                    exception_message = 2
                    non_parsable = column_vals[col_offset + row_start_idx : col_offset + row_end_idx]
                    exception_args = [field_name, non_parsable]
                    break
    return exception_message, exception_args      

           
@njit
def calculate_value(length, decimal_index, num_before_decimal, num_after_decimcal, sign):
    # Adjust for adding too many zeroes before we knew we had a decimal
    divided = 10 ** (length - decimal_index)
    num_before_decimal = num_before_decimal // divided  # actual integral part

    # Adjust number after decimal based on length
    if decimal_index != length:
        divided = 10 ** (length - decimal_index - 1)
        num_after_decimcal = num_after_decimcal / divided   # actual fractional part

    # Calculate and set final number
    val = sign * (num_before_decimal + num_after_decimcal)
    return val


def transform_int(elements, validity, column_inds, column_vals, column_offsets, col_idx,
                  written_row_count, invalid_value, validation_mode, field_name):

    col_offset = column_offsets[col_idx]
    exception_message, exception_args = 0, [field_name]

    for i in range(written_row_count):
        start = column_inds[col_idx, i]
        end = column_inds[col_idx, i + 1]
        val = column_vals[col_offset + start : col_offset + end].tobytes()
        empty = val.strip() == b''

        try:
            value, valid = int(val), True
        except:
            value, valid = invalid_value, False

        elements[i] = value
        validity[i] = valid

        if not valid:
            if validation_mode == 'strict':
                if empty:
                    exception_message = 1
                    exception_args = [field_name]
                    break
                else:
                    exception_message = 2
                    exception_args = [field_name, val]
                    break
            if validation_mode == 'allow_empty':
                if not empty:
                    exception_message = 2
                    exception_args = [field_name, val]
                    break
    return exception_message, exception_args


def transform_int_2(column_inds, column_vals, column_offsets, col_idx,
                    written_row_count, invalid_value, validation_mode, data_type, field_name):

    widths = column_inds[col_idx, 1:written_row_count + 1] - column_inds[col_idx, :written_row_count]
    width = widths.max()
    elements = np.zeros(written_row_count, 'S{}'.format(width))
    fixed_string_transform(column_inds, column_vals, column_offsets, col_idx,
                           written_row_count, width, elements.data.cast('b'))

    if validation_mode == 'strict':
        try:
          results = elements.astype(data_type)
        except ValueError as e:
            msg = ("field '{}' contains values that cannot "
                   "be converted to float in '{}' mode").format(field_name, validation_mode)
            raise ValueError(msg) from e
        valids = None
    elif validation_mode == 'allow_empty':
        str_invalid_value = str(invalid_value).encode()
        valids = np.char.not_equal(elements, b'')
        results = np.where(valids, elements, str_invalid_value)
        try:
            results = results.astype(data_type)
        except ValueError as e:
            msg = ("Field '{}' contains values that cannot "
                   "be converted to float in '{}' mode").format(field_name, validation_mode)
            raise ValueError(msg) from e
    elif validation_mode == 'relaxed':
        results = np.zeros(written_row_count, dtype=data_type)
        valids = np.ones(written_row_count, dtype=bool)
        for i in range(written_row_count):
            try:
                value, valid = int(elements[i]), True
            except:
                value, valid = invalid_value, False
            results[i] = value
            valids[i] = valid
    else:
        raise ValueError("'{}' is not a valid value for 'validation_mode'")

    return results, valids


def transform_float_2(column_inds, column_vals, column_offsets, col_idx,
                      written_row_count, invalid_value, validation_mode, data_type, field_name):

    widths = column_inds[col_idx, 1:written_row_count + 1] - column_inds[col_idx, :written_row_count]
    width = widths.max()
    elements = np.zeros(written_row_count, 'S{}'.format(width))
    fixed_string_transform(column_inds, column_vals, column_offsets, col_idx,
                           written_row_count, width, elements.data.cast('b'))

    if validation_mode == 'strict':
        try:
          results = elements.astype(data_type)
        except ValueError as e:
            msg = ("Field '{}' contains values that cannot "
                   "be converted to float in '{}' mode").format(field_name, validation_mode)
            raise ValueError(msg) from e
        valids = None
    elif validation_mode == 'allow_empty':
        str_invalid_value = str(invalid_value).encode()
        valids = np.char.not_equal(elements, b'')
        results = np.where(valids, elements, str_invalid_value)
        try:
            results = results.astype(data_type)
        except ValueError as e:
            msg = ("Field '{}' contains values that cannot "
                   "be converted to float in '{}' mode").format(field_name, validation_mode)
            raise ValueError(msg) from e
    elif validation_mode == 'relaxed':
        results = np.zeros(written_row_count, dtype=data_type)
        valids = np.ones(written_row_count, dtype=bool)
        for i in range(written_row_count):
            try:
                value, valid = float(elements[i]), True
            except:
                value, valid = invalid_value, False
            results[i] = value
            valids[i] = valid
    else:
        raise ValueError("'{}' is not a valid value for 'validation_mode'")

    return results, valids


def transform_float(elements, validity, column_inds, column_vals, column_offsets, col_idx,
                    written_row_count, invalid_value, validation_mode, field_name):

    col_offset = column_offsets[col_idx]
    exception_message, exception_args = 0, [field_name]

    for i in range(written_row_count):
        start = column_inds[col_idx, i]
        end = column_inds[col_idx, i + 1]
        val = column_vals[col_offset + start : col_offset + end].tobytes()
        empty = val.strip() == b''

        try:
            value, valid = float(val), True
        except:
            value, valid = invalid_value, False

        elements[i] = value
        validity[i] = valid

        if not valid:
            if validation_mode == 'strict':
                if empty:
                    exception_message = 1
                    exception_args = [field_name]
                    break
                else:
                    exception_message = 2
                    exception_args = [field_name, val]
                    break
            if validation_mode == 'allow_empty':
                if not empty:
                    exception_message = 2
                    exception_args = [field_name, val]
                    break
    return exception_message, exception_args  


def raiseNumericException(exception_message, exception_args):
    exceptions = {
        1: "Numeric value in the field '{0}' can not be empty in strict mode",
        2: "The following numeric value in the field '{0}' can not be parsed: {1}"
    }

    raise Exception(exceptions[exception_message].format(
        *[x.tobytes().decode('utf-8').strip() for x in exception_args]
    ))


@njit
def transform_to_values(column_inds, column_vals, column_offsets, col_idx, written_row_count):
    """
    Trasnform method for byte data from np.int to np.bytes_
    """
    data = []
    col_offset = column_offsets[col_idx]
    for row_idx in range(written_row_count):
        val = column_vals[col_offset + column_inds[col_idx, row_idx]: col_offset + column_inds[col_idx, row_idx + 1]]
        data.append(val)
    return data



@njit
def fixed_string_transform(column_inds, column_vals, column_offsets, col_idx, written_row_count,
                           strlen, memory):
    col_offset = column_offsets[col_idx]
    for i in range(written_row_count):
        a = i * strlen
        start_idx = column_inds[col_idx, i] + col_offset
        end_idx = min(column_inds[col_idx, i+1] + col_offset, start_idx + strlen)
        for c in range(start_idx, end_idx):
            memory[a] = column_vals[c]
            a += 1<|MERGE_RESOLUTION|>--- conflicted
+++ resolved
@@ -680,8 +680,7 @@
     spans[count+1] = len(ndarray0)
     return spans[:count+2]
 
-
-<<<<<<< HEAD
+    
 @njit
 def _get_spans_for_multi_fields(fields_data):
     count = 0
@@ -724,8 +723,6 @@
     
 
 @njit
-=======
->>>>>>> 4557bf3e
 def _get_spans_for_index_string_field(indices,values):
     result = []
     result.append(0)
