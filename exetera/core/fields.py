--- conflicted
+++ resolved
@@ -23,7 +23,6 @@
 
 class HDF5Field(Field):
     def __init__(self, session, group, dataframe, write_enabled=False):
-<<<<<<< HEAD
         """
         Construct a HDF5 file based Field. This construction is not used directly, rather, should be called from
         specific field types, e.g. NumericField.
@@ -33,8 +32,6 @@
         :param dataframe: The dataframe this field belongs to.
         :param write_enabled: A read-only/read-write switch.
         """
-=======
->>>>>>> e8ae4e22
         super().__init__()
 
         # if name is None:
