--- conflicted
+++ resolved
@@ -407,11 +407,7 @@
     def writeable(self):
         return self
 
-<<<<<<< HEAD
-    def create_like(self, group, name, timestamp=None):
-=======
     def create_like(self, group=None, name=None, timestamp=None):
->>>>>>> 4367c696
         return FieldDataOps.indexed_string_create_like(group, name, timestamp)
 
     @property
@@ -512,11 +508,7 @@
     def writeable(self):
         return FixedStringField(self._session, self._field, write_enabled=True)
 
-<<<<<<< HEAD
-    def create_like(self, group, name, timestamp=None):
-=======
     def create_like(self, group=None, name=None, timestamp=None):
->>>>>>> 4367c696
         return FieldDataOps.fixed_string_field_create_like(self, group, name, timestamp)
 
     @property
@@ -591,11 +583,7 @@
     def writeable(self):
         return self
 
-<<<<<<< HEAD
-    def create_like(self, group, name, timestamp=None):
-=======
     def create_like(self, group=None, name=None, timestamp=None):
->>>>>>> 4367c696
         return FieldDataOps.numeric_field_create_like(self, group, name, timestamp)
 
     @property
@@ -748,11 +736,7 @@
     def writeable(self):
         return self
 
-<<<<<<< HEAD
-    def create_like(self, group, name, timestamp=None):
-=======
     def create_like(self, group=None, name=None, timestamp=None):
->>>>>>> 4367c696
         return FieldDataOps.categorical_field_create_like(self, group, name, timestamp)
 
     @property
@@ -860,11 +844,7 @@
     def writeable(self):
         return TimestampField(self._session, self._field, write_enabled=True)
 
-<<<<<<< HEAD
-    def create_like(self, group, name, timestamp=None):
-=======
     def create_like(self, group=None, name=None, timestamp=None):
->>>>>>> 4367c696
         return FieldDataOps.timestamp_field_create_like(self, group, name, timestamp)
 
     @property
@@ -1063,11 +1043,7 @@
     def writeable(self):
         return IndexedStringField(self._session, self._field, write_enabled=True)
 
-<<<<<<< HEAD
-    def create_like(self, group, name, timestamp=None):
-=======
     def create_like(self, group=None, name=None, timestamp=None):
->>>>>>> 4367c696
         return FieldDataOps.indexed_string_create_like(self, group, name, timestamp)
 
     @property
@@ -1174,11 +1150,8 @@
     def writeable(self):
         return FixedStringField(self._session, self._field, write_enabled=True)
 
-<<<<<<< HEAD
-    def create_like(self, group, name, timestamp=None):
-=======
+
     def create_like(self, group=None, name=None, timestamp=None):
->>>>>>> 4367c696
         return FieldDataOps.fixed_string_field_create_like(self, group, name, timestamp)
 
     @property
@@ -1217,7 +1190,6 @@
         case it is the target field, or unless 'in_place' is True, in which case it is this field.
         """
         return FieldDataOps.apply_filter_to_field(self, filter_to_apply, target, in_place)
-<<<<<<< HEAD
 
     def apply_index(self, index_to_apply, target=None, in_place=False):
         """
@@ -1241,7 +1213,60 @@
     def apply_spans_last(self, spans_to_apply, target=None, in_place=False):
         return FieldDataOps.apply_spans_last(self, spans_to_apply, target, in_place)
 
-=======
+    def apply_spans_min(self, spans_to_apply, target=None, in_place=False):
+        return FieldDataOps.apply_spans_min(self, spans_to_apply, target, in_place)
+
+    def apply_spans_max(self, spans_to_apply, target=None, in_place=False):
+        return FieldDataOps.apply_spans_max(self, spans_to_apply, target, in_place)
+
+
+class NumericField(HDF5Field):
+    def __init__(self, session, group, name=None, mem_only=True, write_enabled=False):
+        super().__init__(session, group, name=name, write_enabled=write_enabled)
+        self._nformat = self._field.attrs['nformat']
+
+    def writeable(self):
+        return NumericField(self._session, self._field, write_enabled=True)
+
+    def create_like(self, group=None, name=None, timestamp=None):
+        return FieldDataOps.numeric_field_create_like(self, group, name, timestamp)
+
+    @property
+    def data(self):
+        if self._value_wrapper is None:
+            if self._write_enabled:
+                self._value_wrapper = WriteableFieldArray(self._field, 'values')
+            else:
+                self._value_wrapper = ReadOnlyFieldArray(self._field, 'values')
+        return self._value_wrapper
+
+    def is_sorted(self):
+        if len(self) < 2:
+            return True
+        data = self.data[:]
+        return np.all(data[:-1] <= data[1:])
+
+    def __len__(self):
+        return len(self.data)
+
+    def get_spans(self):
+        return ops.get_spans_for_field(self.data[:])
+
+    def apply_filter(self, filter_to_apply, target=None, in_place=False):
+        """
+        Apply a boolean filter to this field. This operation doesn't modify the field on which it
+        is called unless 'in_place is set to true'. The user can specify a 'target' field that
+        the filtered data is written to.
+
+        :param: filter_to_apply: a Field or numpy array that contains the boolean filter data
+        :param: target: if set, this is the field that is written do. This field must be writable.
+        If 'target' is set, 'in_place' must be False.
+        :param: in_place: if True, perform the operation destructively on this field. This field
+        must be writable. If 'in_place' is True, 'target' must be None
+        :return: The filtered field. This is a new field instance unless 'target' is set, in which
+        case it is the target field, or unless 'in_place' is True, in which case it is this field.
+        """
+        return FieldDataOps.apply_filter_to_field(self, filter_to_apply, target, in_place)
 
     def apply_index(self, index_to_apply, target=None, in_place=False):
         """
@@ -1265,28 +1290,102 @@
     def apply_spans_last(self, spans_to_apply, target=None, in_place=False):
         return FieldDataOps.apply_spans_last(self, spans_to_apply, target, in_place)
 
->>>>>>> 4367c696
     def apply_spans_min(self, spans_to_apply, target=None, in_place=False):
         return FieldDataOps.apply_spans_min(self, spans_to_apply, target, in_place)
 
     def apply_spans_max(self, spans_to_apply, target=None, in_place=False):
         return FieldDataOps.apply_spans_max(self, spans_to_apply, target, in_place)
 
-
-class NumericField(HDF5Field):
-    def __init__(self, session, group, name=None, mem_only=True, write_enabled=False):
+    def __add__(self, second):
+        return FieldDataOps.numeric_add(self._session, self, second)
+
+    def __radd__(self, first):
+        return FieldDataOps.numeric_add(self._session, first, self)
+
+    def __sub__(self, second):
+        return FieldDataOps.numeric_sub(self._session, self, second)
+
+    def __rsub__(self, first):
+        return FieldDataOps.numeric_sub(self._session, first, self)
+
+    def __mul__(self, second):
+        return FieldDataOps.numeric_mul(self._session, self, second)
+
+    def __rmul__(self, first):
+        return FieldDataOps.numeric_mul(self._session, first, self)
+
+    def __truediv__(self, second):
+        return FieldDataOps.numeric_truediv(self._session, self, second)
+
+    def __rtruediv__(self, first):
+        return FieldDataOps.numeric_truediv(self._session, first, self)
+
+    def __floordiv__(self, second):
+        return FieldDataOps.numeric_floordiv(self._session, self, second)
+
+    def __rfloordiv__(self, first):
+        return FieldDataOps.numeric_floordiv(self._session, first, self)
+
+    def __mod__(self, second):
+        return FieldDataOps.numeric_mod(self._session, self, second)
+
+    def __rmod__(self, first):
+        return FieldDataOps.numeric_mod(self._session, first, self)
+
+    def __divmod__(self, second):
+        return FieldDataOps.numeric_divmod(self._session, self, second)
+
+    def __rdivmod__(self, first):
+        return FieldDataOps.numeric_divmod(self._session, first, self)
+
+    def __and__(self, second):
+        return FieldDataOps.numeric_and(self._session, self, second)
+
+    def __rand__(self, first):
+        return FieldDataOps.numeric_and(self._session, first, self)
+
+    def __xor__(self, second):
+        return FieldDataOps.numeric_xor(self._session, self, second)
+
+    def __rxor__(self, first):
+        return FieldDataOps.numeric_xor(self._session, first, self)
+
+    def __or__(self, second):
+        return FieldDataOps.numeric_or(self._session, self, second)
+
+    def __ror__(self, first):
+        return FieldDataOps.numeric_or(self._session, first, self)
+
+    def __lt__(self, value):
+        return FieldDataOps.less_than(self._session, self, value)
+
+    def __le__(self, value):
+        return FieldDataOps.less_than_equal(self._session, self, value)
+
+    def __eq__(self, value):
+        return FieldDataOps.equal(self._session, self, value)
+
+    def __ne__(self, value):
+        return FieldDataOps.not_equal(self._session, self, value)
+
+    def __gt__(self, value):
+        return FieldDataOps.greater_than(self._session, self, value)
+
+    def __ge__(self, value):
+        return FieldDataOps.greater_than_equal(self._session, self, value)
+
+
+class CategoricalField(HDF5Field):
+    def __init__(self, session, group,
+                 name=None, write_enabled=False):
         super().__init__(session, group, name=name, write_enabled=write_enabled)
-        self._nformat = self._field.attrs['nformat']
+        self._nformat = self._field.attrs['nformat'] if 'nformat' in self._field.attrs else 'int8'
 
     def writeable(self):
-        return NumericField(self._session, self._field, write_enabled=True)
-
-<<<<<<< HEAD
-    def create_like(self, group, name, timestamp=None):
-=======
+        return CategoricalField(self._session, self._field, write_enabled=True)
+
     def create_like(self, group=None, name=None, timestamp=None):
->>>>>>> 4367c696
-        return FieldDataOps.numeric_field_create_like(self, group, name, timestamp)
+        return FieldDataOps.categorical_field_create_like(self, group, name, timestamp)
 
     @property
     def data(self):
@@ -1309,6 +1408,27 @@
     def get_spans(self):
         return ops.get_spans_for_field(self.data[:])
 
+    @property
+    def nformat(self):
+        return self._nformat
+
+    # Note: key is presented as value: str, even though the dictionary must be presented
+    # as str: value
+    @property
+    def keys(self):
+        kv = self._field['key_values']
+        kn = self._field['key_names']
+        keys = dict(zip(kv, kn))
+        return keys
+
+    def remap(self, key_map, new_key):
+        values = self.data[:]
+        for k in key_map:
+            values = np.where(values == k[0], k[1], values)
+        result = CategoricalMemField(self._session, self._nformat, new_key)
+        result.data.write(values)
+        return result
+
     def apply_filter(self, filter_to_apply, target=None, in_place=False):
         """
         Apply a boolean filter to this field. This operation doesn't modify the field on which it
@@ -1353,187 +1473,6 @@
     def apply_spans_max(self, spans_to_apply, target=None, in_place=False):
         return FieldDataOps.apply_spans_max(self, spans_to_apply, target, in_place)
 
-    def __add__(self, second):
-        return FieldDataOps.numeric_add(self._session, self, second)
-
-    def __radd__(self, first):
-        return FieldDataOps.numeric_add(self._session, first, self)
-
-    def __sub__(self, second):
-        return FieldDataOps.numeric_sub(self._session, self, second)
-
-    def __rsub__(self, first):
-        return FieldDataOps.numeric_sub(self._session, first, self)
-
-    def __mul__(self, second):
-        return FieldDataOps.numeric_mul(self._session, self, second)
-
-    def __rmul__(self, first):
-        return FieldDataOps.numeric_mul(self._session, first, self)
-
-    def __truediv__(self, second):
-        return FieldDataOps.numeric_truediv(self._session, self, second)
-
-    def __rtruediv__(self, first):
-        return FieldDataOps.numeric_truediv(self._session, first, self)
-
-    def __floordiv__(self, second):
-        return FieldDataOps.numeric_floordiv(self._session, self, second)
-
-    def __rfloordiv__(self, first):
-        return FieldDataOps.numeric_floordiv(self._session, first, self)
-
-    def __mod__(self, second):
-        return FieldDataOps.numeric_mod(self._session, self, second)
-
-    def __rmod__(self, first):
-        return FieldDataOps.numeric_mod(self._session, first, self)
-
-    def __divmod__(self, second):
-        return FieldDataOps.numeric_divmod(self._session, self, second)
-
-    def __rdivmod__(self, first):
-        return FieldDataOps.numeric_divmod(self._session, first, self)
-
-    def __and__(self, second):
-        return FieldDataOps.numeric_and(self._session, self, second)
-
-    def __rand__(self, first):
-        return FieldDataOps.numeric_and(self._session, first, self)
-
-    def __xor__(self, second):
-        return FieldDataOps.numeric_xor(self._session, self, second)
-
-    def __rxor__(self, first):
-        return FieldDataOps.numeric_xor(self._session, first, self)
-
-    def __or__(self, second):
-        return FieldDataOps.numeric_or(self._session, self, second)
-
-    def __ror__(self, first):
-        return FieldDataOps.numeric_or(self._session, first, self)
-
-    def __lt__(self, value):
-        return FieldDataOps.less_than(self._session, self, value)
-
-    def __le__(self, value):
-        return FieldDataOps.less_than_equal(self._session, self, value)
-
-    def __eq__(self, value):
-        return FieldDataOps.equal(self._session, self, value)
-
-    def __ne__(self, value):
-        return FieldDataOps.not_equal(self._session, self, value)
-
-    def __gt__(self, value):
-        return FieldDataOps.greater_than(self._session, self, value)
-
-    def __ge__(self, value):
-        return FieldDataOps.greater_than_equal(self._session, self, value)
-
-
-class CategoricalField(HDF5Field):
-    def __init__(self, session, group,
-                 name=None, write_enabled=False):
-        super().__init__(session, group, name=name, write_enabled=write_enabled)
-        self._nformat = self._field.attrs['nformat'] if 'nformat' in self._field.attrs else 'int8'
-
-    def writeable(self):
-        return CategoricalField(self._session, self._field, write_enabled=True)
-
-<<<<<<< HEAD
-    def create_like(self, group, name, timestamp=None):
-=======
-    def create_like(self, group=None, name=None, timestamp=None):
->>>>>>> 4367c696
-        return FieldDataOps.categorical_field_create_like(self, group, name, timestamp)
-
-    @property
-    def data(self):
-        if self._value_wrapper is None:
-            if self._write_enabled:
-                self._value_wrapper = WriteableFieldArray(self._field, 'values')
-            else:
-                self._value_wrapper = ReadOnlyFieldArray(self._field, 'values')
-        return self._value_wrapper
-
-    def is_sorted(self):
-        if len(self) < 2:
-            return True
-        data = self.data[:]
-        return np.all(data[:-1] <= data[1:])
-
-    def __len__(self):
-        return len(self.data)
-
-    def get_spans(self):
-        return ops.get_spans_for_field(self.data[:])
-
-    @property
-    def nformat(self):
-        return self._nformat
-
-    # Note: key is presented as value: str, even though the dictionary must be presented
-    # as str: value
-    @property
-    def keys(self):
-        kv = self._field['key_values']
-        kn = self._field['key_names']
-        keys = dict(zip(kv, kn))
-        return keys
-
-    def remap(self, key_map, new_key):
-        values = self.data[:]
-        for k in key_map:
-            values = np.where(values == k[0], k[1], values)
-        result = CategoricalMemField(self._session, self._nformat, new_key)
-        result.data.write(values)
-        return result
-
-    def apply_filter(self, filter_to_apply, target=None, in_place=False):
-        """
-        Apply a boolean filter to this field. This operation doesn't modify the field on which it
-        is called unless 'in_place is set to true'. The user can specify a 'target' field that
-        the filtered data is written to.
-
-        :param: filter_to_apply: a Field or numpy array that contains the boolean filter data
-        :param: target: if set, this is the field that is written do. This field must be writable.
-        If 'target' is set, 'in_place' must be False.
-        :param: in_place: if True, perform the operation destructively on this field. This field
-        must be writable. If 'in_place' is True, 'target' must be None
-        :return: The filtered field. This is a new field instance unless 'target' is set, in which
-        case it is the target field, or unless 'in_place' is True, in which case it is this field.
-        """
-        return FieldDataOps.apply_filter_to_field(self, filter_to_apply, target, in_place)
-
-    def apply_index(self, index_to_apply, target=None, in_place=False):
-        """
-        Apply an index to this field. This operation doesn't modify the field on which it
-        is called unless 'in_place is set to true'. The user can specify a 'target' field that
-        the reindexed data is written to.
-
-        :param: index_to_apply: a Field or numpy array that contains the indices
-        :param: target: if set, this is the field that is written do. This field must be writable.
-        If 'target' is set, 'in_place' must be False.
-        :param: in_place: if True, perform the operation destructively on this field. This field
-        must be writable. If 'in_place' is True, 'target' must be None
-        :return: The reindexed field. This is a new field instance unless 'target' is set, in which
-        case it is the target field, or unless 'in_place' is True, in which case it is this field.
-        """
-        return FieldDataOps.apply_index_to_field(self, index_to_apply, target, in_place)
-
-    def apply_spans_first(self, spans_to_apply, target=None, in_place=False):
-        return FieldDataOps.apply_spans_first(self, spans_to_apply, target, in_place)
-
-    def apply_spans_last(self, spans_to_apply, target=None, in_place=False):
-        return FieldDataOps.apply_spans_last(self, spans_to_apply, target, in_place)
-
-    def apply_spans_min(self, spans_to_apply, target=None, in_place=False):
-        return FieldDataOps.apply_spans_min(self, spans_to_apply, target, in_place)
-
-    def apply_spans_max(self, spans_to_apply, target=None, in_place=False):
-        return FieldDataOps.apply_spans_max(self, spans_to_apply, target, in_place)
-
     def __lt__(self, value):
         return FieldDataOps.less_than(self._session, self, value)
 
@@ -1560,11 +1499,7 @@
     def writeable(self):
         return TimestampField(self._session, self._field, write_enabled=True)
 
-<<<<<<< HEAD
-    def create_like(self, group, name, timestamp=None):
-=======
     def create_like(self, group=None, name=None, timestamp=None):
->>>>>>> 4367c696
         return FieldDataOps.timestamp_field_create_like(self, group, name, timestamp)
 
     @property
@@ -2213,11 +2148,7 @@
                 target.data.write(dest_data)
             return target
         else:
-<<<<<<< HEAD
-            mem_field = source.create_like(None, None)
-=======
             mem_field = source.create_like()
->>>>>>> 4367c696
             mem_field.data.write(dest_data)
             return mem_field
 
@@ -2244,11 +2175,7 @@
                 target.data.write(dest_data)
             return target
         else:
-<<<<<<< HEAD
-            mem_field = source.create_like(None, None)
-=======
             mem_field = source.create_like()
->>>>>>> 4367c696
             mem_field.data.write(dest_data)
             return mem_field
 
@@ -2276,11 +2203,7 @@
             return source
 
         if target is None:
-<<<<<<< HEAD
-            result_field = source.create_like(None, None)
-=======
             result_field = source.create_like()
->>>>>>> 4367c696
             result_field.data.write(results)
             return result_field
         else:
