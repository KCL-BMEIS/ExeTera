--- conflicted
+++ resolved
@@ -22,20 +22,17 @@
 from exetera.core import validation as val
 
 class HDF5Field(Field):
-<<<<<<< HEAD
-    def __init__(self, session, group, name=None, write_enabled=False):
+    def __init__(self, session, group, dataframe, name=None, write_enabled=False):
         """
         Construct a HDF5 file based Field. This construction is not used directly, rather, should be called from
         specific field types, e.g. NumericField.
 
         :param session: The session instance.
         :param group: The HDF5 Group object.
+        :param dataframe: The dataframe this field belongs to.
         :param name: The name of this field if not specified in group.
         :param write_enabled: A read-only/read-write switch.
         """
-=======
-    def __init__(self, session, group, dataframe, name=None, write_enabled=False):
->>>>>>> e5dc536f
         super().__init__()
 
         # if name is None:
