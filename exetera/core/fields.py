--- conflicted
+++ resolved
@@ -533,79 +533,49 @@
         :param item: Index
         :return: Item value from dataset
         """
-<<<<<<< HEAD
-        try:
-            if isinstance(item, slice):
-                if self._field_instance.filter is None:
-                    start = item.start if item.start is not None else 0
-                    stop = item.stop if item.stop is not None else len(self._indices) - 1
-                    step = item.step
-                    # TODO: validate slice
-                    index = self._indices[start:stop + 1]
-                    bytestr = self._values[index[0]:index[-1]]
-                    results = [None] * (len(index) - 1)
-                    startindex = self._indices[start]
-                    for ir in range(len(results)):
-                        results[ir] = \
-                            bytestr[index[ir] - np.int64(startindex):
-                                    index[ir + 1] - np.int64(startindex)].tobytes().decode()
-                    return results
-                else:
-                    mask = self._field_instance.filter[:]
-                    index_s = self._indices[mask]
-                    index_e = self._indices[mask+1]
-                    results = [None] * len(mask)
-                    for ir in range(len(results)):
-                        results[ir] = self._values[index_s[ir]: index_e[ir]]
-                    return results[item]
-
-            elif isinstance(item, int):
-                if self._field_instance.filter is None:
-                    if item >= len(self._indices) - 1:
-                        raise ValueError("index is out of range")
-                    start, stop = self._indices[item:item + 2]
-                    if start == stop:
-                        return ''
-                    value = self._values[start:stop].tobytes().decode()
-                    return value
-                else:
-                    mask = self._field_instance.filter[:]
-                    if item >= len(mask) - 1:
-                        raise ValueError("index is out of range")
-                    index_s = self._indices[mask]
-                    index_e = self._indices[mask + 1]
-                    results = [None] * len(mask)
-                    for ir in range(len(results)):
-                        results[ir] = self._values[index_s[ir]: index_e[ir]]
-                    return results[item]
-
-        except Exception as e:
-            print("{}: unexpected exception {}".format(self._field.name, e))
-            raise
-=======
         if isinstance(item, slice):
-            start = item.start if item.start is not None else 0
-            stop = item.stop if item.stop is not None else len(self._indices) - 1
-            step = item.step
-            # TODO: validate slice
-            index = self._indices[start:stop + 1]
-            bytestr = self._values[index[0]:index[-1]]
-            results = [None] * (len(index) - 1)
-            startindex = self._indices[start]
-            for ir in range(len(results)):
-                results[ir] = \
-                    bytestr[index[ir] - np.int64(startindex):
-                            index[ir + 1] - np.int64(startindex)].tobytes().decode()
-            return results
+            if self._field_instance.filter is None:
+                start = item.start if item.start is not None else 0
+                stop = item.stop if item.stop is not None else len(self._indices) - 1
+                step = item.step
+                # TODO: validate slice
+                index = self._indices[start:stop + 1]
+                bytestr = self._values[index[0]:index[-1]]
+                results = [None] * (len(index) - 1)
+                startindex = self._indices[start]
+                for ir in range(len(results)):
+                    results[ir] = \
+                        bytestr[index[ir] - np.int64(startindex):
+                                index[ir + 1] - np.int64(startindex)].tobytes().decode()
+                return results
+            else:
+                mask = self._field_instance.filter[:]
+                index_s = self._indices[mask]
+                index_e = self._indices[mask + 1]
+                results = [None] * len(mask)
+                for ir in range(len(results)):
+                    results[ir] = self._values[index_s[ir]: index_e[ir]].tobytes().decode()
+                return results[item]
+
         elif isinstance(item, int):
-            if item >= len(self._indices) - 1:
-                raise ValueError(f"Index is out of range, item ({item}) >= len(self._indices) - 1 ({len(self._indices) - 1})")
-            start, stop = self._indices[item:item + 2]
-            if start == stop:
-                return ''
-            value = self._values[start:stop].tobytes().decode()
-            return value
->>>>>>> bc66b84e
+            if self._field_instance.filter is None:
+                if item >= len(self._indices) - 1:
+                    raise ValueError("index is out of range")
+                start, stop = self._indices[item:item + 2]
+                if start == stop:
+                    return ''
+                value = self._values[start:stop].tobytes().decode()
+                return value
+            else:
+                mask = self._field_instance.filter[:]
+                if item >= len(mask) - 1:
+                    raise ValueError("index is out of range")
+                index_s = self._indices[mask]
+                index_e = self._indices[mask + 1]
+                results = [None] * len(mask)
+                for ir in range(len(results)):
+                    results[ir] = self._values[index_s[ir]: index_e[ir]].tobytes().decode()
+                return results[item]
 
     def __setitem__(self, key, value):
         raise PermissionError("This field was created read-only; call <field>.writeable() "
@@ -688,83 +658,49 @@
         :param item: int or slice
         :return: Item value from dataset
         """
-<<<<<<< HEAD
-        try:
-            if isinstance(item, slice):
-                if self._field_instance.filter is None:
-                    start = item.start if item.start is not None else 0
-                    stop = item.stop if item.stop is not None else len(self._indices) - 1
-                    step = item.step
-                    # TODO: validate slice
-                    index = self._indices[start:stop + 1]
-                    bytestr = self._values[index[0]:index[-1]]
-                    results = [None] * (len(index) - 1)
-                    startindex = self._indices[start]
-                    for ir in range(len(results)):
-                        results[ir] = \
-                            bytestr[index[ir] - np.int64(startindex):
-                                    index[ir + 1] - np.int64(startindex)].tobytes().decode()
-                    return results
-                else:
-                    mask = self._field_instance.filter[:]
-                    index_s = self._indices[mask]
-                    index_e = self._indices[mask + 1]
-                    results = [None] * len(mask)
-                    for ir in range(len(results)):
-                        results[ir] = self._values[index_s[ir]: index_e[ir]].tobytes().decode()
-                    return results[item]
-
-            elif isinstance(item, int):
-                if self._field_instance.filter is None:
-                    if item >= len(self._indices) - 1:
-                        raise ValueError("index is out of range")
-                    start, stop = self._indices[item:item + 2]
-                    if start == stop:
-                        return ''
-                    value = self._values[start:stop].tobytes().decode()
-                    return value
-                else:
-                    mask = self._field_instance.filter[:]
-                    if item >= len(mask) - 1:
-                        raise ValueError("index is out of range")
-                    index_s = self._indices[mask]
-                    index_e = self._indices[mask + 1]
-                    results = [None] * len(mask)
-                    for ir in range(len(results)):
-                        results[ir] = self._values[index_s[ir]: index_e[ir]].tobytes().decode()
-                    return results[item]
-        except Exception as e:
-            print(e)
-            raise
-=======
         if isinstance(item, slice):
-            start = item.start if item.start is not None else 0
-            stop = item.stop if item.stop is not None else len(self._indices) - 1
-            step = item.step
-            # TODO: validate slice
-
-            index = self._indices[start:stop + 1]
-            if len(index) == 0:
-                return []
-            bytestr = self._values[index[0]:index[-1]]
-            results = [None] * (len(index) - 1)
-            startindex = self._indices[start]
-            rmax = min(len(results), stop - start)
-            for ir in range(rmax):
-                rbytes = bytestr[index[ir] - np.int64(startindex):
-                                 index[ir + 1] - np.int64(startindex)].tobytes()
-                rstr = rbytes.decode()
-                results[ir] = rstr
-            return results
+            if self._field_instance.filter is None:
+                start = item.start if item.start is not None else 0
+                stop = item.stop if item.stop is not None else len(self._indices) - 1
+                step = item.step
+                # TODO: validate slice
+                index = self._indices[start:stop + 1]
+                bytestr = self._values[index[0]:index[-1]]
+                results = [None] * (len(index) - 1)
+                startindex = self._indices[start]
+                for ir in range(len(results)):
+                    results[ir] = \
+                        bytestr[index[ir] - np.int64(startindex):
+                                index[ir + 1] - np.int64(startindex)].tobytes().decode()
+                return results
+            else:
+                mask = self._field_instance.filter[:]
+                index_s = self._indices[mask]
+                index_e = self._indices[mask + 1]
+                results = [None] * len(mask)
+                for ir in range(len(results)):
+                    results[ir] = self._values[index_s[ir]: index_e[ir]].tobytes().decode()
+                return results[item]
+
         elif isinstance(item, int):
-            if item >= len(self._indices) - 1:
-                raise ValueError(f"Index is out of range, item ({item}) >= len(self._indices) - 1 ({len(self._indices) - 1})")
-            start, stop = self._indices[item:item + 2]
-            if start == stop:
-                return ''
-            value = self._values[start:stop].tobytes().decode()
-            return value
->>>>>>> bc66b84e
+            if self._field_instance.filter is None:
+                if item >= len(self._indices) - 1:
+                    raise ValueError("index is out of range")
+                start, stop = self._indices[item:item + 2]
+                if start == stop:
+                    return ''
+                value = self._values[start:stop].tobytes().decode()
+                return value
+            else:
+                mask = self._field_instance.filter[:]
+                if item >= len(mask) - 1:
+                    raise ValueError("index is out of range")
+                index_s = self._indices[mask]
+                index_e = self._indices[mask + 1]
+                results = [None] * len(mask)
+                for ir in range(len(results)):
+                    results[ir] = self._values[index_s[ir]: index_e[ir]].tobytes().decode()
+                return results[item]
 
     def __setitem__(self, key, value):
         raise PermissionError("IndexedStringField instances cannot be edited via array syntax;"
