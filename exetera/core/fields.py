# Copyright 2020 KCL-BMEIS - King's College London
# Licensed under the Apache License, Version 2.0 (the "License");
# you may not use this file except in compliance with the License.
# You may obtain a copy of the License at
#     http://www.apache.org/licenses/LICENSE-2.0
# Unless required by applicable law or agreed to in writing, software
# distributed under the License is distributed on an "AS IS" BASIS,
# WITHOUT WARRANTIES OR CONDITIONS OF ANY KIND, either express or implied.
# See the License for the specific language governing permissions and
# limitations under the License.

from typing import Callable, Optional, Union
from datetime import datetime, timezone
import operator

import numpy as np
import h5py

from exetera.core.abstract_types import Field, AbstractSession
from exetera.core.data_writer import DataWriter
from exetera.core import operations as ops
from exetera.core import validation as val


<<<<<<< HEAD
def isin(field:Field, test_elements:Union[list, set, np.ndarray]):
    """
    Returns a boolean array of the same length as field
    that is True where an element of field is in test_elements and False otherwise.

    :param field: The field to check.
    :param test_elements: The values against which to test each value of field.
    :return: a boolean array of the same length as field
    """
    if not isinstance(field, Field):
        raise Exception("'field' should be field type")

    ret = NumericMemField(field._session, 'bool')
    ret.data.write(FieldDataOps.apply_isin(field, test_elements))
    return ret
=======
# def where(cond, a, b):
#     if isinstance(cond, np.ndarray) and cond.dtype == 'bool':
#         cond = cond
#     elif isinstance(cond, NumericMemField):
#         cond = cond.data[:]
#     else:
#         raise Exception("'cond' parameter needs to be either boolean ndarray, or NumericMemField")
#
#     if isinstance(a, Field):
#         a = a.data[:]
#     if isinstance(b, Field):
#         b = b.data[:]
#     return np.where(cond, a, b)


def where(cond, a, b):
    if isinstance(cond, np.ndarray) and cond.dtype == 'bool':
        cond = cond
    elif isinstance(cond, Field):
        if cond.indexed:
            raise NotImplementedError("Where does not support indexed string fields at present")
        cond = cond.data[:]

    if isinstance(a, Field):
        a = a.data[:]
    if isinstance(b, Field):
        b = b.data[:]
    return np.where(cond, a, b)
>>>>>>> 86181385


class HDF5Field(Field):
    def __init__(self, session, group, dataframe, write_enabled=False):
        super().__init__()

        # if name is None:
        #     field = group
        # else:
        #     field = group[name]
        self._session = session
        self._field = group
        self._fieldtype = self._field.attrs['fieldtype']
        self._dataframe = dataframe
        self._write_enabled = write_enabled
        self._value_wrapper = None
        self._valid_reference = True

    @property
    def valid(self):
        """
        Returns whether the field is a valid field object. Fields can become invalid as a result
        of certain operations, such as a field being moved from one dataframe to another. A field
        that is invalid with throw exceptions if any other operation is performed on them.
        :return: bool
        """
        return self._valid_reference

    @property
    def name(self):
        """
        The name of the field within a dataframe, if the field belongs to a dataframe
        :return: str
        """
        self._ensure_valid()
        return self._field.name.split('/')[-1]

    @property
    def dataframe(self):
        """
        The owning dataframe of this field, or None if the field is not owned by a dataframe
        :return str or None
        """
        self._ensure_valid()
        return self._dataframe

    @property
    def timestamp(self):
        """
        The timestamp representing the field creation time. This is the time at which the data
        for this field was added to the dataset, rather than the point at which the field wrapper
        was created.
        :return: timestamp
        """
        self._ensure_valid()
        return self._field.attrs['timestamp']

    @property
    def chunksize(self):
        """
        The chunksize for the field. This is not generally required for users, and may be
        ignored depending on the storage medium.
        """
        self._ensure_valid()
        return self._field.attrs['chunksize']

    @property
    def indexed(self):
        """
        Whether the field is an indexed field or not. Indexed fields store their data internally
        as index and value arrays for efficiency, as well as making it accessible through the data
        property.
        """
        self._ensure_valid()
        return False

    def __bool__(self):
        # this method is required to prevent __len__ being called on derived methods when fields are queried as
        #   if f:
        # rather than
        #   if f is not None:
        self._ensure_valid()
        return True

    def get_spans(self):
        """
        Get spans of the field.
        """
        raise NotImplementedError("Please use get_spans() on specific fields, not the field base class.")

    def apply_filter(self, filter_to_apply, dstfld=None):
        """
        Apply filter on the field.
        """
        raise NotImplementedError("Please use apply_filter() on specific fields, not the field base class.")

    def apply_index(self, index_to_apply, dstfld=None):
        """
        Apply index on the field.
        """
        raise NotImplementedError("Please use apply_index() on specific fields, not the field base class.")

    def _ensure_valid(self):
        if not self._valid_reference:
            raise ValueError("This field no longer refers to a valid underlying field object")

    def where(self, cond, b, inplace=False):

        if callable(cond):
            cond = cond(self.data[:])
        elif isinstance(cond, np.ndarray) and cond.dtype == 'bool':
            cond = cond
        elif isinstance(cond, NumericMemField):
            cond = cond.data[:]
        else:
            raise TypeError("'cond' parameter needs to be either callable lambda function, or boolean ndarray, or NumericMemField")

        if isinstance(b, str):
            b = b.encode()

        result = np.where(cond, self.data[:], b)

        if inplace:
            self.data.clear()
            self.data.write(result)
        return result


class MemoryField(Field):

    def __init__(self, session):
        super().__init__()
        self._session = session
        self._write_enabled = True
        self._value_wrapper = None

    @property
    def valid(self):
        """
        Returns whether the field is a valid field object. Fields can become invalid as a result
        of certain operations, such as a field being moved from one dataframe to another. A field
        that is invalid with throw exceptions if any other operation is performed on them.
        :return: bool
        """
        return True

    @property
    def name(self):
        """
        The name of the field within a dataframe, if the field belongs to a dataframe
        :return: str or None
        """
        return None

    @property
    def dataframe(self):
        """
        The owning dataframe of this field, or None if the field is now owned by a dataframe
        """
        return None

    @property
    def timestamp(self):
        """
        The timestamp representing the field creation time. This is the time at which the data
        for this field was added to the dataset, rather than the point at which the field wrapper
        was created.
        """
        return None

    @property
    def chunksize(self):
        """
        The chunksize for the field. This is not generally required for users, and may be
        ignored depending on the storage medium.
        """
        return None

    @property
    def indexed(self):
        """
        Whether the field is an indexed field or not. Indexed fields store their data internally
        as index and value arrays for efficiency, as well as making it accessible through the data
        property.
        """
        return False

    def __bool__(self):
        # this method is required to prevent __len__ being called on derived methods when fields are queried as
        #   if f:
        # rather than
        #   if f is not None:
        return True

    def apply_filter(self, filter_to_apply, dstfld=None):
        """
        Apply filter on the field.
        """
        raise NotImplementedError("Please use apply_filter() on specific fields, not the field base class.")

    def apply_index(self, index_to_apply, dstfld=None):
        """
        Apply index on the field.
        """
        raise NotImplementedError("Please use apply_index() on specific fields, not the field base class.")

    def where(self, cond, b, inplace=False):

        if callable(cond):
            cond = cond(self.data[:])
        elif isinstance(cond, np.ndarray) and cond.dtype == 'bool':
            cond = cond
        elif isinstance(cond, NumericMemField):
            cond = cond.data[:]
        else:
            raise Exception("'cond' parameter needs to be either callable lambda function, or boolean ndarray, or NumericMemField")

        result = np.where(cond, self.data[:], b)

        if inplace:
            self.data.clear()
            self.data.write(result)
        return result


class ReadOnlyFieldArray:
    def __init__(self, field, dataset_name):
        self._field = field
        self._name = dataset_name
        self._dataset = field[dataset_name]

    def __len__(self):
        return len(self._dataset)

    @property
    def dtype(self):
        """
        Return datatype of field.
        """
        return self._dataset.dtype

    def __getitem__(self, item):
        return self._dataset[item]

    def __setitem__(self, key, value):
        raise PermissionError("This field was created read-only; call <field>.writeable() "
                              "for a writeable copy of the field")

    def clear(self):
        """
        Clear Field Array.
        """
        raise PermissionError("This field was created read-only; call <field>.writeable() "
                              "for a writeable copy of the field")

    def write_part(self, part):
        """
        Write data part to field.
        """
        raise PermissionError("This field was created read-only; call <field>.writeable() "
                              "for a writeable copy of the field")

    def write(self, part):
        """
        Write data to field.
        """
        raise PermissionError("This field was created read-only; call <field>.writeable() "
                              "for a writeable copy of the field")

    def complete(self):
        """
        Mark writing completed, usually used after calling write_part.
        """
        raise PermissionError("This field was created read-only; call <field>.writeable() "
                              "for a writeable copy of the field")


# Field arrays
# ============

class WriteableFieldArray:
    def __init__(self, field, dataset_name):
        self._field = field
        self._name = dataset_name
        self._dataset = field[dataset_name]

    def __len__(self):
        """
        Returns length of field array
        :return: int
        """
        return len(self._dataset)

    @property
    def dtype(self):
        """
        Returns the datatype for the dataset
        :return: dtype
        """
        return self._dataset.dtype

    def __getitem__(self, item):
        return self._dataset[item]

    def __setitem__(self, key, value):
        self._dataset[key] = value

    def clear(self):
        """
        Replaces current dataset with empty dataset.
        :return: None
        """
        nformat = self._dataset.dtype
        DataWriter._clear_dataset(self._field, self._name)
        DataWriter.write(self._field, self._name, [], 0, nformat)
        self._dataset = self._field[self._name]

    def write_part(self, part):
        """
        Writes data part to field, followed by calling complete().

        Example::
            part = np.array([97, 97, 100])
            field.write_part(part)
            field.complete()

        :param part: numpy array to write to field
        :return: None
        """
        DataWriter.write(self._field, self._name, part, len(part), dtype=self._dataset.dtype)

    def write(self, part):
        """
        Writes data to field and marks it as complete.

        Example::
            part = np.array([97, 97, 100])
            field.write(part)

        :param part: numpy array to write to field
        :return: None
        """
        if isinstance(part, Field):
            part = part.data[:]
        DataWriter.write(self._field, self._name, part, len(part), dtype=self._dataset.dtype)
        self.complete()

    def complete(self):
        """
        Mark writing completed, usually used after calling write_part.

        Example::
            field.write_part(part)
            field.complete()

        :return: None
        """
        DataWriter.flush(self._field[self._name])


class MemoryFieldArray:

    def __init__(self, dtype):
        """
        :param dtype: datatype (dtype) to be used for this memory field.
        """
        self._dtype = dtype
        self._dataset = None

    def __len__(self):
        """
        Returns length of field dataset, returns 0 if no dataset for field. 
        :return: int
        """
        return 0 if self._dataset is None else len(self._dataset)

    @property
    def dtype(self):
        """
        :return: dtype of field
        """
        return self._dtype

    def __getitem__(self, item):
        """
        :param item: index of item in dataset.
        :return: item in field dataset
        """
        if self._dataset is None:
            # raise ValueError("Cannot get data from an empty Field")
            return np.zeros(0, dtype=np.uint8)
        return self._dataset[item]

    def __setitem__(self, key, value):
        """
        Set a field with given name and given field data

        :param key: index of item in field dataset.
        :param value: value to set on index
        :return: None
        """
        self._dataset[key] = value

    def clear(self):
        """
        Set dataset to None
        :return: None
        """
        self._dataset = None

    def write_part(self, part, move_mem=False):
        """
        Writes data part to field, followed by calling complete().

        Example::
            part = np.array([97, 97, 100])
            field.write_part(part)
            field.complete()

        :param part: numpy array to written to field
        :param move_mem: boolean, use part provided directly or make copy before writing. 
        :return: None
        """
        if not isinstance(part, np.ndarray):
            raise ValueError("'part' must be a numpy array but is '{}'".format(type(part)))
        if self._dataset is None:
            if move_mem is True and dtype_to_str(part.dtype) == self._dtype:
                self._dataset = part
            else:
                self._dataset = part.copy()
        else:
            new_dataset = np.zeros(len(self._dataset) + len(part), dtype=self._dataset.dtype)
            new_dataset[:len(self._dataset)] = self._dataset
            new_dataset[-len(part):] = part
            self._dataset = new_dataset

    def write(self, part):
        """
        Writes data to field and marks it as complete.

        Example::
            part = np.array([97, 97, 100])
            field.write(part)

        :param part: numpy array to write to field
        :return: None
        """
        self.write_part(part)
        self.complete()

    def complete(self):
        """
        Mark writing completed, usually used after calling write_part.
        """
        pass


class ReadOnlyIndexedFieldArray:
    def __init__(self, field, indices, values):
        """
        :param field: Field to use
        :param indices: Indices for numpy array
        :param values: Values for numpy array
        :return: None
        """
        self._field = field
        self._indices = indices
        self._values = values

    def __len__(self):
        """
        Length of field 
        :return: int
        """
        # TODO: this occurs because of the initialized state of an indexed string. It would be better for the
        # index to be initialised as [0]
        return max(len(self._indices) - 1, 0)

    @property
    def dtype(self):
        """
        Get datatype of field. Please note constructing a numpy array from IndexedString data can be very memory expensive.
        """
        if len(self._indices) > 0:
            max_len = np.max(self._indices[1:] - self._indices[:-1])
        else:
            max_len = 0
        return np.dtype('S'+str(max_len))

    def __getitem__(self, item):
        """
        Return item in field dataset on index

        :param item: Index
        :return: Item value from dataset
        """
        if isinstance(item, slice):
            start = item.start if item.start is not None else 0
            stop = item.stop if item.stop is not None else len(self._indices) - 1
            step = item.step
            # TODO: validate slice
            index = self._indices[start:stop + 1]
            bytestr = self._values[index[0]:index[-1]]
            results = [None] * (len(index) - 1)
            startindex = self._indices[start]
            for ir in range(len(results)):
                results[ir] = \
                    bytestr[index[ir] - np.int64(startindex):
                            index[ir + 1] - np.int64(startindex)].tobytes().decode()
            return results
        elif isinstance(item, int):
            if item >= len(self._indices) - 1:
                raise ValueError(f"Index is out of range, item ({item}) >= len(self._indices) - 1 ({len(self._indices) - 1})")
            start, stop = self._indices[item:item + 2]
            if start == stop:
                return ''
            value = self._values[start:stop].tobytes().decode()
            return value

    def __setitem__(self, key, value):
        raise PermissionError("This field was created read-only; call <field>.writeable() "
                              "for a writeable copy of the field")

    def clear(self):
        """
        Clears field array.
        """
        raise PermissionError("This field was created read-only; call <field>.writeable() "
                              "for a writeable copy of the field")

    def write_part(self, part):
        """
        Writes data part to field.
        """
        raise PermissionError("This field was created read-only; call <field>.writeable() "
                              "for a writeable copy of the field")

    def write(self, part):
        """
        Writes data to field.
        """
        raise PermissionError("This field was created read-only; call <field>.writeable() "
                              "for a writeable copy of the field")

    def complete(self):
        """
        Mark writing completed, usually used after calling write_part.
        """
        raise PermissionError("This field was created read-only; call <field>.writeable() "
                              "for a writeable copy of the field")


class WriteableIndexedFieldArray:
    def __init__(self, chunksize, indices, values):
        """
        :param: chunksize: Size of each chunk
        :param indices: Numpy array of indices
        :param values: Numpy array of values 
        :return: None
        """
        # self._field = field
        self._indices = indices
        self._values = values
        # self._chunksize = self._field.attrs['chunksize']
        self._chunksize = chunksize
        self._raw_values = np.zeros(self._chunksize, dtype=np.uint8)
        self._raw_indices = np.zeros(self._chunksize, dtype=np.int64)
        self._accumulated = self._indices[-1] if len(self._indices) > 0 else 0
        self._index_index = 0
        self._value_index = 0

    def __len__(self):
        """
        Length of field 
        :return: int
        """
        return max(len(self._indices) - 1, 0)

    @property
    def dtype(self):
        """
        Returns datatype of field. Please note constructing a numpy array from IndexedString data can be very memory expensive.
        :return: dtype
        """
        if len(self._indices) > 0:
            max_len = np.max(self._indices[1:] - self._indices[:-1])
        else:
            max_len = 0
        return np.dtype('S' + str(max_len))

    def __getitem__(self, item):
        """
        Return item in field dataset on index
        :param item: int or slice
        :return: Item value from dataset
        """
        if isinstance(item, slice):
            start = item.start if item.start is not None else 0
            stop = item.stop if item.stop is not None else len(self._indices) - 1
            step = item.step
            # TODO: validate slice

            index = self._indices[start:stop + 1]
            if len(index) == 0:
                return []
            bytestr = self._values[index[0]:index[-1]]
            results = [None] * (len(index) - 1)
            startindex = self._indices[start]
            rmax = min(len(results), stop - start)
            for ir in range(rmax):
                rbytes = bytestr[index[ir] - np.int64(startindex):
                                 index[ir + 1] - np.int64(startindex)].tobytes()
                rstr = rbytes.decode()
                results[ir] = rstr
            return results
        elif isinstance(item, int):
            if item >= len(self._indices) - 1:
                raise ValueError(f"Index is out of range, item ({item}) >= len(self._indices) - 1 ({len(self._indices) - 1})")
            start, stop = self._indices[item:item + 2]
            if start == stop:
                return ''
            value = self._values[start:stop].tobytes().decode()
            return value

    def __setitem__(self, key, value):
        raise PermissionError("IndexedStringField instances cannot be edited via array syntax;"
                              "use clear and then write/write_part or write_raw/write_part_raw")

    def clear(self):
        """
        Resets field, clears all indices and values.

        :return: None
        """
        self._accumulated = 0
        self._indices.clear()
        self._values.clear()
        self._accumulated = 0

    def write_part(self, part):
        """
        Writes data part to field, followed by calling complete().

        Example::
            part = np.array([97, 97, 100])
            field.write_part(part)
            field.complete()

        :param part: List of strings to be written
        :return: None
        """
        for s in part:
            evalue = s.encode()
            for v in evalue:
                self._raw_values[self._value_index] = v
                self._value_index += 1
                if self._value_index == self._chunksize:
                    self._values.write_part(self._raw_values[:self._value_index])
                    self._value_index = 0
                self._accumulated += 1
            self._raw_indices[self._index_index] = self._accumulated
            self._index_index += 1
            if self._index_index == self._chunksize:
                if len(self._indices) == 0:
                    self._indices.write_part(np.array([0]))
                self._indices.write_part(self._raw_indices[:self._index_index])
                self._index_index = 0

    def write(self, part):
        """
        Writes data to field and marks it as complete.

        Example::
            part = np.array([97, 97, 100])
            field.write(part)

        :param part: List of strings to write to field
        :return: None
        """
        self.write_part(part)
        self.complete()

    def complete(self):
        """
        Mark writing completed, usually used after calling write_part.

        Example::
            field.write_part(part)
            field.complete()

        :return: None
        """
        if self._value_index != 0:
            self._values.write(self._raw_values[:self._value_index])
            self._value_index = 0
        if self._index_index != 0:
            if len(self._indices) == 0:
                self._indices.write_part(np.array([0]))
            self._indices.write(self._raw_indices[:self._index_index])
            self._index_index = 0


# Memory-based fields
# ===================


class IndexedStringMemField(MemoryField):
    def __init__(self, session, chunksize=None):
        super().__init__(session)
        self._session = session
        self._chunksize = session.chunksize if chunksize is None else chunksize
        self._data_wrapper = None
        self._index_wrapper = None
        self._value_wrapper = None

    def writeable(self):
        """
        Indicates whether this field permits write operations. By default, dataframe fields
        are read-only in order to protect accidental writes to datasets
        """
        return self

    def create_like(self, group=None, name=None, timestamp=None):
        """
        Creates a empty field of same type as this.

        :param group: h5group
        :param name: Name of new the field
        :param timestamp: optional - If set, the timestamp that should be given to the new field.
        :return: Indexed string field
        """
        return FieldDataOps.indexed_string_create_like(self, group, name, timestamp)

    @property
    def indexed(self):
        """
        Whether the field is an indexed field or not. Indexed fields store their data internally
        as index and value arrays for efficiency, as well as making it accessible through the data
        property.
        """
        return True

    @property
    def data(self):
        """
        Returns indexed writable field array with values from this field
        :return: WriteableIndexedFieldArray
        """
        if self._data_wrapper is None:
            self._data_wrapper = WriteableIndexedFieldArray(self._chunksize, self.indices, self.values)
        return self._data_wrapper

    def is_sorted(self):
        """
        Returns if data in field is sorted
        :return: bool
        """
        if len(self) < 2:
            return True

        indices = self.indices[:]
        values = self.values[:]
        last = values[indices[0]:indices[1]].tobytes()
        for i in range(1, len(indices) - 1):
            cur = values[indices[i]:indices[i + 1]].tobytes()
            if last > cur:
                return False
            last = cur
        return True

    @property
    def indices(self):
        """
        Get indices for field
        :return: MemoryFieldArray('int64')
        """
        if self._index_wrapper is None:
            self._index_wrapper = MemoryFieldArray('int64')
        return self._index_wrapper

    @property
    def values(self):
        """
        Get values for field
        :return: MemoryFieldArray('8')
        """
        if self._value_wrapper is None:
            self._value_wrapper = MemoryFieldArray('int8')
        return self._value_wrapper

    def __len__(self):
        """
        Get length of field
        :return: int
        """
        return len(self.data)

    def get_spans(self):
        """
        :return: Span of indices as List
        """
        return ops._get_spans_for_index_string_field(self.indices[:], self.values[:])

    def apply_filter(self, filter_to_apply, target=None, in_place=False):
        """
        Apply a boolean filter to this field. This operation doesn't modify the field on which it
        is called unless 'in_place is set to true'. The user can specify a 'target' field that
        the filtered data is written to.

        Example::

            field = ... # field contains data ['a', 'bb', 'ccc', 'dddd', '', 'eeee', 'fff', 'gg', 'h']
            filter_to_apply = np.array([0, 2, 0, 1, 0, 1, 0, 1, 0])

            field.apply_filter(filter_to_apply, target_field)
            target_field.data[:]  # prints ['bb', 'dddd', 'eeee', 'gg']

        :param filter_to_apply: a Field or numpy array that contains the boolean filter data
        :param target: if set, this is the field that is written to. This field must be writable.
            If 'target' is set, 'in_place' must be False.
        :param in_place: if True, perform the operation destructively on this field. This field
            must be writable. If 'in_place' is True, 'target' must be None
        :return: The filtered field. This is a new field instance unless 'target' is set, in which
            case it is the target field, or unless 'in_place' is True, in which case it is this field.
        """
        return FieldDataOps.apply_filter_to_indexed_field(self, filter_to_apply, target, in_place)

    def apply_index(self, index_to_apply, target=None, in_place=False):
        """
        Apply an index to this field. This operation doesn't modify the field on which it
        is called unless 'in_place is set to true'. The user can specify a 'target' field that
        the reindexed data is written to.

        Example::

            field = ... # field contains data ['a', 'bb', 'ccc', 'dddd', '', 'eeee', 'fff', 'gg', 'h']
            index_to_apply = np.array([8, 0, 7, 1, 6, 2, 5, 3, 4], dtype=np.int32)

            field.apply_index(index_to_apply, target_field)
            target_field.data[:]  # ['h', 'a', 'gg', 'bb', 'fff', 'ccc', 'eeee', 'dddd', '']

        :param index_to_apply: a Field or numpy array that contains the indices
        :param target: if set, this is the field that is written to. This field must be writable.
            If 'target' is set, 'in_place' must be False.
        :param in_place: if True, perform the operation destructively on this field. This field
            must be writable. If 'in_place' is True, 'target' must be None
        :return: The reindexed field. This is a new field instance unless 'target' is set, in which
            case it is the target field, or unless 'in_place' is True, in which case it is this field.
        """
        return FieldDataOps.apply_index_to_indexed_field(self, index_to_apply, target, in_place)

    def apply_spans_first(self, spans_to_apply, target=None, in_place=False):
        """
        Apply spans (first). This operation doesn't modify the field on which it
        is called unless 'in_place is set to true'. The user can specify a 'target' field that
        the reindexed data is written to.

        Example::

            field = ... # field contains data ['a', 'bb', 'ccc', 'dddd', '', 'eeee', 'fff', 'gg', 'h']
            spans_to_apply = np.array([0, 2, 3, 6, 8], dtype=np.int32)

            field.apply_spans_first(spans_to_apply, target_field)
            target_field.data[:]  # ['a', 'ccc', 'dddd', 'gg']

        :param index_to_apply: a Field or numpy array that contains the indices
        :param target: if set, this is the field that is written to. This field must be writable.
            If 'target' is set, 'in_place' must be False.
        :param in_place: if True, perform the operation destructively on this field. This field
            must be writable. If 'in_place' is True, 'target' must be None
        :return: The respanned field. This is a new field instance unless 'target' is set, in which
            case it is the target field, or unless 'in_place' is True, in which case it is this field.
        """
        return FieldDataOps.apply_spans_first(self, spans_to_apply, target, in_place)

    def apply_spans_last(self, spans_to_apply, target=None, in_place=False):
        """
        Apply spans (last). This operation doesn't modify the field on which it
        is called unless 'in_place is set to true'. The user can specify a 'target' field that
        the reindexed data is written to.

        Example::

            field = ... # field contains data ['a', 'bb', 'ccc', 'dddd', '', 'eeee', 'fff', 'gg', 'h']
            spans_to_apply = np.array([0, 2, 3, 6, 8], dtype=np.int32)

            field.apply_spans_last(spans_to_apply, target_field)
            target_field.data[:]  #  ['bb', 'ccc', 'fff', 'h']

        :param index_to_apply: a Field or numpy array that contains the indices
        :param target: if set, this is the field that is written to. This field must be writable.
            If 'target' is set, 'in_place' must be False.
        :param in_place: if True, perform the operation destructively on this field. This field
            must be writable. If 'in_place' is True, 'target' must be None
        :return: The respanned field. This is a new field instance unless 'target' is set, in which
            case it is the target field, or unless 'in_place' is True, in which case it is this field.
        """
        return FieldDataOps.apply_spans_last(self, spans_to_apply, target, in_place)

    def apply_spans_min(self, spans_to_apply, target=None, in_place=False):
        """
        Apply spans (min). This operation doesn't modify the field on which it
        is called unless 'in_place is set to true'. The user can specify a 'target' field that
        the reindexed data is written to.

        Example::

            field = ... # field contains data ['a', 'bb', 'ccc', 'dddd', '', 'eeee', 'fff', 'gg', 'h']
            spans_to_apply = np.array([0, 2, 3, 6, 8], dtype=np.int32)

            field.apply_spans_min(spans_to_apply, in_place=True)
            field.data[:]  # ['a', 'ccc', 'dddd', 'gg']

        :param index_to_apply: a Field or numpy array that contains the indices
        :param target: if set, this is the field that is written to. This field must be writable.
            If 'target' is set, 'in_place' must be False.
        :param in_place: if True, perform the operation destructively on this field. This field
            must be writable. If 'in_place' is True, 'target' must be None
        :return: The respanned field. This is a new field instance unless 'target' is set, in which
            case it is the target field, or unless 'in_place' is True, in which case it is this field.
        """
        return FieldDataOps.apply_spans_min(self, spans_to_apply, target, in_place)

    def apply_spans_max(self, spans_to_apply, target=None, in_place=False):
        """
        Apply spans (max). This operation doesn't modify the field on which it
        is called unless 'in_place is set to true'. The user can specify a 'target' field that
        the reindexed data is written to.

        Example::

            field = ... # field contains data ['a', 'bb', 'ccc', 'dddd', '', 'eeee', 'fff', 'gg', 'h']
            spans_to_apply = np.array([0, 2, 3, 6, 8], dtype=np.int32)

            field.apply_spans_max(spans_to_apply, in_place=True)
            field.data[:]  # ['bb', 'ccc', 'fff', 'h']

        :param index_to_apply: a Field or numpy array that contains the indices
        :param target: if set, this is the field that is written to. This field must be writable.
            If 'target' is set, 'in_place' must be False.
        :param in_place: if True, perform the operation destructively on this field. This field
            must be writable. If 'in_place' is True, 'target' must be None
        :return: The respanned field. This is a new field instance unless 'target' is set, in which
            case it is the target field, or unless 'in_place' is True, in which case it is this field.
        """
        return FieldDataOps.apply_spans_max(self, spans_to_apply, target, in_place)

    def isin(self, test_elements:Union[list, set, np.ndarray]):
        """
        Returns a boolean array of the same length as field
        that is True where an element of field is in test_elements and False otherwise.

        :param test_elements: The values against which to test each value of field.
        :return: a boolean array of the same length as field
        """        
        return FieldDataOps.apply_isin(self, test_elements)

    def unique(self, return_index=False, return_inverse=False, return_counts=False):
        """
        Find the unique elements of an IndexedStringMemField.
        Returns the sorted unique elements of an IndexedStringMemField. 
        There are three optional outputs in addition to the unique elements:
        (1) the indices of the input array that give the unique values
        (2) the indices of the unique array that reconstruct the input array
        (3) the number of times each unique value comes up in the input array

        :param return_index: boolean, if true returns index of unique elements
        :param return_inverse: boolean, if true returns result in reverse
        :param return_counts: boolean, if true returns counts of unique elements
        :return: numpy array
        """
        return FieldDataOps.apply_unique(self, return_index, return_inverse, return_counts)


class FixedStringMemField(MemoryField):
    def __init__(self, session, length):
        super().__init__(session)
        # TODO: caution; we may want to consider the issues with long-lived field instances getting
        # out of sync with their stored counterparts. Maybe a revision number of the stored field
        # is required that we can check to see if we are out of date. That or just make this a
        # property and have it always look the value up
        self._length = length

    def writeable(self):
        """
        Indicates whether this field permits write operations. By default, dataframe fields
        are read-only in order to protect accidental writes to datasets
        """
        return self

    def create_like(self, group=None, name=None, timestamp=None):
        """
        Creates a empty field of same type as this.

        :param group: h5group
        :param name: Name of new the field
        :param timestamp: optional - If set, the timestamp that should be given to the new field.
        :return: Indexed string field
        """
        return FieldDataOps.fixed_string_field_create_like(self, group, name, timestamp)

    @property
    def data(self):
        """
        Returns moemory field array with values from this field
        :return: MemoryFieldArray
        """
        if self._value_wrapper is None:
            self._value_wrapper = MemoryFieldArray("S{}".format(self._length))
        return self._value_wrapper

    def is_sorted(self):
        """
        Returns if data in field is sorted
        :return: bool
        """
        if len(self) < 2:
            return True
        data = self.data[:]
        return np.all(np.char.compare_chararrays(data[:-1], data[1:], "<=", False))

    def __len__(self):
        """
        Get length of field
        :return: int
        """
        return len(self.data)

    def get_spans(self):
        """
        Get spans of field
        :return: Spans of field
        """
        return ops.get_spans_for_field(self.data[:])

    def apply_filter(self, filter_to_apply, target=None, in_place=False):
        """
        Apply a boolean filter to this field. This operation doesn't modify the field on which it
        is called unless 'in_place is set to true'. The user can specify a 'target' field that
        the filtered data is written to.

        Example::

            field = ... # field contains data ['a', 'b', 'c', 'd', '', 'e', 'f', 'g', 'h']
            filter_to_apply = np.array([0, 2, 0, 1, 0, 1, 0, 1, 0])

            field.apply_filter(filter_to_apply, target_field)
            target_field.data[:]  # prints ['b', 'd', 'e', 'g']


        :param filter_to_apply: a Field or numpy array that contains the boolean filter data
        :param target: if set, this is the field that is written to. This field must be writable.
            If 'target' is set, 'in_place' must be False.
        :param in_place: if True, perform the operation destructively on this field. This field
            must be writable. If 'in_place' is True, 'target' must be None
        :return: The filtered field. This is a new field instance unless 'target' is set, in which
            case it is the target field, or unless 'in_place' is True, in which case it is this field.
        """
        return FieldDataOps.apply_filter_to_field(self, filter_to_apply, target, in_place)

    def apply_index(self, index_to_apply, target=None, in_place=False):
        """
        Apply an index to this field. This operation doesn't modify the field on which it
        is called unless 'in_place is set to true'. The user can specify a 'target' field that
        the reindexed data is written to.

        Example::

            field = ... # field contains data ['a', 'b', 'c', 'd', '', 'e', 'f', 'g', 'h']
            index_to_apply = np.array([8, 0, 7, 1, 6, 2, 5, 3, 4], dtype=np.int32)

            field.apply_index(index_to_apply, target_field)
            target_field.data[:]  # ['h', 'a', 'g', 'b', 'f', 'c', 'e', 'd', '']


        :param index_to_apply: a Field or numpy array that contains the indices
        :param target: if set, this is the field that is written to. This field must be writable.
            If 'target' is set, 'in_place' must be False.
        :param in_place: if True, perform the operation destructively on this field. This field
            must be writable. If 'in_place' is True, 'target' must be None
        :return: The reindexed field. This is a new field instance unless 'target' is set, in which
            case it is the target field, or unless 'in_place' is True, in which case it is this field.
        """
        return FieldDataOps.apply_index_to_field(self, index_to_apply, target, in_place)

    def apply_spans_first(self, spans_to_apply, target=None, in_place=False):
        """
        Apply spans (first). This operation doesn't modify the field on which it
        is called unless 'in_place is set to true'. The user can specify a 'target' field that
        the reindexed data is written to.

        :param index_to_apply: a Field or numpy array that contains the indices
        :param target: if set, this is the field that is written to. This field must be writable.
            If 'target' is set, 'in_place' must be False.
        :param in_place: if True, perform the operation destructively on this field. This field
            must be writable. If 'in_place' is True, 'target' must be None.
        :return: The respanned field. This is a new field instance unless 'target' is set, in which
            case it is the target field, or unless 'in_place' is True, in which case it is this field.
        """
        return FieldDataOps.apply_spans_first(self, spans_to_apply, target, in_place)

    def apply_spans_last(self, spans_to_apply, target=None, in_place=False):
        """
        Apply spans (last). This operation doesn't modify the field on which it
        is called unless 'in_place is set to true'. The user can specify a 'target' field that
        the reindexed data is written to.

        :param index_to_apply: a Field or numpy array that contains the indices
        :param target: if set, this is the field that is written to. This field must be writable.
            If 'target' is set, 'in_place' must be False.
        :param in_place: if True, perform the operation destructively on this field. This field
            must be writable. If 'in_place' is True, 'target' must be None
        :return: The respanned field. This is a new field instance unless 'target' is set, in which
            case it is the target field, or unless 'in_place' is True, in which case it is this field.
        """
        return FieldDataOps.apply_spans_last(self, spans_to_apply, target, in_place)

    def apply_spans_min(self, spans_to_apply, target=None, in_place=False):
        """
        Apply spans (min). This operation doesn't modify the field on which it
        is called unless 'in_place is set to true'. The user can specify a 'target' field that
        the reindexed data is written to.

        :param index_to_apply: a Field or numpy array that contains the indices
        :param target: if set, this is the field that is written to. This field must be writable.
            If 'target' is set, 'in_place' must be False.
        :param in_place: if True, perform the operation destructively on this field. This field
            must be writable. If 'in_place' is True, 'target' must be None
        :return: The respanned field. This is a new field instance unless 'target' is set, in which
            case it is the target field, or unless 'in_place' is True, in which case it is this field.
        """
        return FieldDataOps.apply_spans_min(self, spans_to_apply, target, in_place)

    def apply_spans_max(self, spans_to_apply, target=None, in_place=False):
        """
        Apply spans (max). This operation doesn't modify the field on which it
        is called unless 'in_place is set to true'. The user can specify a 'target' field that
        the reindexed data is written to.

        :param index_to_apply: a Field or numpy array that contains the indices
        :param target: if set, this is the field that is written to. This field must be writable.
            If 'target' is set, 'in_place' must be False.
        :param in_place: if True, perform the operation destructively on this field. This field
            must be writable. If 'in_place' is True, 'target' must be None
        :return: The respanned field. This is a new field instance unless 'target' is set, in which
            case it is the target field, or unless 'in_place' is True, in which case it is this field.
        """
        return FieldDataOps.apply_spans_max(self, spans_to_apply, target, in_place)

    def isin(self, test_elements:Union[list, set, np.ndarray]):
        """
        Returns a boolean array of the same length as field \
        that is True where an element of field is in test_elements and False otherwise.

        :param test_elements: The values against which to test each value of field.
        :return: a boolean array of the same length as field
        """
        return FieldDataOps.apply_isin(self, test_elements)

    def unique(self, return_index=False, return_inverse=False, return_counts=False):
        """
        Find the unique elements of a FixedStringMemField. 
        Returns the sorted unique elements of a FixedStringMemField. 
        There are three optional outputs in addition to the unique elements:
        (1) the indices of the input array that give the unique values
        (2) the indices of the unique array that reconstruct the input array
        (3) the number of times each unique value comes up in the input array

        :param return_index: boolean, if true returns index of unique elements
        :param return_inverse: boolean, if true returns result in reverse
        :param return_counts: boolean, if true returns counts of unique elements
        :return: numpy array
        """
        return FieldDataOps.apply_unique(self, return_index, return_inverse, return_counts)


class NumericMemField(MemoryField):
    def __init__(self, session, nformat):
        super().__init__(session)
        self._nformat = nformat

    def writeable(self):
        """
        Indicates whether this field permits write operations. By default, dataframe fields
        are read-only in order to protect accidental writes to datasets
        """
        return self

    def create_like(self, group=None, name=None, timestamp=None):
        """
        Creates a empty field of same type as this.

        :param group: h5group
        :param name: Name of new the field
        :param timestamp: optional - If set, the timestamp that should be given to the new field.
        :return: Indexed string field
        """
        return FieldDataOps.numeric_field_create_like(self, group, name, timestamp)

    @property
    def data(self):
        """
        Returns memory field array with values from this field
        :return: MemoryFieldArray
        """
        if self._value_wrapper is None:
            self._value_wrapper = MemoryFieldArray(self._nformat)
        return self._value_wrapper

    def is_sorted(self):
        """
        Returns if data in field is sorted
        :return: bool
        """
        if len(self) < 2:
            return True
        data = self.data[:]
        return np.all(data[:-1] <= data[1:])

    def __len__(self):
        """
        Get length of field
        :return: int
        """
        return len(self.data)

    def get_spans(self):
        """
        Get spans of field
        :return: Spans of field
        """
        return ops.get_spans_for_field(self.data[:])

    def apply_filter(self, filter_to_apply, target=None, in_place=False):
        """
        Apply a boolean filter to this field. This operation doesn't modify the field on which it
        is called unless 'in_place is set to true'. The user can specify a 'target' field that
        the filtered data is written to.

        Example::

            field = ... # field contains data [1, 22, 333, 444, 0, 5555, 666, 77, 8]
            filter_to_apply = np.array([0, 2, 0, 1, 0, 1, 0, 1, 0])

            field.apply_filter(filter_to_apply, in_place=True)
            field.data[:]  # prints [22, 444, 5555, 77]


        :param filter_to_apply: a Field or numpy array that contains the boolean filter data
        :param target: if set, this is the field that is written to. This field must be writable.
            If 'target' is set, 'in_place' must be False.
        :param in_place: if True, perform the operation destructively on this field. This field
            must be writable. If 'in_place' is True, 'target' must be None
        :return: The filtered field. This is a new field instance unless 'target' is set, in which
            case it is the target field, or unless 'in_place' is True, in which case it is this field.
        """
        return FieldDataOps.apply_filter_to_field(self, filter_to_apply, target, in_place)

    def apply_index(self, index_to_apply, target=None, in_place=False):
        """
        Apply an index to this field. This operation doesn't modify the field on which it
        is called unless 'in_place is set to true'. The user can specify a 'target' field that
        the reindexed data is written to.

        Example::

            field = ... # field contains data [1, 22, 333, 444, 0, 5555, 666, 77, 8]
            index_to_apply = np.array([8, 0, 7, 1, 6, 2, 5, 3, 4], dtype=np.int32)

            field.apply_index(index_to_apply, target_field)
            target_field.data[:]  # [8, 1, 77, 22, 666, 333, 5555, 444, 0]

        :param index_to_apply: a Field or numpy array that contains the indices
        :param target: if set, this is the field that is written to. This field must be writable.
            If 'target' is set, 'in_place' must be False.
        :param in_place: if True, perform the operation destructively on this field. This field
            must be writable. If 'in_place' is True, 'target' must be None
        :return: The reindexed field. This is a new field instance unless 'target' is set, in which
            case it is the target field, or unless 'in_place' is True, in which case it is this field.
        """
        return FieldDataOps.apply_index_to_field(self, index_to_apply, target, in_place)

    def apply_spans_first(self, spans_to_apply, target=None, in_place=False):
        """
        Apply spans to (first). This operation doesn't modify the field on which it
        is called unless 'in_place is set to true'. The user can specify a 'target' field that
        the reindexed data is written to.

        :param index_to_apply: a Field or numpy array that contains the indices
        :param target: if set, this is the field that is written to. This field must be writable.
            If 'target' is set, 'in_place' must be False.
        :param in_place: if True, perform the operation destructively on this field. This field
            must be writable. If 'in_place' is True, 'target' must be None
        :return: The respanned field. This is a new field instance unless 'target' is set, in which
            case it is the target field, or unless 'in_place' is True, in which case it is this field.
        """
        return FieldDataOps.apply_spans_first(self, spans_to_apply, target, in_place)

    def apply_spans_last(self, spans_to_apply, target=None, in_place=False):
        """
        Apply spans (last). This operation doesn't modify the field on which it
        is called unless 'in_place is set to true'. The user can specify a 'target' field that
        the reindexed data is written to.

        :param index_to_apply: a Field or numpy array that contains the indices
        :param target: if set, this is the field that is written to. This field must be writable.
            If 'target' is set, 'in_place' must be False.
        :param in_place: if True, perform the operation destructively on this field. This field
            must be writable. If 'in_place' is True, 'target' must be None
        :return: The respanned field. This is a new field instance unless 'target' is set, in which
            case it is the target field, or unless 'in_place' is True, in which case it is this field.
        """
        return FieldDataOps.apply_spans_last(self, spans_to_apply, target, in_place)

    def apply_spans_min(self, spans_to_apply, target=None, in_place=False):
        """
        Apply spans (minimum). This operation doesn't modify the field on which it
        is called unless 'in_place is set to true'. The user can specify a 'target' field that
        the reindexed data is written to.

        :param index_to_apply: a Field or numpy array that contains the indices
        :param target: if set, this is the field that is written to. This field must be writable.
            If 'target' is set, 'in_place' must be False.
        :param in_place: if True, perform the operation destructively on this field. This field
            must be writable. If 'in_place' is True, 'target' must be None
        :return: The respanned field. This is a new field instance unless 'target' is set, in which
            case it is the target field, or unless 'in_place' is True, in which case it is this field.
        """
        return FieldDataOps.apply_spans_min(self, spans_to_apply, target, in_place)

    def apply_spans_max(self, spans_to_apply, target=None, in_place=False):
        """
        Apply spans (max). This operation doesn't modify the field on which it
        is called unless 'in_place is set to true'. The user can specify a 'target' field that
        the reindexed data is written to.

        :param index_to_apply: a Field or numpy array that contains the indices
        :param target: if set, this is the field that is written to. This field must be writable.
            If 'target' is set, 'in_place' must be False.
        :param in_place: if True, perform the operation destructively on this field. This field
            must be writable. If 'in_place' is True, 'target' must be None
        :return: The respanned field. This is a new field instance unless 'target' is set, in which
            case it is the target field, or unless 'in_place' is True, in which case it is this field.
        """
        return FieldDataOps.apply_spans_max(self, spans_to_apply, target, in_place)

    def __add__(self, second):
        return FieldDataOps.numeric_add(self._session, self, second)

    def __radd__(self, first):
        return FieldDataOps.numeric_add(self._session, first, self)

    def __sub__(self, second):
        return FieldDataOps.numeric_sub(self._session, self, second)

    def __rsub__(self, first):
        return FieldDataOps.numeric_sub(self._session, first, self)

    def __mul__(self, second):
        return FieldDataOps.numeric_mul(self._session, self, second)

    def __rmul__(self, first):
        return FieldDataOps.numeric_mul(self._session, first, self)

    def __truediv__(self, second):
        return FieldDataOps.numeric_truediv(self._session, self, second)

    def __rtruediv__(self, first):
        return FieldDataOps.numeric_truediv(self._session, first, self)

    def __floordiv__(self, second):
        return FieldDataOps.numeric_floordiv(self._session, self, second)

    def __rfloordiv__(self, first):
        return FieldDataOps.numeric_floordiv(self._session, first, self)

    def __mod__(self, second):
        return FieldDataOps.numeric_mod(self._session, self, second)

    def __rmod__(self, first):
        return FieldDataOps.numeric_mod(self._session, first, self)

    def __divmod__(self, second):
        return FieldDataOps.numeric_divmod(self._session, self, second)

    def __rdivmod__(self, first):
        return FieldDataOps.numeric_divmod(self._session, first, self)

    def __and__(self, second):
        return FieldDataOps.numeric_and(self._session, self, second)

    def __rand__(self, first):
        return FieldDataOps.numeric_and(self._session, first, self)

    def __xor__(self, second):
        return FieldDataOps.numeric_xor(self._session, self, second)

    def __rxor__(self, first):
        return FieldDataOps.numeric_xor(self._session, first, self)

    def __or__(self, second):
        return FieldDataOps.numeric_or(self._session, self, second)

    def __ror__(self, first):
        return FieldDataOps.numeric_or(self._session, first, self)

    def __lt__(self, value):
        return FieldDataOps.less_than(self._session, self, value)

    def __le__(self, value):
        return FieldDataOps.less_than_equal(self._session, self, value)

    def __eq__(self, value):
        return FieldDataOps.equal(self._session, self, value)

    def __ne__(self, value):
        return FieldDataOps.not_equal(self._session, self, value)

    def __gt__(self, value):
        return FieldDataOps.greater_than(self._session, self, value)

    def __ge__(self, value):
        return FieldDataOps.greater_than_equal(self._session, self, value)

    def __invert__(self):
        return FieldDataOps.invert(self._session, self)

    def logical_not(self):
        return FieldDataOps.logical_not(self._session, self)
    
    def isin(self, test_elements:Union[list, set, np.ndarray]):
        """
        Returns a boolean array of the same length as field \
        that is True where an element of field is in test_elements and False otherwise.

        :param test_elements: The values against which to test each value of field.
        :return: a boolean array of the same length as field
        """
        return FieldDataOps.apply_isin(self, test_elements)

    def unique(self, return_index=False, return_inverse=False, return_counts=False):
        """
        Find the unique elements of a NumericMemField.
        Returns the sorted unique elements of a NumericMemField. 
        There are three optional outputs in addition to the unique elements:
        (1) the indices of the input array that give the unique values
        (2) the indices of the unique array that reconstruct the input array
        (3) the number of times each unique value comes up in the input array

        
        :param return_index: boolean, if true returns index of unique elements
        :param return_inverse: boolean, if true returns result in reverse
        :param return_counts: boolean, if true returns counts of unique elements
        :return: numpy array
        """
        return FieldDataOps.apply_unique(self, return_index, return_inverse, return_counts)


class CategoricalMemField(MemoryField):
    def __init__(self, session, nformat, keys):
        super().__init__(session)
        self._nformat = nformat
        self._keys = keys

    def writeable(self):
        """
        Indicates whether this field permits write operations. By default, dataframe fields
        are read-only in order to protect accidental writes to datasets
        """
        return self

    def create_like(self, group=None, name=None, timestamp=None):
        """
        Creates a empty field of same type as this.

        :param group: h5group
        :param name: Name of new the field
        :param timestamp: optional - If set, the timestamp that should be given to the new field.
        :return: Indexed string field
        """
        return FieldDataOps.categorical_field_create_like(self, group, name, timestamp)

    @property
    def data(self):
        """
        Returns memory field array with values from this field
        :return: MemoryFieldArray
        """
        if self._value_wrapper is None:
            self._value_wrapper = MemoryFieldArray(self._nformat)
        return self._value_wrapper

    def is_sorted(self):
        """
        Returns if data in field is sorted
        :return: bool
        """
        if len(self) < 2:
            return True
        data = self.data[:]
        return np.all(data[:-1] <= data[1:])

    def __len__(self):
        return len(self.data)

    def get_spans(self):
        """
        Get spans of field.
        """
        return ops.get_spans_for_field(self.data[:])

    # Note: key is presented as value: str, even though the dictionary must be presented
    # as str: value
    @property
    def keys(self):
        """
        Get keys.
        """
        kv = self._keys.values()
        kn = self._keys.keys()
        keys = dict(zip(kv, kn))
        return keys

    def remap(self, key_map, new_key):
        """
        Remap the key names and key values.

        :param key_map: The mapping rule of convert the old key into the new key.
        :param new_key: The new key.
        :return: A CategoricalMemField with the new key.

        Example::

            cat_field = df.create_categorical('cat', 'int32', {"a": 1, "b": 2})
            cat_field.data.write([1,2,1,2])
            newfield = cat_field.remap([(1, 4), (2, 5)], {"a": 4, "b": 5})
            print(newfield.data[:])  # [4,5,4,5]
        """
        # make sure all key values are included in the key_map
        for k in self._keys.values():
            if k not in [x[0] for x in key_map]:
                raise ValueError("Not all old key values are included in the mapping rule.")
        # remap the value
        values = self.data[:]
        new_values = np.zeros(len(values), values.dtype)
        for k in key_map:
            new_values = np.where(values == k[0], k[1], new_values)
        result = CategoricalMemField(self._session, self._nformat, new_key)
        result.data.write(new_values)
        return result

    def apply_filter(self, filter_to_apply, target=None, in_place=False):
        """
        Apply a boolean filter to this field. This operation doesn't modify the field on which it
        is called unless 'in_place is set to true'. The user can specify a 'target' field that
        the filtered data is written to.

        Example::

            field = ... # field contains data [1, 2, 3, 4, 0, 5, 6, 7, 8]
            filter_to_apply = np.array([0, 2, 0, 1, 0, 1, 0, 1, 0])

            field.apply_filter(filter_to_apply, in_place=True)
            field.data[:]  # prints [2, 4, 5, 7]

        :param filter_to_apply: a Field or numpy array that contains the boolean filter data
        :param target: if set, this is the field that is written to. This field must be writable. If 'target' is set, 
            'in_place' must be False.
        :param in_place: if True, perform the operation destructively on this field. This field
            must be writable. If 'in_place' is True, 'target' must be None
        :return: The filtered field. This is a new field instance unless 'target' is set, in which
            case it is the target field, or unless 'in_place' is True, in which case it is this field.
        """
        return FieldDataOps.apply_filter_to_field(self, filter_to_apply, target, in_place)

    def apply_index(self, index_to_apply, target=None, in_place=False):
        """
        Apply an index to this field. This operation doesn't modify the field on which it
        is called unless 'in_place is set to true'. The user can specify a 'target' field that
        the reindexed data is written to.

        Example::

            field = ... # field contains data [1, 2, 3, 4, 0, 5, 6, 7, 8]
            index_to_apply = np.array([8, 0, 7, 1, 6, 2, 5, 3, 4], dtype=np.int32)

            field.apply_index(index_to_apply, target_field)
            target_field.data[:]  # [8, 1, 7, 2, 6, 3, 5, 4, 0]


        :param index_to_apply: a Field or numpy array that contains the indices
        :param target: if set, this is the field that is written to. This field must be writable.
            If 'target' is set, 'in_place' must be False.
        :param in_place: if True, perform the operation destructively on this field. This field
            must be writable. If 'in_place' is True, 'target' must be None
        :return: The reindexed field. This is a new field instance unless 'target' is set, in which
            case it is the target field, or unless 'in_place' is True, in which case it is this field.
        """
        return FieldDataOps.apply_index_to_field(self, index_to_apply, target, in_place)

    def apply_spans_first(self, spans_to_apply, target=None, in_place=False):
        """
        Apply spans (first). This operation doesn't modify the field on which it
        is called unless 'in_place is set to true'. The user can specify a 'target' field that
        the reindexed data is written to.

        :param index_to_apply: a Field or numpy array that contains the indices
        :param target: if set, this is the field that is written to. This field must be writable.
            If 'target' is set, 'in_place' must be False.
        :param in_place: if True, perform the operation destructively on this field. This field
            must be writable. If 'in_place' is True, 'target' must be None
        :return: The respanned field. This is a new field instance unless 'target' is set, in which
            case it is the target field, or unless 'in_place' is True, in which case it is this field.
        """
        return FieldDataOps.apply_spans_first(self, spans_to_apply, target, in_place)

    def apply_spans_last(self, spans_to_apply, target=None, in_place=False):
        """
        Apply spans (last). This operation doesn't modify the field on which it
        is called unless 'in_place is set to true'. The user can specify a 'target' field that
        the reindexed data is written to.

        :param index_to_apply: a Field or numpy array that contains the indices
        :param target: if set, this is the field that is written to. This field must be writable.
            If 'target' is set, 'in_place' must be False.
        :param in_place: if True, perform the operation destructively on this field. This field
            must be writable. If 'in_place' is True, 'target' must be None
        :return: The respanned field. This is a new field instance unless 'target' is set, in which
            case it is the target field, or unless 'in_place' is True, in which case it is this field.
        """
        return FieldDataOps.apply_spans_last(self, spans_to_apply, target, in_place)

    def apply_spans_min(self, spans_to_apply, target=None, in_place=False):
        """
        Apply spans (min). This operation doesn't modify the field on which it
        is called unless 'in_place is set to true'. The user can specify a 'target' field that
        the reindexed data is written to.

        :param index_to_apply: a Field or numpy array that contains the indices
        :param target: if set, this is the field that is written to. This field must be writable.
            If 'target' is set, 'in_place' must be False.
        :param in_place: if True, perform the operation destructively on this field. This field
            must be writable. If 'in_place' is True, 'target' must be None
        :return: The respanned field. This is a new field instance unless 'target' is set, in which
            case it is the target field, or unless 'in_place' is True, in which case it is this field.
        """
        return FieldDataOps.apply_spans_min(self, spans_to_apply, target, in_place)

    def apply_spans_max(self, spans_to_apply, target=None, in_place=False):
        """
        Apply spans (max). This operation doesn't modify the field on which it
        is called unless 'in_place is set to true'. The user can specify a 'target' field that
        the reindexed data is written to.

        :param index_to_apply: a Field or numpy array that contains the indices
        :param target: if set, this is the field that is written to. This field must be writable.
            If 'target' is set, 'in_place' must be False.
        :param in_place: if True, perform the operation destructively on this field. This field
            must be writable. If 'in_place' is True, 'target' must be None
        :return: The respanned field. This is a new field instance unless 'target' is set, in which
            case it is the target field, or unless 'in_place' is True, in which case it is this field.
        """
        return FieldDataOps.apply_spans_max(self, spans_to_apply, target, in_place)

    def __lt__(self, value):
        return FieldDataOps.less_than(self._session, self, value)

    def __le__(self, value):
        return FieldDataOps.less_than_equal(self._session, self, value)

    def __eq__(self, value):
        return FieldDataOps.equal(self._session, self, value)

    def __ne__(self, value):
        return FieldDataOps.not_equal(self._session, self, value)

    def __gt__(self, value):
        return FieldDataOps.greater_than(self._session, self, value)

    def __ge__(self, value):
        return FieldDataOps.greater_than_equal(self._session, self, value)

    def isin(self, test_elements:Union[list, set, np.ndarray]):
        """
        Returns a boolean array of the same length as field 
        that is True where an element of field is in test_elements and False otherwise.

        :param test_elements: The values against which to test each value of field.
        :return: a boolean array of the same length as field
        """
        return FieldDataOps.apply_isin(self, test_elements)

    def unique(self, return_index=False, return_inverse=False, return_counts=False):
        """
        Find the unique elements of a CategoricalMemField.
        Returns the sorted unique elements of a CategoricalMemField. 
        There are three optional outputs in addition to the unique elements:
        (1) the indices of the input array that give the unique values
        (2) the indices of the unique array that reconstruct the input array
        (3) the number of times each unique value comes up in the input array

        :param return_index: boolean, if true returns index of unique elements
        :param return_inverse: boolean, if true returns result in reverse
        :param return_counts: boolean, if true returns counts of unique elements
        :return: numpy array
        """
        return FieldDataOps.apply_unique(self, return_index, return_inverse, return_counts)



class TimestampMemField(MemoryField):
    def __init__(self, session):
        super().__init__(session)

    def writeable(self):
        """
        Indicates whether this field permits write operations. By default, dataframe fields
        are read-only in order to protect accidental writes to datasets
        """
        return self

    def create_like(self, group=None, name=None, timestamp=None):
        """
        Creates a empty field of same type as this.

        :param group: h5group
        :param name: Name of new the field
        :param timestamp: optional - If set, the timestamp that should be given to the new field.
        :return: Indexed string field
        """
        return FieldDataOps.timestamp_field_create_like(self, group, name, timestamp)

    @property
    def data(self):
        """
        Returns memory field array with values from this field
        :return: MemoryFieldArray
        """
        if self._value_wrapper is None:
            self._value_wrapper = MemoryFieldArray(np.float64)
        return self._value_wrapper

    def is_sorted(self):
        """
        Returns if data in field is sorted
        :return: bool
        """
        if len(self) < 2:
            return True
        data = self.data[:]
        return np.all(data[:-1] <= data[1:])

    def __len__(self):
        return len(self.data)

    def get_spans(self):
        """
        Get spans of field.
        """
        return ops.get_spans_for_field(self.data[:])

    def apply_filter(self, filter_to_apply, target=None, in_place=False):
        """
        Apply a boolean filter to this field. This operation doesn't modify the field on which it
        is called unless 'in_place is set to true'. The user can specify a 'target' field that
        the filtered data is written to.

        Example::

            field = ... # field contains data [1, 22, 333, 444, 0, 5555, 666, 77, 8]
            filter_to_apply = np.array([0, 2, 0, 1, 0, 1, 0, 1, 0])

            field.apply_filter(filter_to_apply, in_place=True)
            field.data[:]  # prints [22, 444, 5555, 77]


        :param filter_to_apply: a Field or numpy array that contains the boolean filter data
        :param target: if set, this is the field that is written to. This field must be writable.
            If 'target' is set, 'in_place' must be False.
        :param in_place: if True, perform the operation destructively on this field. This field
            must be writable. If 'in_place' is True, 'target' must be None
        :return: The filtered field. This is a new field instance unless 'target' is set, in which
            case it is the target field, or unless 'in_place' is True, in which case it is this field.
        """
        return FieldDataOps.apply_filter_to_field(self, filter_to_apply, target, in_place)

    def apply_index(self, index_to_apply, target=None, in_place=False):
        """
        Apply an index to this field. This operation doesn't modify the field on which it
        is called unless 'in_place is set to true'. The user can specify a 'target' field that
        the reindexed data is written to.

        Example::

            field = ... # field contains data [1, 22, 333, 444, 0, 5555, 666, 77, 8]
            index_to_apply = np.array([8, 0, 7, 1, 6, 2, 5, 3, 4], dtype=np.int32)

            field.apply_index(index_to_apply, target_field)
            target_field.data[:]  # [8, 1, 77, 22, 666, 333, 5555, 444, 0]


        :param index_to_apply: a Field or numpy array that contains the indices
        :param target: if set, this is the field that is written to. This field must be writable.
            If 'target' is set, 'in_place' must be False.
        :param in_place: if True, perform the operation destructively on this field. This field
            must be writable. If 'in_place' is True, 'target' must be None
        :return: The reindexed field. This is a new field instance unless 'target' is set, in which
            case it is the target field, or unless 'in_place' is True, in which case it is this field.
        """
        return FieldDataOps.apply_index_to_field(self, index_to_apply, target, in_place)

    def apply_spans_first(self, spans_to_apply, target=None, in_place=False):
        """
        Apply spans (first). This operation doesn't modify the field on which it
        is called unless 'in_place is set to true'. The user can specify a 'target' field that
        the reindexed data is written to.

        :param index_to_apply: a Field or numpy array that contains the indices
        :param target: if set, this is the field that is written to. This field must be writable.
            If 'target' is set, 'in_place' must be False.
        :param in_place: if True, perform the operation destructively on this field. This field
            must be writable. If 'in_place' is True, 'target' must be None
        :return: The respanned field. This is a new field instance unless 'target' is set, in which
            case it is the target field, or unless 'in_place' is True, in which case it is this field.
        """
        return FieldDataOps.apply_spans_first(self, spans_to_apply, target, in_place)

    def apply_spans_last(self, spans_to_apply, target=None, in_place=False):
        """
        Apply spans (last). This operation doesn't modify the field on which it
        is called unless 'in_place is set to true'. The user can specify a 'target' field that
        the reindexed data is written to.

        :param index_to_apply: a Field or numpy array that contains the indices
        :param target: if set, this is the field that is written to. This field must be writable.
            If 'target' is set, 'in_place' must be False.
        :param in_place: if True, perform the operation destructively on this field. This field
            must be writable. If 'in_place' is True, 'target' must be None
        :return: The respanned field. This is a new field instance unless 'target' is set, in which
            case it is the target field, or unless 'in_place' is True, in which case it is this field.
        """
        return FieldDataOps.apply_spans_last(self, spans_to_apply, target, in_place)

    def apply_spans_min(self, spans_to_apply, target=None, in_place=False):
        """
        Apply spans (min). This operation doesn't modify the field on which it
        is called unless 'in_place is set to true'. The user can specify a 'target' field that
        the reindexed data is written to.

        :param index_to_apply: a Field or numpy array that contains the indices
        :param target: if set, this is the field that is written to. This field must be writable.
            If 'target' is set, 'in_place' must be False.
        :param in_place: if True, perform the operation destructively on this field. This field
            must be writable. If 'in_place' is True, 'target' must be None
        :return: The respanned field. This is a new field instance unless 'target' is set, in which
            case it is the target field, or unless 'in_place' is True, in which case it is this field.
        """
        return FieldDataOps.apply_spans_min(self, spans_to_apply, target, in_place)

    def apply_spans_max(self, spans_to_apply, target=None, in_place=False):
        """
        Apply spans (max). This operation doesn't modify the field on which it
        is called unless 'in_place is set to true'. The user can specify a 'target' field that
        the reindexed data is written to.

        :param index_to_apply: a Field or numpy array that contains the indices
        :param target: if set, this is the field that is written to. This field must be writable.
            If 'target' is set, 'in_place' must be False.
        :param in_place: if True, perform the operation destructively on this field. This field
            must be writable. If 'in_place' is True, 'target' must be None
        :return: The respanned field. This is a new field instance unless 'target' is set, in which
            case it is the target field, or unless 'in_place' is True, in which case it is this field.
        """
        return FieldDataOps.apply_spans_max(self, spans_to_apply, target, in_place)

    def __add__(self, second):
        return FieldDataOps.numeric_add(self._session, self, second)

    def __radd__(self, first):
        return FieldDataOps.numeric_add(self._session, first, self)

    def __sub__(self, second):
        return FieldDataOps.numeric_sub(self._session, self, second)

    def __rsub__(self, first):
        return FieldDataOps.numeric_sub(self._session, first, self)

    def __mul__(self, second):
        return FieldDataOps.numeric_mul(self._session, self, second)

    def __rmul__(self, first):
        return FieldDataOps.numeric_mul(self._session, first, self)

    def __truediv__(self, second):
        return FieldDataOps.numeric_truediv(self._session, self, second)

    def __rtruediv__(self, first):
        return FieldDataOps.numeric_truediv(self._session, first, self)

    def __floordiv__(self, second):
        return FieldDataOps.numeric_floordiv(self._session, self, second)

    def __rfloordiv__(self, first):
        return FieldDataOps.numeric_floordiv(self._session, first, self)

    def __mod__(self, second):
        return FieldDataOps.numeric_mod(self._session, self, second)

    def __rmod__(self, first):
        return FieldDataOps.numeric_mod(self._session, first, self)

    def __divmod__(self, second):
        return FieldDataOps.numeric_divmod(self._session, self, second)

    def __rdivmod__(self, first):
        return FieldDataOps.numeric_divmod(self._session, first, self)

    def __lt__(self, value):
        return FieldDataOps.less_than(self._session, self, value)

    def __le__(self, value):
        return FieldDataOps.less_than_equal(self._session, self, value)

    def __eq__(self, value):
        return FieldDataOps.equal(self._session, self, value)

    def __ne__(self, value):
        return FieldDataOps.not_equal(self._session, self, value)

    def __gt__(self, value):
        return FieldDataOps.greater_than(self._session, self, value)

    def __ge__(self, value):
        return FieldDataOps.greater_than_equal(self._session, self, value)

    def isin(self, test_elements:Union[list, set, np.ndarray]):
        """
        Returns a boolean array of the same length as field \
        that is True where an element of field is in test_elements and False otherwise.

        :param test_elements: The values against which to test each value of field.
        :return: a boolean array of the same length as field
        """
        return FieldDataOps.apply_isin(self, test_elements)

    def unique(self, return_index=False, return_inverse=False, return_counts=False):
        """
        Find the unique elements of a TimestampMemField.
        Returns the sorted unique elements of a TimestampMemField. 
        There are three optional outputs in addition to the unique elements:
        (1) the indices of the input array that give the unique values
        (2) the indices of the unique array that reconstruct the input array
        (3) the number of times each unique value comes up in the input array

        :param return_index: boolean, if true returns index of unique elements
        :param return_inverse: boolean, if true returns result in reverse
        :param return_counts: boolean, if true returns counts of unique elements
        :return: numpy array
        """
        return FieldDataOps.apply_unique(self, return_index, return_inverse, return_counts)


# HDF5 field constructors
# =======================


def base_field_contructor(session, group, name, timestamp=None, chunksize=None):
    """
    Constructor are for 1)create the field (hdf5 group), 2)add basic attributes like chunksize,
    timestamp, field type, and 3)add the dataset to the field (hdf5 group) under the name 'values'
    """
    if name in group:
        msg = "Field '{}' already exists in group '{}'"
        raise ValueError(msg.format(name, group))

    field = group.create_group(name)
    field.attrs['chunksize'] = session.chunksize if chunksize is None else chunksize
    field.attrs['timestamp'] = session.chunksize if chunksize is None else chunksize
    return field


def indexed_string_field_constructor(session, group, name, timestamp=None, chunksize=None):
    field = base_field_contructor(session, group, name, timestamp, chunksize)
    field.attrs['fieldtype'] = 'indexedstring'
    DataWriter.write(field, 'index', [], 0, 'int64')
    DataWriter.write(field, 'values', [], 0, 'uint8')


def fixed_string_field_constructor(session, group, name, length, timestamp=None, chunksize=None):
    field = base_field_contructor(session, group, name, timestamp, chunksize)
    field.attrs['fieldtype'] = 'fixedstring,{}'.format(length)
    field.attrs['strlen'] = length
    DataWriter.write(field, 'values', [], 0, "S{}".format(length))


def numeric_field_constructor(session, group, name, nformat, timestamp=None, chunksize=None):
    field = base_field_contructor(session, group, name, timestamp, chunksize)
    field.attrs['fieldtype'] = 'numeric,{}'.format(nformat)
    field.attrs['nformat'] = nformat
    DataWriter.write(field, 'values', [], 0, nformat)


def categorical_field_constructor(session, group, name, nformat, key,
                                  timestamp=None, chunksize=None):
    field = base_field_contructor(session, group, name, timestamp, chunksize)
    field.attrs['fieldtype'] = 'categorical,{}'.format(nformat)
    field.attrs['nformat'] = nformat
    DataWriter.write(field, 'values', [], 0, nformat)
    key_ = val.validate_and_normalize_categorical_key('key', key)
    key_values = [v for k, v in key_.items()]
    key_names = [k for k, v in key_.items()]
    DataWriter.write(field, 'key_values', key_values, len(key_values), 'int8')
    DataWriter.write(field, 'key_names', key_names, len(key_names), h5py.special_dtype(vlen=str))


def timestamp_field_constructor(session, group, name, timestamp=None, chunksize=None):
    field = base_field_contructor(session, group, name, timestamp, chunksize)
    field.attrs['fieldtype'] = 'timestamp'
    DataWriter.write(field, 'values', [], 0, 'float64')


# HDF5 fields
# ===========


class IndexedStringField(HDF5Field):
    def __init__(self, session, group, dataframe, write_enabled=False):
        super().__init__(session, group, dataframe, write_enabled=write_enabled)
        self._session = session
        self._dataframe = None
        self._data_wrapper = None
        self._index_wrapper = None
        self._value_wrapper = None

    def writeable(self):
        """
        Indicates whether this field permits write operations. By default, dataframe fields
        are read-only in order to protect accidental writes to datasets
        """
        self._ensure_valid()
        return IndexedStringField(self._session, self._field, self._dataframe,
                                  write_enabled=True)

    def create_like(self, group=None, name=None, timestamp=None):
        """
        Creates a empty field of same type as this.

        :param group: h5group
        :param name: Name of new the field
        :param timestamp: optional - If set, the timestamp that should be given to the new field.
        :return: Indexed string field
        """
        self._ensure_valid()
        return FieldDataOps.indexed_string_create_like(self, group, name, timestamp)

    @property
    def indexed(self):
        """
        Whether the field is an indexed field or not. Indexed fields store their data internally
        as index and value arrays for efficiency, as well as making it accessible through the data
        property.
        """
        self._ensure_valid()
        return True

    @property
    def data(self):
        """
        Returns indexes writable field array with values of field
        :return: WriteableIndexedFieldArray
        """
        self._ensure_valid()
        if self._data_wrapper is None:
            wrapper = \
                WriteableIndexedFieldArray if self._write_enabled else ReadOnlyIndexedFieldArray
            self._data_wrapper = wrapper(self.chunksize, self.indices, self.values)
        return self._data_wrapper

    def is_sorted(self):
        """
        Returns if data in field is sorted
        :return: bool
        """
        self._ensure_valid()
        if len(self) < 2:
            return True

        indices = self.indices[:]
        values = self.values[:]
        last = values[indices[0]:indices[1]].tobytes()
        for i in range(1, len(indices) - 1):
            cur = values[indices[i]:indices[i + 1]].tobytes()
            if last > cur:
                return False
            last = cur
        return True

    @property
    def indices(self):
        """
        Get indices.
        """
        self._ensure_valid()
        if self._index_wrapper is None:
            wrapper = WriteableFieldArray if self._write_enabled else ReadOnlyFieldArray
            self._index_wrapper = wrapper(self._field, 'index')
        return self._index_wrapper

    @property
    def values(self):
        """
        Get values.
        """
        self._ensure_valid()
        if self._value_wrapper is None:
            wrapper = WriteableFieldArray if self._write_enabled else ReadOnlyFieldArray
            self._value_wrapper = wrapper(self._field, 'values')
        return self._value_wrapper

    def __len__(self):
        self._ensure_valid()
        return len(self.data)

    def get_spans(self):
        """
        Get spans of field
        """
        self._ensure_valid()
        return ops._get_spans_for_index_string_field(self.indices[:], self.values[:])

    def apply_filter(self, filter_to_apply, target=None, in_place=False):
        """
        Apply a boolean filter to this field. This operation doesn't modify the field on which it
        is called unless 'in_place is set to true'. The user can specify a 'target' field that
        the filtered data is written to.

        Example::

            field = ... # field contains data ['a', 'bb', 'ccc', 'dddd', '', 'eeee', 'fff', 'gg', 'h']
            filter_to_apply = np.array([0, 2, 0, 1, 0, 1, 0, 1, 0])

            field.apply_filter(filter_to_apply, target_field)
            target_field.data[:]  # prints ['bb', 'dddd', 'eeee', 'gg']

        :param filter_to_apply: a Field or numpy array that contains the boolean filter data
        :param target: if set, this is the field that is written to. This field must be writable.
            If 'target' is set, 'in_place' must be False.
        :param in_place: if True, perform the operation destructively on this field. This field
            must be writable. If 'in_place' is True, 'target' must be None
        :return: The filtered field. This is a new field instance unless 'target' is set, in which
            case it is the target field, or unless 'in_place' is True, in which case it is this field.
        """
        self._ensure_valid()
        return FieldDataOps.apply_filter_to_indexed_field(self, filter_to_apply, target, in_place)

    def apply_index(self, index_to_apply, target=None, in_place=False):
        """
        Apply an index to this field. This operation doesn't modify the field on which it
        is called unless 'in_place is set to true'. The user can specify a 'target' field that
        the reindexed data is written to.

        Example::

            field = ... # field contains data ['a', 'bb', 'ccc', 'dddd', '', 'eeee', 'fff', 'gg', 'h']
            index_to_apply = np.array([8, 0, 7, 1, 6, 2, 5, 3, 4], dtype=np.int32)

            field.apply_index(index_to_apply, target_field)
            target_field.data[:]  # ['h', 'a', 'gg', 'bb', 'fff', 'ccc', 'eeee', 'dddd', '']

        :param index_to_apply: a Field or numpy array that contains the indices
        :param target: if set, this is the field that is written to. This field must be writable.
            If 'target' is set, 'in_place' must be False.
        :param in_place: if True, perform the operation destructively on this field. This field
            must be writable. If 'in_place' is True, 'target' must be None
        :return: The reindexed field. This is a new field instance unless 'target' is set, in which
            case it is the target field, or unless 'in_place' is True, in which case it is this field.
        """
        self._ensure_valid()
        return FieldDataOps.apply_index_to_indexed_field(self, index_to_apply, target, in_place)

    def apply_spans_first(self, spans_to_apply, target=None, in_place=False):
        """
        Apply spans (first). This operation doesn't modify the field on which it
        is called unless 'in_place is set to true'. The user can specify a 'target' field that
        the reindexed data is written to.

        Example::

            field = ... # field contains data ['a', 'bb', 'ccc', 'dddd', '', 'eeee', 'fff', 'gg', 'h']
            spans_to_apply = np.array([0, 2, 3, 6, 8], dtype=np.int32)

            field.apply_spans_first(spans_to_apply, target_field)
            target_field.data[:]  # ['a', 'ccc', 'dddd', 'gg']

        :param index_to_apply: a Field or numpy array that contains the indices
        :param target: if set, this is the field that is written to. This field must be writable.
            If 'target' is set, 'in_place' must be False.
        :param in_place: if True, perform the operation destructively on this field. This field
            must be writable. If 'in_place' is True, 'target' must be None
        :return: The respanned field. This is a new field instance unless 'target' is set, in which
            case it is the target field, or unless 'in_place' is True, in which case it is this field.
        """
        self._ensure_valid()
        return FieldDataOps.apply_spans_first(self, spans_to_apply, target, in_place)

    def apply_spans_last(self, spans_to_apply, target=None, in_place=False):
        """
        Apply spans (last). This operation doesn't modify the field on which it
        is called unless 'in_place is set to true'. The user can specify a 'target' field that
        the reindexed data is written to.

        Example::

            field = ... # field contains data ['a', 'bb', 'ccc', 'dddd', '', 'eeee', 'fff', 'gg', 'h']
            spans_to_apply = np.array([0, 2, 3, 6, 8], dtype=np.int32)

            field.apply_spans_last(spans_to_apply, target_field)
            target_field.data[:]  #  ['bb', 'ccc', 'fff', 'h']

        :param index_to_apply: a Field or numpy array that contains the indices
        :param target: if set, this is the field that is written to. This field must be writable.
            If 'target' is set, 'in_place' must be False.
        :param in_place: if True, perform the operation destructively on this field. This field
            must be writable. If 'in_place' is True, 'target' must be None
        :return: The respanned field. This is a new field instance unless 'target' is set, in which
            case it is the target field, or unless 'in_place' is True, in which case it is this field.
        """
        self._ensure_valid()
        return FieldDataOps.apply_spans_last(self, spans_to_apply, target, in_place)

    def apply_spans_min(self, spans_to_apply, target=None, in_place=False):
        """
        Apply spans (min). This operation doesn't modify the field on which it
        is called unless 'in_place is set to true'. The user can specify a 'target' field that
        the reindexed data is written to.

        Example::

            field = ... # field contains data ['a', 'bb', 'ccc', 'dddd', '', 'eeee', 'fff', 'gg', 'h']
            spans_to_apply = np.array([0, 2, 3, 6, 8], dtype=np.int32)

            field.apply_spans_min(spans_to_apply, in_place=True)
            field.data[:]  # ['a', 'ccc', 'dddd', 'gg']

        :param index_to_apply: a Field or numpy array that contains the indices
        :param target: if set, this is the field that is written to. This field must be writable.
            If 'target' is set, 'in_place' must be False.
        :param in_place: if True, perform the operation destructively on this field. This field
            must be writable. If 'in_place' is True, 'target' must be None
        :return: The respanned field. This is a new field instance unless 'target' is set, in which
            case it is the target field, or unless 'in_place' is True, in which case it is this field.
        """
        self._ensure_valid()
        return FieldDataOps.apply_spans_min(self, spans_to_apply, target, in_place)

    def apply_spans_max(self, spans_to_apply, target=None, in_place=False):
        """
        Apply spans (max). This operation doesn't modify the field on which it
        is called unless 'in_place is set to true'. The user can specify a 'target' field that
        the reindexed data is written to.

        Example::

            field = ... # field contains data ['a', 'bb', 'ccc', 'dddd', '', 'eeee', 'fff', 'gg', 'h']
            spans_to_apply = np.array([0, 2, 3, 6, 8], dtype=np.int32)

            field.apply_spans_max(spans_to_apply, in_place=True)
            field.data[:]  # ['bb', 'ccc', 'fff', 'h']

        :param index_to_apply: a Field or numpy array that contains the indices
        :param target: if set, this is the field that is written to. This field must be writable.
            If 'target' is set, 'in_place' must be False.
        :param in_place: if True, perform the operation destructively on this field. This field
            must be writable. If 'in_place' is True, 'target' must be None
        :return: The respanned field. This is a new field instance unless 'target' is set, in which
            case it is the target field, or unless 'in_place' is True, in which case it is this field.
        """
        self._ensure_valid()
        return FieldDataOps.apply_spans_max(self, spans_to_apply, target, in_place)

    def isin(self, test_elements:Union[list, set, np.ndarray]):
        """
        Returns a boolean array of the same length as field \
        that is True where an element of field is in test_elements and False otherwise.

        :param test_elements: The values against which to test each value of field.
        :return: a boolean array of the same length as field
        """
        return FieldDataOps.apply_isin(self, test_elements)

    def unique(self, return_index=False, return_inverse=False, return_counts=False):
        """
        Find the unique elements of an IndexedStringField.
        Returns the sorted unique elements of an IndexedStringField. 
        There are three optional outputs in addition to the unique elements:
        (1) the indices of the input array that give the unique values
        (2) the indices of the unique array that reconstruct the input array
        (3) the number of times each unique value comes up in the input array
        

        :param return_index: boolean, if true returns index of unique elements
        :param return_inverse: boolean, if true returns result in reverse
        :param return_counts: boolean, if true returns counts of unique elements
        :return: numpy array
        """
        return FieldDataOps.apply_unique(self, return_index, return_inverse, return_counts)


class FixedStringField(HDF5Field):
    def __init__(self, session, group, dataframe, write_enabled=False):
        super().__init__(session, group, dataframe, write_enabled=write_enabled)
        # TODO: caution; we may want to consider the issues with long-lived field instances getting
        # out of sync with their stored counterparts. Maybe a revision number of the stored field
        # is required that we can check to see if we are out of date. That or just make this a
        # property and have it always look the value up
        self._length = self._field.attrs['strlen']

    def writeable(self):
        """
        Indicates whether this field permits write operations. By default, dataframe fields
        are read-only in order to protect accidental writes to datasets
        """
        self._ensure_valid()
        return FixedStringField(self._session, self._field, self._dataframe,
                                write_enabled=True)

    def create_like(self, group=None, name=None, timestamp=None):
        """
        Creates a empty field of same type as this.

        :param group: h5group
        :param name: Name of new the field
        :param timestamp: optional - If set, the timestamp that should be given to the new field.
        :return: Indexed string field
        """
        self._ensure_valid()
        return FieldDataOps.fixed_string_field_create_like(self, group, name, timestamp)

    @property
    def data(self):
        """
        Get data.
        """
        self._ensure_valid()
        if self._value_wrapper is None:
            if self._write_enabled:
                self._value_wrapper = WriteableFieldArray(self._field, 'values')
            else:
                self._value_wrapper = ReadOnlyFieldArray(self._field, 'values')
        return self._value_wrapper

    def is_sorted(self):
        """
        Returns if data in field is sorted
        :return: bool
        """
        self._ensure_valid()
        if len(self) < 2:
            return True
        data = self.data[:]
        return np.all(np.char.compare_chararrays(data[:-1], data[1:], "<=", False))

    def __len__(self):
        self._ensure_valid()
        return len(self.data)

    def get_spans(self):
        """
        Get spans of field.
        """
        self._ensure_valid()
        return ops.get_spans_for_field(self.data[:])

    def apply_filter(self, filter_to_apply, target=None, in_place=False):
        """
        Apply a boolean filter to this field. This operation doesn't modify the field on which it
        is called unless 'in_place is set to true'. The user can specify a 'target' field that
        the filtered data is written to.

        Example::

            field = ... # field contains data ['a', 'b', 'c', 'd', '', 'e', 'f', 'g', 'h']
            filter_to_apply = np.array([0, 2, 0, 1, 0, 1, 0, 1, 0])

            field.apply_filter(filter_to_apply, target_field)
            target_field.data[:]  # prints ['b', 'd', 'e', 'g']


        :param filter_to_apply: a Field or numpy array that contains the boolean filter data
        :param target: if set, this is the field that is written to. This field must be writable.
            If 'target' is set, 'in_place' must be False.
        :param in_place: if True, perform the operation destructively on this field. This field
            must be writable. If 'in_place' is True, 'target' must be None
        :return: The filtered field. This is a new field instance unless 'target' is set, in which
            case it is the target field, or unless 'in_place' is True, in which case it is this field.
        """
        self._ensure_valid()
        return FieldDataOps.apply_filter_to_field(self, filter_to_apply, target, in_place)

    def apply_index(self, index_to_apply, target=None, in_place=False):
        """
        Apply an index to this field. This operation doesn't modify the field on which it
        is called unless 'in_place is set to true'. The user can specify a 'target' field that
        the reindexed data is written to.

        Example::

            field = ... # field contains data ['a', 'b', 'c', 'd', '', 'e', 'f', 'g', 'h']
            index_to_apply = np.array([8, 0, 7, 1, 6, 2, 5, 3, 4], dtype=np.int32)

            field.apply_index(index_to_apply, target_field)
            target_field.data[:]  # ['h', 'a', 'g', 'b', 'f', 'c', 'e', 'd', '']


        :param index_to_apply: a Field or numpy array that contains the indices
        :param target: if set, this is the field that is written to. This field must be writable.
            If 'target' is set, 'in_place' must be False.
        :param in_place: if True, perform the operation destructively on this field. This field
            must be writable. If 'in_place' is True, 'target' must be None
        :return: The reindexed field. This is a new field instance unless 'target' is set, in which
            case it is the target field, or unless 'in_place' is True, in which case it is this field.
        """
        self._ensure_valid()
        return FieldDataOps.apply_index_to_field(self, index_to_apply, target, in_place)

    def apply_spans_first(self, spans_to_apply, target=None, in_place=False):
        """
        Apply spans (first). This operation doesn't modify the field on which it
        is called unless 'in_place is set to true'. The user can specify a 'target' field that
        the reindexed data is written to.

        :param index_to_apply: a Field or numpy array that contains the indices
        :param target: if set, this is the field that is written to. This field must be writable.
            If 'target' is set, 'in_place' must be False.
        :param in_place: if True, perform the operation destructively on this field. This field
            must be writable. If 'in_place' is True, 'target' must be None
        :return: The respanned field. This is a new field instance unless 'target' is set, in which
            case it is the target field, or unless 'in_place' is True, in which case it is this field.
        """
        self._ensure_valid()
        return FieldDataOps.apply_spans_first(self, spans_to_apply, target, in_place)

    def apply_spans_last(self, spans_to_apply, target=None, in_place=False):
        """
        Apply spans (last). This operation doesn't modify the field on which it
        is called unless 'in_place is set to true'. The user can specify a 'target' field that
        the reindexed data is written to.

        :param index_to_apply: a Field or numpy array that contains the indices
        :param target: if set, this is the field that is written to. This field must be writable.
            If 'target' is set, 'in_place' must be False.
        :param in_place: if True, perform the operation destructively on this field. This field
            must be writable. If 'in_place' is True, 'target' must be None
        :return: The respanned field. This is a new field instance unless 'target' is set, in which
            case it is the target field, or unless 'in_place' is True, in which case it is this field.
        """
        self._ensure_valid()
        return FieldDataOps.apply_spans_last(self, spans_to_apply, target, in_place)

    def apply_spans_min(self, spans_to_apply, target=None, in_place=False):
        """
        Apply spans (min). This operation doesn't modify the field on which it
        is called unless 'in_place is set to true'. The user can specify a 'target' field that
        the reindexed data is written to.

        :param index_to_apply: a Field or numpy array that contains the indices
        :param target: if set, this is the field that is written to. This field must be writable.
            If 'target' is set, 'in_place' must be False.
        :param in_place: if True, perform the operation destructively on this field. This field
            must be writable. If 'in_place' is True, 'target' must be None
        :return: The respanned field. This is a new field instance unless 'target' is set, in which
            case it is the target field, or unless 'in_place' is True, in which case it is this field.
        """
        self._ensure_valid()
        return FieldDataOps.apply_spans_min(self, spans_to_apply, target, in_place)

    def apply_spans_max(self, spans_to_apply, target=None, in_place=False):
        """
        Apply spans (max). This operation doesn't modify the field on which it
        is called unless 'in_place is set to true'. The user can specify a 'target' field that
        the reindexed data is written to.

        :param index_to_apply: a Field or numpy array that contains the indices
        :param target: if set, this is the field that is written to. This field must be writable.
            If 'target' is set, 'in_place' must be False.
        :param in_place: if True, perform the operation destructively on this field. This field
            must be writable. If 'in_place' is True, 'target' must be None
        :return: The respanned field. This is a new field instance unless 'target' is set, in which
            case it is the target field, or unless 'in_place' is True, in which case it is this field.
        """
        self._ensure_valid()
        return FieldDataOps.apply_spans_max(self, spans_to_apply, target, in_place)

    def isin(self, test_elements:Union[list, set, np.ndarray]):
        """
        Returns a boolean array of the same length as field \
        that is True where an element of field is in test_elements and False otherwise.

        :param test_elements: The values against which to test each value of field.
        :return: a boolean array of the same length as field
        """
        return FieldDataOps.apply_isin(self, test_elements)

    def unique(self, return_index=False, return_inverse=False, return_counts=False):
        """
        Find the unique elements of a FixedStringField.
        Returns the sorted unique elements of a FixedStringField. 
        There are three optional outputs in addition to the unique elements:
        (1) the indices of the input array that give the unique values
        (2) the indices of the unique array that reconstruct the input array
        (3) the number of times each unique value comes up in the input array

        :param return_index: boolean, if true returns index of unique elements
        :param return_inverse: boolean, if true returns result in reverse
        :param return_counts: boolean, if true returns counts of unique elements
        :return: numpy array
        """
        return FieldDataOps.apply_unique(self, return_index, return_inverse, return_counts)


class NumericField(HDF5Field):
    def __init__(self, session, group, dataframe, write_enabled=False):
        super().__init__(session, group, dataframe, write_enabled=write_enabled)
        self._nformat = self._field.attrs['nformat']

    def writeable(self):
        """
        Indicates whether this field permits write operations. By default, dataframe fields
        are read-only in order to protect accidental writes to datasets
        """
        self._ensure_valid()
        return NumericField(self._session, self._field, None, write_enabled=True)

    def create_like(self, group=None, name=None, timestamp=None):
        """
        Creates a empty field of same type as this.

        :param group: h5group
        :param name: Name of new the field
        :param timestamp: optional - If set, the timestamp that should be given to the new field.
        :return: Indexed string field
        """
        self._ensure_valid()
        return FieldDataOps.numeric_field_create_like(self, group, name, timestamp)

    @property
    def data(self):
        """
        Get data.
        """
        self._ensure_valid()
        if self._value_wrapper is None:
            if self._write_enabled:
                self._value_wrapper = WriteableFieldArray(self._field, 'values')
            else:
                self._value_wrapper = ReadOnlyFieldArray(self._field, 'values')
        return self._value_wrapper

    def is_sorted(self):
        """
        Returns if data in field is sorted
        :return: bool
        """
        self._ensure_valid()
        if len(self) < 2:
            return True
        data = self.data[:]
        return np.all(data[:-1] <= data[1:])

    def __len__(self):
        self._ensure_valid()
        return len(self.data)

    def astype(self, dtype: str, casting='unsafe'):
        """
        Convert the field data type to dtype parameter given.

        :param dtype: The new datatype, given as a str object. The dtype must be a subtype of np.number, e.g. int, float, etc.
        :param casting: Similar to the casting parameter in numpy ndarray.astype, can be 'no’, ‘equiv’, ‘safe’, ‘same_kind’, or ‘unsafe’.
        :return: The field with new datatype.
        """
        if not np.issubdtype(dtype, np.number):
            raise ValueError("The dtype to convert must be a subtype of np.number, but type {} given.".format(dtype))
        else:
            content = np.array(self.data[:]).astype(dtype, casting=casting)
            name = self.name
            del self.dataframe[name]
            fld = self.dataframe.create_numeric(name, str(dtype))
            fld.data.write(content)
            return fld

    def get_spans(self):
        """
        Get spans of field.
        """
        self._ensure_valid()
        return ops.get_spans_for_field(self.data[:])

    def apply_filter(self, filter_to_apply, target=None, in_place=False):
        """
        Apply a boolean filter to this field. This operation doesn't modify the field on which it
        is called unless 'in_place is set to true'. The user can specify a 'target' field that
        the filtered data is written to.

        Example::

            field = ... # field contains data [1, 22, 333, 444, 0, 5555, 666, 77, 8]
            filter_to_apply = np.array([0, 2, 0, 1, 0, 1, 0, 1, 0])

            field.apply_filter(filter_to_apply, in_place=True)
            field.data[:]  # prints [22, 444, 5555, 77]


        :param filter_to_apply: a Field or numpy array that contains the boolean filter data
        :param target: if set, this is the field that is written to. This field must be writable.
            If 'target' is set, 'in_place' must be False.
        :param in_place: if True, perform the operation destructively on this field. This field
            must be writable. If 'in_place' is True, 'target' must be None
        :return: The filtered field. This is a new field instance unless 'target' is set, in which
            case it is the target field, or unless 'in_place' is True, in which case it is this field.
        """
        self._ensure_valid()
        return FieldDataOps.apply_filter_to_field(self, filter_to_apply, target, in_place)

    def apply_index(self, index_to_apply, target=None, in_place=False):
        """
        Apply an index to this field. This operation doesn't modify the field on which it
        is called unless 'in_place is set to true'. The user can specify a 'target' field that
        the reindexed data is written to.

        Example::

            field = ... # field contains data [1, 22, 333, 444, 0, 5555, 666, 77, 8]
            index_to_apply = np.array([8, 0, 7, 1, 6, 2, 5, 3, 4], dtype=np.int32)

            field.apply_index(index_to_apply, target_field)
            target_field.data[:]  # [8, 1, 77, 22, 666, 333, 5555, 444, 0]


        :param index_to_apply: a Field or numpy array that contains the indices
        :param target: if set, this is the field that is written to. This field must be writable.
            If 'target' is set, 'in_place' must be False.
        :param in_place: if True, perform the operation destructively on this field. This field
            must be writable. If 'in_place' is True, 'target' must be None
        :return: The reindexed field. This is a new field instance unless 'target' is set, in which
            case it is the target field, or unless 'in_place' is True, in which case it is this field.
        """
        self._ensure_valid()
        return FieldDataOps.apply_index_to_field(self, index_to_apply, target, in_place)

    def apply_spans_first(self, spans_to_apply, target=None, in_place=False):
        """
        Apply spans (first). This operation doesn't modify the field on which it
        is called unless 'in_place is set to true'. The user can specify a 'target' field that
        the reindexed data is written to.

        :param index_to_apply: a Field or numpy array that contains the indices
        :param target: if set, this is the field that is written to. This field must be writable.
            If 'target' is set, 'in_place' must be False.
        :param in_place: if True, perform the operation destructively on this field. This field
            must be writable. If 'in_place' is True, 'target' must be None
        :return: The respanned field. This is a new field instance unless 'target' is set, in which
            case it is the target field, or unless 'in_place' is True, in which case it is this field.
        """
        self._ensure_valid()
        return FieldDataOps.apply_spans_first(self, spans_to_apply, target, in_place)

    def apply_spans_last(self, spans_to_apply, target=None, in_place=False):
        """
        Apply spans (last). This operation doesn't modify the field on which it
        is called unless 'in_place is set to true'. The user can specify a 'target' field that
        the reindexed data is written to.

        :param index_to_apply: a Field or numpy array that contains the indices
        :param target: if set, this is the field that is written to. This field must be writable.
            If 'target' is set, 'in_place' must be False.
        :param in_place: if True, perform the operation destructively on this field. This field
            must be writable. If 'in_place' is True, 'target' must be None
        :return: The respanned field. This is a new field instance unless 'target' is set, in which
            case it is the target field, or unless 'in_place' is True, in which case it is this field.
        """
        self._ensure_valid()
        return FieldDataOps.apply_spans_last(self, spans_to_apply, target, in_place)

    def apply_spans_min(self, spans_to_apply, target=None, in_place=False):
        """
        Apply spans (min). This operation doesn't modify the field on which it
        is called unless 'in_place is set to true'. The user can specify a 'target' field that
        the reindexed data is written to.

        :param index_to_apply: a Field or numpy array that contains the indices
        :param target: if set, this is the field that is written to. This field must be writable.
            If 'target' is set, 'in_place' must be False.
        :param in_place: if True, perform the operation destructively on this field. This field
            must be writable. If 'in_place' is True, 'target' must be None
        :return: The respanned field. This is a new field instance unless 'target' is set, in which
            case it is the target field, or unless 'in_place' is True, in which case it is this field.
        """
        self._ensure_valid()
        return FieldDataOps.apply_spans_min(self, spans_to_apply, target, in_place)

    def apply_spans_max(self, spans_to_apply, target=None, in_place=False):
        """
        Apply spans (max). This operation doesn't modify the field on which it
        is called unless 'in_place is set to true'. The user can specify a 'target' field that
        the reindexed data is written to.

        :param index_to_apply: a Field or numpy array that contains the indices
        :param target: if set, this is the field that is written to. This field must be writable.
            If 'target' is set, 'in_place' must be False.
        :param in_place: if True, perform the operation destructively on this field. This field
            must be writable. If 'in_place' is True, 'target' must be None
        :return: The respanned field. This is a new field instance unless 'target' is set, in which
            case it is the target field, or unless 'in_place' is True, in which case it is this field.
        """
        self._ensure_valid()
        return FieldDataOps.apply_spans_max(self, spans_to_apply, target, in_place)

    def __add__(self, second):
        self._ensure_valid()
        return FieldDataOps.numeric_add(self._session, self, second)

    def __radd__(self, first):
        self._ensure_valid()
        return FieldDataOps.numeric_add(self._session, first, self)

    def __sub__(self, second):
        self._ensure_valid()
        return FieldDataOps.numeric_sub(self._session, self, second)

    def __rsub__(self, first):
        self._ensure_valid()
        return FieldDataOps.numeric_sub(self._session, first, self)

    def __mul__(self, second):
        self._ensure_valid()
        return FieldDataOps.numeric_mul(self._session, self, second)

    def __rmul__(self, first):
        self._ensure_valid()
        return FieldDataOps.numeric_mul(self._session, first, self)

    def __truediv__(self, second):
        self._ensure_valid()
        return FieldDataOps.numeric_truediv(self._session, self, second)

    def __rtruediv__(self, first):
        self._ensure_valid()
        return FieldDataOps.numeric_truediv(self._session, first, self)

    def __floordiv__(self, second):
        self._ensure_valid()
        return FieldDataOps.numeric_floordiv(self._session, self, second)

    def __rfloordiv__(self, first):
        self._ensure_valid()
        return FieldDataOps.numeric_floordiv(self._session, first, self)

    def __mod__(self, second):
        self._ensure_valid()
        return FieldDataOps.numeric_mod(self._session, self, second)

    def __rmod__(self, first):
        self._ensure_valid()
        return FieldDataOps.numeric_mod(self._session, first, self)

    def __divmod__(self, second):
        self._ensure_valid()
        return FieldDataOps.numeric_divmod(self._session, self, second)

    def __rdivmod__(self, first):
        self._ensure_valid()
        return FieldDataOps.numeric_divmod(self._session, first, self)

    def __and__(self, second):
        self._ensure_valid()
        return FieldDataOps.numeric_and(self._session, self, second)

    def __rand__(self, first):
        self._ensure_valid()
        return FieldDataOps.numeric_and(self._session, first, self)

    def __xor__(self, second):
        self._ensure_valid()
        return FieldDataOps.numeric_xor(self._session, self, second)

    def __rxor__(self, first):
        self._ensure_valid()
        return FieldDataOps.numeric_xor(self._session, first, self)

    def __or__(self, second):
        self._ensure_valid()
        return FieldDataOps.numeric_or(self._session, self, second)

    def __ror__(self, first):
        self._ensure_valid()
        return FieldDataOps.numeric_or(self._session, first, self)

    def __lt__(self, value):
        self._ensure_valid()
        return FieldDataOps.less_than(self._session, self, value)

    def __le__(self, value):
        self._ensure_valid()
        return FieldDataOps.less_than_equal(self._session, self, value)

    def __eq__(self, value):
        self._ensure_valid()
        return FieldDataOps.equal(self._session, self, value)

    def __ne__(self, value):
        self._ensure_valid()
        return FieldDataOps.not_equal(self._session, self, value)

    def __gt__(self, value):
        self._ensure_valid()
        return FieldDataOps.greater_than(self._session, self, value)

    def __ge__(self, value):
        self._ensure_valid()
        return FieldDataOps.greater_than_equal(self._session, self, value)

    def __invert__(self):
        self._ensure_valid()
        return FieldDataOps.invert(self._session, self)

    def logical_not(self):
        self._ensure_valid()
        return FieldDataOps.logical_not(self._session, self)

    def isin(self, test_elements:Union[list, set, np.ndarray]):
        """
        Returns a boolean array of the same length as field \
        that is True where an element of field is in test_elements and False otherwise.

        :param test_elements: The values against which to test each value of field.
        :return: a boolean array of the same length as field
        """
        return FieldDataOps.apply_isin(self, test_elements)

    def unique(self, return_index=False, return_inverse=False, return_counts=False):
        """
        Find the unique elements of a NumericField.
        Returns the sorted unique elements of a NumericField. 
        There are three optional outputs in addition to the unique elements:
        (1) the indices of the input array that give the unique values
        (2) the indices of the unique array that reconstruct the input array
        (3) the number of times each unique value comes up in the input array

        :param return_index: boolean, if true returns index of unique elements
        :param return_inverse: boolean, if true returns result in reverse
        :param return_counts: boolean, if true returns counts of unique elements
        :return: numpy array
        """
        return FieldDataOps.apply_unique(self, return_index, return_inverse, return_counts)


class CategoricalField(HDF5Field):
    def __init__(self, session, group, dataframe, write_enabled=False):
        super().__init__(session, group, dataframe, write_enabled=write_enabled)
        self._nformat = self._field.attrs['nformat'] if 'nformat' in self._field.attrs else 'int8'

    def writeable(self):
        """
        Indicates whether this field permits write operations. By default, dataframe fields
        are read-only in order to protect accidental writes to datasets
        """
        self._ensure_valid()
        return CategoricalField(self._session, self._field, self._dataframe,
                                write_enabled=True)

    def create_like(self, group=None, name=None, timestamp=None):
        """
        Creates a empty field of same type as this.

        :param group: h5group
        :param name: Name of new the field
        :param timestamp: optional - If set, the timestamp that should be given to the new field.
        :return: Indexed string field
        """
        self._ensure_valid()
        return FieldDataOps.categorical_field_create_like(self, group, name, timestamp)

    @property
    def data(self):
        """
        Get data.
        """
        self._ensure_valid()
        if self._value_wrapper is None:
            if self._write_enabled:
                self._value_wrapper = WriteableFieldArray(self._field, 'values')
            else:
                self._value_wrapper = ReadOnlyFieldArray(self._field, 'values')
        return self._value_wrapper

    def is_sorted(self):
        """
        Returns if data in field is sorted
        :return: bool
        """
        self._ensure_valid()
        if len(self) < 2:
            return True
        data = self.data[:]
        return np.all(data[:-1] <= data[1:])

    def __len__(self):
        self._ensure_valid()
        return len(self.data)

    def get_spans(self):
        """
        Get spans of field.
        """
        self._ensure_valid()
        return ops.get_spans_for_field(self.data[:])

    @property
    def nformat(self):
        """
        Get numeric format.
        """
        self._ensure_valid()
        return self._nformat

    # Note: key is presented as value: str, even though the dictionary must be presented
    # as str: value
    @property
    def keys(self):
        """
        Get keys.
        """
        self._ensure_valid()
        if isinstance(self._field['key_values'][0], str):  # convert into bytearray to keep up with linux
            kv = [bytes(i, 'utf-8') for i in self._field['key_values']]
        else:
            kv = self._field['key_values']
        if isinstance(self._field['key_names'][0], str):
            kn = [bytes(i, 'utf-8') for i in self._field['key_names']]
        else:
            kn = self._field['key_names']
        keys = dict(zip(kv, kn))
        return keys

    def remap(self, key_map, new_key):
        """
        Remap the key names and key values.

        :param key_map: The mapping rule of convert the old key into the new key.
        :param new_key: The new key.
        :return: A CategoricalMemField with the new key.

        Example::

            cat_field = df.create_categorical('cat', 'int32', {"a": 1, "b": 2})
            cat_field.data.write([1,2,1,2])
            newfield = cat_field.remap([(1, 4), (2, 5)], {"a": 4, "b": 5})
            print(newfield.data[:])
        """
        self._ensure_valid()
        # make sure all key values are included in the key_map
        if isinstance(self._field['key_values'][0], str):  # convert into bytearray to keep up with linux
            kv = [bytes(i, 'utf-8') for i in self._field['key_values']]
        else:
            kv = self._field['key_values']
        for k in kv:
            if k not in [x[0] for x in key_map]:
                raise ValueError("Not all old key values are included in the mapping rule.")
        #remap the value
        values = self.data[:]
        new_values = np.zeros(len(values), values.dtype)
        for k in key_map:
            new_values = np.where(values == k[0], k[1], new_values)
        result = CategoricalMemField(self._session, self._nformat, new_key)
        result.data.write(new_values)
        return result

    def apply_filter(self, filter_to_apply, target=None, in_place=False):
        """
        Apply a boolean filter to this field. This operation doesn't modify the field on which it
        is called unless 'in_place is set to true'. The user can specify a 'target' field that
        the filtered data is written to.

        Example::

            field = ... # field contains data [1, 2, 3, 4, 0, 5, 6, 7, 8]
            filter_to_apply = np.array([0, 2, 0, 1, 0, 1, 0, 1, 0])

            field.apply_filter(filter_to_apply, in_place=True)
            field.data[:]  # prints [2, 4, 5, 7]


        :param filter_to_apply: a Field or numpy array that contains the boolean filter data
        :param target: if set, this is the field that is written to. This field must be writable.
            If 'target' is set, 'in_place' must be False.
        :param in_place: if True, perform the operation destructively on this field. This field
            must be writable. If 'in_place' is True, 'target' must be None
        :return: The filtered field. This is a new field instance unless 'target' is set, in which
            case it is the target field, or unless 'in_place' is True, in which case it is this field.
        """
        self._ensure_valid()
        return FieldDataOps.apply_filter_to_field(self, filter_to_apply, target, in_place)

    def apply_index(self, index_to_apply, target=None, in_place=False):
        """
        Apply an index to this field. This operation doesn't modify the field on which it
        is called unless 'in_place is set to true'. The user can specify a 'target' field that
        the reindexed data is written to.

        Example::

            field = ... # field contains data [1, 2, 3, 4, 0, 5, 6, 7, 8]
            index_to_apply = np.array([8, 0, 7, 1, 6, 2, 5, 3, 4], dtype=np.int32)

            field.apply_index(index_to_apply, target_field)
            target_field.data[:]  # [8, 1, 7, 2, 6, 3, 5, 4, 0]


        :param index_to_apply: a Field or numpy array that contains the indices
        :param target: if set, this is the field that is written to. This field must be writable.
            If 'target' is set, 'in_place' must be False.
        :param in_place: if True, perform the operation destructively on this field. This field
            must be writable. If 'in_place' is True, 'target' must be None
        :return: The reindexed field. This is a new field instance unless 'target' is set, in which
            case it is the target field, or unless 'in_place' is True, in which case it is this field.
        """
        self._ensure_valid()
        return FieldDataOps.apply_index_to_field(self, index_to_apply, target, in_place)

    def apply_spans_first(self, spans_to_apply, target=None, in_place=False):
        """
        Apply spans (first). This operation doesn't modify the field on which it
        is called unless 'in_place is set to true'. The user can specify a 'target' field that
        the reindexed data is written to.

        :param index_to_apply: a Field or numpy array that contains the indices
        :param target: if set, this is the field that is written to. This field must be writable.
            If 'target' is set, 'in_place' must be False.
        :param in_place: if True, perform the operation destructively on this field. This field
            must be writable. If 'in_place' is True, 'target' must be None
        :return: The respanned field. This is a new field instance unless 'target' is set, in which
            case it is the target field, or unless 'in_place' is True, in which case it is this field.
        """
        self._ensure_valid()
        return FieldDataOps.apply_spans_first(self, spans_to_apply, target, in_place)

    def apply_spans_last(self, spans_to_apply, target=None, in_place=False):
        """
        Apply spans (last). This operation doesn't modify the field on which it
        is called unless 'in_place is set to true'. The user can specify a 'target' field that
        the reindexed data is written to.

        :param index_to_apply: a Field or numpy array that contains the indices
        :param target: if set, this is the field that is written to. This field must be writable.
            If 'target' is set, 'in_place' must be False.
        :param in_place: if True, perform the operation destructively on this field. This field
            must be writable. If 'in_place' is True, 'target' must be None
        :return: The respanned field. This is a new field instance unless 'target' is set, in which
            case it is the target field, or unless 'in_place' is True, in which case it is this field.
        """
        self._ensure_valid()
        return FieldDataOps.apply_spans_last(self, spans_to_apply, target, in_place)

    def apply_spans_min(self, spans_to_apply, target=None, in_place=False):
        """
        Apply spans (min). This operation doesn't modify the field on which it
        is called unless 'in_place is set to true'. The user can specify a 'target' field that
        the reindexed data is written to.

        :param index_to_apply: a Field or numpy array that contains the indices
        :param target: if set, this is the field that is written to. This field must be writable.
            If 'target' is set, 'in_place' must be False.
        :param in_place: if True, perform the operation destructively on this field. This field
            must be writable. If 'in_place' is True, 'target' must be None
        :return: The respanned field. This is a new field instance unless 'target' is set, in which
            case it is the target field, or unless 'in_place' is True, in which case it is this field.
        """
        self._ensure_valid()
        return FieldDataOps.apply_spans_min(self, spans_to_apply, target, in_place)

    def apply_spans_max(self, spans_to_apply, target=None, in_place=False):
        """
        Apply spans (max). This operation doesn't modify the field on which it
        is called unless 'in_place is set to true'. The user can specify a 'target' field that
        the reindexed data is written to.

        :param index_to_apply: a Field or numpy array that contains the indices
        :param target: if set, this is the field that is written to. This field must be writable.
            If 'target' is set, 'in_place' must be False.
        :param in_place: if True, perform the operation destructively on this field. This field
            must be writable. If 'in_place' is True, 'target' must be None
        :return: The respanned field. This is a new field instance unless 'target' is set, in which
            case it is the target field, or unless 'in_place' is True, in which case it is this field.
        """
        self._ensure_valid()
        return FieldDataOps.apply_spans_max(self, spans_to_apply, target, in_place)

    def __lt__(self, value):
        self._ensure_valid()
        return FieldDataOps.less_than(self._session, self, value)

    def __le__(self, value):
        self._ensure_valid()
        return FieldDataOps.less_than_equal(self._session, self, value)

    def __eq__(self, value):
        self._ensure_valid()
        return FieldDataOps.equal(self._session, self, value)

    def __ne__(self, value):
        self._ensure_valid()
        return FieldDataOps.not_equal(self._session, self, value)

    def __gt__(self, value):
        self._ensure_valid()
        return FieldDataOps.greater_than(self._session, self, value)

    def __ge__(self, value):
        self._ensure_valid()
        return FieldDataOps.greater_than_equal(self._session, self, value)
    
    def isin(self, test_elements:Union[list, set, np.ndarray]):
        """
        Returns a boolean array of the same length as field \
        that is True where an element of field is in test_elements and False otherwise.

        :param test_elements: The values against which to test each value of field.
        :return: a boolean array of the same length as field
        """
        return FieldDataOps.apply_isin(self, test_elements)

    def unique(self, return_index=False, return_inverse=False, return_counts=False):
        """
        Find the unique elements of a CategoricalField.
        Returns the sorted unique elements of a CategoricalField. 
        There are three optional outputs in addition to the unique elements:
        (1) the indices of the input array that give the unique values
        (2) the indices of the unique array that reconstruct the input array
        (3) the number of times each unique value comes up in the input array
        
        :param return_index: boolean, if true returns index of unique elements
        :param return_inverse: boolean, if true returns result in reverse
        :param return_counts: boolean, if true returns counts of unique elements
        :return: numpy array
        """
        return FieldDataOps.apply_unique(self, return_index, return_inverse, return_counts)


class TimestampField(HDF5Field):
    def __init__(self, session, group, dataframe, write_enabled=False):
        super().__init__(session, group, dataframe, write_enabled=write_enabled)

    def writeable(self):
        """
        Indicates whether this field permits write operations. By default, dataframe fields
        are read-only in order to protect accidental writes to datasets
        """
        self._ensure_valid()
        return TimestampField(self._session, self._field, self._dataframe,
                              write_enabled=True)

    def create_like(self, group=None, name=None, timestamp=None):
        """
        Creates a empty field of same type as this.

        :param group: h5group
        :param name: Name of new the field
        :param timestamp: optional - If set, the timestamp that should be given to the new field.
        :return: Indexed string field
        """
        self._ensure_valid()
        return FieldDataOps.timestamp_field_create_like(self, group, name, timestamp)

    @property
    def data(self):
        """
        Get data.
        """
        self._ensure_valid()
        if self._value_wrapper is None:
            if self._write_enabled:
                self._value_wrapper = WriteableFieldArray(self._field, 'values')
            else:
                self._value_wrapper = ReadOnlyFieldArray(self._field, 'values')
        return self._value_wrapper

    def is_sorted(self):
        """
        Returns if data in field is sorted
        :return: bool
        """
        self._ensure_valid()
        if len(self) < 2:
            return True
        data = self.data[:]
        return np.all(data[:-1] <= data[1:])

    def __len__(self):
        self._ensure_valid()
        return len(self.data)

    def get_spans(self):
        """
        Get spans of field.
        """
        self._ensure_valid()
        return ops.get_spans_for_field(self.data[:])

    def apply_filter(self, filter_to_apply, target=None, in_place=False):
        """
        Apply a boolean filter to this field. This operation doesn't modify the field on which it
        is called unless 'in_place is set to true'. The user can specify a 'target' field that
        the filtered data is written to.

        Example::

            field = ... # field contains data [1, 22, 333, 444, 0, 5555, 666, 77, 8]
            filter_to_apply = np.array([0, 2, 0, 1, 0, 1, 0, 1, 0])

            field.apply_filter(filter_to_apply, in_place=True)
            field.data[:]  # prints [22, 444, 5555, 77]


        :param filter_to_apply: a Field or numpy array that contains the boolean filter data
        :param target: if set, this is the field that is written to. This field must be writable.
            If 'target' is set, 'in_place' must be False.
        :param in_place: if True, perform the operation destructively on this field. This field
            must be writable. If 'in_place' is True, 'target' must be None
        :return: The filtered field. This is a new field instance unless 'target' is set, in which
            case it is the target field, or unless 'in_place' is True, in which case it is this field.
        """
        self._ensure_valid()
        return FieldDataOps.apply_filter_to_field(self, filter_to_apply, target, in_place)

    def apply_index(self, index_to_apply, target=None, in_place=False):
        """
        Apply an index to this field. This operation doesn't modify the field on which it
        is called unless 'in_place is set to true'. The user can specify a 'target' field that
        the reindexed data is written to.

        Example::

            field = ... # field contains data [1, 22, 333, 444, 0, 5555, 666, 77, 8]
            index_to_apply = np.array([8, 0, 7, 1, 6, 2, 5, 3, 4], dtype=np.int32)

            field.apply_index(index_to_apply, target_field)
            target_field.data[:]  # [8, 1, 77, 22, 666, 333, 5555, 444, 0]


        :param index_to_apply: a Field or numpy array that contains the indices
        :param target: if set, this is the field that is written to. This field must be writable.
            If 'target' is set, 'in_place' must be False.
        :param in_place: if True, perform the operation destructively on this field. This field
            must be writable. If 'in_place' is True, 'target' must be None
        :return: The reindexed field. This is a new field instance unless 'target' is set, in which
            case it is the target field, or unless 'in_place' is True, in which case it is this field.
        """
        self._ensure_valid()
        return FieldDataOps.apply_index_to_field(self, index_to_apply, target, in_place)

    def apply_spans_first(self, spans_to_apply, target=None, in_place=False):
        """
        Apply spans (first). This operation doesn't modify the field on which it
        is called unless 'in_place is set to true'. The user can specify a 'target' field that
        the reindexed data is written to.

        :param index_to_apply: a Field or numpy array that contains the indices
        :param target: if set, this is the field that is written to. This field must be writable.
            If 'target' is set, 'in_place' must be False.
        :param in_place: if True, perform the operation destructively on this field. This field
            must be writable. If 'in_place' is True, 'target' must be None
        :return: The respanned field. This is a new field instance unless 'target' is set, in which
            case it is the target field, or unless 'in_place' is True, in which case it is this field.
        """
        self._ensure_valid()
        return FieldDataOps.apply_spans_first(self, spans_to_apply, target, in_place)

    def apply_spans_last(self, spans_to_apply, target=None, in_place=False):
        """
        Apply spans (last). This operation doesn't modify the field on which it
        is called unless 'in_place is set to true'. The user can specify a 'target' field that
        the reindexed data is written to.

        :param index_to_apply: a Field or numpy array that contains the indices
        :param target: if set, this is the field that is written to. This field must be writable.
            If 'target' is set, 'in_place' must be False.
        :param in_place: if True, perform the operation destructively on this field. This field
            must be writable. If 'in_place' is True, 'target' must be None
        :return: The respanned field. This is a new field instance unless 'target' is set, in which
            case it is the target field, or unless 'in_place' is True, in which case it is this field.
        """
        self._ensure_valid()
        return FieldDataOps.apply_spans_last(self, spans_to_apply, target, in_place)

    def apply_spans_min(self, spans_to_apply, target=None, in_place=False):
        """
        Apply spans (min). This operation doesn't modify the field on which it
        is called unless 'in_place is set to true'. The user can specify a 'target' field that
        the reindexed data is written to.

        :param index_to_apply: a Field or numpy array that contains the indices
        :param target: if set, this is the field that is written to. This field must be writable.
            If 'target' is set, 'in_place' must be False.
        :param in_place: if True, perform the operation destructively on this field. This field
            must be writable. If 'in_place' is True, 'target' must be None
        :return: The respanned field. This is a new field instance unless 'target' is set, in which
            case it is the target field, or unless 'in_place' is True, in which case it is this field.
        """
        self._ensure_valid()
        return FieldDataOps.apply_spans_min(self, spans_to_apply, target, in_place)

    def apply_spans_max(self, spans_to_apply, target=None, in_place=False):
        """
        Apply spans (max). This operation doesn't modify the field on which it
        is called unless 'in_place is set to true'. The user can specify a 'target' field that
        the reindexed data is written to.

        :param index_to_apply: a Field or numpy array that contains the indices
        :param target: if set, this is the field that is written to. This field must be writable.
            If 'target' is set, 'in_place' must be False.
        :param in_place: if True, perform the operation destructively on this field. This field
            must be writable. If 'in_place' is True, 'target' must be None
        :return: The respanned field. This is a new field instance unless 'target' is set, in which
            case it is the target field, or unless 'in_place' is True, in which case it is this field.
        """
        self._ensure_valid()
        return FieldDataOps.apply_spans_max(self, spans_to_apply, target, in_place)

    def __add__(self, second):
        self._ensure_valid()
        return FieldDataOps.numeric_add(self._session, self, second)

    def __radd__(self, first):
        self._ensure_valid()
        return FieldDataOps.numeric_add(self._session, first, self)

    def __sub__(self, second):
        self._ensure_valid()
        return FieldDataOps.numeric_sub(self._session, self, second)

    def __rsub__(self, first):
        self._ensure_valid()
        return FieldDataOps.numeric_sub(self._session, first, self)

    def __mul__(self, second):
        self._ensure_valid()
        return FieldDataOps.numeric_mul(self._session, self, second)

    def __rmul__(self, first):
        self._ensure_valid()
        return FieldDataOps.numeric_mul(self._session, first, self)

    def __truediv__(self, second):
        self._ensure_valid()
        return FieldDataOps.numeric_truediv(self._session, self, second)

    def __rtruediv__(self, first):
        self._ensure_valid()
        return FieldDataOps.numeric_truediv(self._session, first, self)

    def __floordiv__(self, second):
        self._ensure_valid()
        return FieldDataOps.numeric_floordiv(self._session, self, second)

    def __rfloordiv__(self, first):
        self._ensure_valid()
        return FieldDataOps.numeric_floordiv(self._session, first, self)

    def __mod__(self, second):
        self._ensure_valid()
        return FieldDataOps.numeric_mod(self._session, self, second)

    def __rmod__(self, first):
        self._ensure_valid()
        return FieldDataOps.numeric_mod(self._session, first, self)

    def __divmod__(self, second):
        self._ensure_valid()
        return FieldDataOps.numeric_divmod(self._session, self, second)

    def __rdivmod__(self, first):
        self._ensure_valid()
        return FieldDataOps.numeric_divmod(self._session, first, self)

    def __lt__(self, value):
        self._ensure_valid()
        return FieldDataOps.less_than(self._session, self, value)

    def __le__(self, value):
        self._ensure_valid()
        return FieldDataOps.less_than_equal(self._session, self, value)

    def __eq__(self, value):
        self._ensure_valid()
        return FieldDataOps.equal(self._session, self, value)

    def __ne__(self, value):
        self._ensure_valid()
        return FieldDataOps.not_equal(self._session, self, value)

    def __gt__(self, value):
        self._ensure_valid()
        return FieldDataOps.greater_than(self._session, self, value)

    def __ge__(self, value):
        self._ensure_valid()
        return FieldDataOps.greater_than_equal(self._session, self, value)

    def isin(self, test_elements:Union[list, set, np.ndarray]):
        """
        Returns a boolean array of the same length as field \
        that is True where an element of field is in test_elements and False otherwise.

        :param test_elements: The values against which to test each value of field.
        :return: a boolean array of the same length as field
        """
        return FieldDataOps.apply_isin(self, test_elements)

    def unique(self, return_index=False, return_inverse=False, return_counts=False):
        """
        Find the unique elements of a TimestampField.
        Returns the sorted unique elements of a TimestampField. 
        There are three optional outputs in addition to the unique elements:
        (1) the indices of the input array that give the unique values
        (2) the indices of the unique array that reconstruct the input array
        (3) the number of times each unique value comes up in the input array

        :param return_index: boolean, if true returns index of unique elements
        :param return_inverse: boolean, if true returns result in reverse
        :param return_counts: boolean, if true returns counts of unique elements
        :return: numpy array
        """
        return FieldDataOps.apply_unique(self, return_index, return_inverse, return_counts)
      

# Operation implementations
# =========================


def as_field(data, key=None):
    if np.issubdtype(data.dtype, np.number):
        if key is None:
            r = NumericMemField(None, data.dtype)
            r.data.write(data)
            return r
        else:
            raise NotImplementedError()
    else:
        raise NotImplementedError()


def argsort(field: Field,
            dtype: str = None):
    supported_dtypes = ('int32', 'int64', 'uint32')
    if dtype not in supported_dtypes:
        raise ValueError("If set, 'dtype' must be one of {}".format(supported_dtypes))
    indices = np.argsort(field.data[:])

    f = NumericMemField(None, dtype_to_str(indices.dtype) if dtype is None else dtype)
    f.data.write(indices)
    return f


def dtype_to_str(dtype):
    """
    Returns string name for given data type
    :param dtype: given data type
    :return: str
    """
    if isinstance(dtype, str):
        return dtype

    if dtype == bool:
        return 'bool'
    elif dtype == np.int8:
        return 'int8'
    elif dtype == np.int16:
        return 'int16'
    elif dtype == np.int32:
        return 'int32'
    elif dtype == np.int64:
        return 'int64'
    elif dtype == np.uint8:
        return 'uint8'
    elif dtype == np.uint16:
        return 'uint16'
    elif dtype == np.uint32:
        return 'uint32'
    elif dtype == np.uint64:
        return 'uint64'
    elif dtype == np.float32:
        return 'float32'
    elif dtype == np.float64:
        return 'float64'
    elif FieldDataOps.valid_fixed_string_dtype(dtype):
        return dtype

    raise ValueError("Unsupported dtype '{}'".format(dtype))


class FieldDataOps:

    @staticmethod
    def _binary_op(session, first, second, function):
        if isinstance(first, Field):
            first_data = first.data[:]
        else:
            first_data = first

        if isinstance(second, Field):
            second_data = second.data[:]
        else:
            second_data = second

        r = function(first_data, second_data)
        f = NumericMemField(session, dtype_to_str(r.dtype))
        f.data.write(r)
        return f

    @staticmethod
    def _unary_op(session, first, function):
        if isinstance(first, Field):
            first_data = first.data[:]
        else:
            first_data = first

        r = function(first_data)
        f = NumericMemField(session, dtype_to_str(r.dtype))
        f.data.write(r)
        return f

    @classmethod
    def numeric_add(cls, session, first, second):
        return cls._binary_op(session, first, second, operator.add)

    @classmethod
    def numeric_sub(cls, session, first, second):
        return cls._binary_op(session, first, second, operator.sub)

    @classmethod
    def numeric_mul(cls, session, first, second):
        return cls._binary_op(session, first, second, operator.mul)

    @classmethod
    def numeric_truediv(cls, session, first, second):
        return cls._binary_op(session, first, second, operator.truediv)

    @classmethod
    def numeric_floordiv(cls, session, first, second):
        return cls._binary_op(session, first, second, operator.floordiv)

    @classmethod
    def numeric_mod(cls, session, first, second):
        return cls._binary_op(session, first, second, operator.mod)

    @classmethod
    def numeric_divmod(cls, session, first, second):
        if isinstance(first, Field):
            first_data = first.data[:]
        else:
            first_data = first

        if isinstance(second, Field):
            second_data = second.data[:]
        else:
            second_data = second

        r1, r2 = np.divmod(first_data, second_data)
        f1 = NumericMemField(session, dtype_to_str(r1.dtype))
        f1.data.write(r1)
        f2 = NumericMemField(session, dtype_to_str(r2.dtype))
        f2.data.write(r2)
        return f1, f2

    @classmethod
    def numeric_and(cls, session, first, second):
        return cls._binary_op(session, first, second, operator.and_)

    @classmethod
    def numeric_xor(cls, session, first, second):
        return cls._binary_op(session, first, second, operator.xor)

    @classmethod
    def numeric_or(cls, session, first, second):
        return cls._binary_op(session, first, second, operator.or_)

    @classmethod
    def invert(cls, session, first):
        return cls._unary_op(session, first, operator.invert)

    @classmethod
    def logical_not(cls, session, first):
        def function_logical_not(first):
            return np.logical_not(first)

        return cls._unary_op(session, first, function_logical_not)

    @classmethod
    def less_than(cls, session, first, second):
        return cls._binary_op(session, first, second, operator.lt)

    @classmethod
    def less_than_equal(cls, session, first, second):
        return cls._binary_op(session, first, second, operator.le)

    @classmethod
    def equal(cls, session, first, second):
        return cls._binary_op(session, first, second, operator.eq)

    @classmethod
    def not_equal(cls, session, first, second):
        return cls._binary_op(session, first, second, operator.ne)

    @classmethod
    def greater_than(cls, session, first, second):
        return cls._binary_op(session, first, second, operator.gt)

    @classmethod
    def greater_than_equal(cls, session, first, second):
        return cls._binary_op(session, first, second, operator.ge)

    @staticmethod
    def apply_filter_to_indexed_field(source, filter_to_apply, target=None, in_place=False):
        if in_place is True and target is not None:
            raise ValueError("if 'in_place is True, 'target' must be None")
        
        filter_to_apply_ = val.validate_filter(filter_to_apply)


        dest_indices, dest_values = \
            ops.apply_filter_to_index_values(filter_to_apply_,
                                             source.indices[:], source.values[:])

        if in_place:
            if not source._write_enabled:
                raise ValueError("This field is marked read-only. Call writeable() on it before "
                                 "performing in-place filtering")
            source.indices.clear()
            source.indices.write(dest_indices)
            source.values.clear()
            source.values.write(dest_values)
            return source

        if target is not None:
            if len(target.indices) == len(dest_indices):
                target.indices[:] = dest_indices
            else:
                target.indices.clear()
                target.indices.write(dest_indices)
            if len(target.values) == len(dest_values):
                target.values[:] = dest_values
            else:
                target.values.clear()
                target.values.write(dest_values)
            return target
        else:
            mem_field = IndexedStringMemField(source._session, source.chunksize)
            mem_field.indices.write(dest_indices)
            mem_field.values.write(dest_values)
            return mem_field

    @staticmethod
    def apply_index_to_indexed_field(source, index_to_apply, target=None, in_place=False):
        if in_place is True and target is not None:
            raise ValueError("if 'in_place is True, 'target' must be None")

        index_to_apply_ = val.array_from_field_or_lower('index_to_apply', index_to_apply)

        dest_indices, dest_values = \
            ops.apply_indices_to_index_values(index_to_apply_,
                                              source.indices[:], source.values[:])

        if in_place:
            if not source._write_enabled:
                raise ValueError("This field is marked read-only. Call writeable() on it before "
                                 "performing in-place filtering")
            source.indices.clear()
            source.indices.write(dest_indices)
            source.values.clear()
            source.values.write(dest_values)
            return source

        if target is not None:
            if len(target.indices) == len(dest_indices):
                target.indices[:] = dest_indices
            else:
                target.indices.clear()
                target.indices.write(dest_indices)
            if len(target.values) == len(dest_values):
                target.values[:] = dest_values
            else:
                target.values.clear()
                target.values.write(dest_values)
            return target
        else:
            mem_field = IndexedStringMemField(source._session, source.chunksize)
            mem_field.indices.write(dest_indices)
            mem_field.values.write(dest_values)
            return mem_field

    @staticmethod
    def apply_filter_to_field(source, filter_to_apply, target=None, in_place=False):
        """
        Apply filter to field, either in place (itself) or a target (new) field

        :param source: Field
        :param filter_to_apply: a Field or numpy array that contains the indices to filter
        :param target: Optional, Field, if set create a field like as target
        :param in_place: optional, bool, if set changes data in field
        :return: Field with filter applied
        """
        if in_place is True and target is not None:
            raise ValueError("if 'in_place is True, 'target' must be None")

        filter_to_apply_ = val.validate_filter(filter_to_apply)

        dest_data = source.data[:][filter_to_apply_]

        if in_place:
            if not source._write_enabled:
                raise ValueError("This field is marked read-only. Call writeable() on it before "
                                 "performing in-place filtering")
            source.data.clear()
            source.data.write(dest_data)
            return source

        if target is not None:
            if len(target.data) == len(dest_data):
                target.data[:] = dest_data
            else:
                target.data.clear()
                target.data.write(dest_data)
            return target
        else:
            mem_field = source.create_like()
            mem_field.data.write(dest_data)
            return mem_field

    @staticmethod
    def apply_index_to_field(source, index_to_apply, target=None, in_place=False):
        """
        Apply index to field, either in place (itself) or a target (new) field

        :param source: Field
        :param index_to_apply: a Field or numpy array that contains the indices
        :param target: Optional, Field, if set create a field like as target
        :param in_place: bool, if set changes data in field
        :return: Field with index
        """
        if in_place is True and target is not None:
            raise ValueError("if 'in_place is True, 'target' must be None")

        index_to_apply_ = val.array_from_field_or_lower('index_to_apply', index_to_apply)

        dest_data = source.data[:][index_to_apply_]

        if in_place:
            if not source._write_enabled:
                raise ValueError("This field is marked read-only. Call writeable() on it before "
                                 "performing in-place filtering")
            source.data.clear()
            source.data.write(dest_data)
            return source

        if target is not None:
            if len(target.data) == len(dest_data):
                target.data[:] = dest_data
            else:
                target.data.clear()
                target.data.write(dest_data)
            return target
        else:
            mem_field = source.create_like()
            mem_field.data.write(dest_data)
            return mem_field

    @staticmethod
    def _apply_spans_src(source: Field,
                         predicate: Callable[[np.ndarray, np.ndarray, np.ndarray], Field],
                         spans: Union[Field, np.ndarray],
                         target: Optional[Field] = None,
                         in_place: bool = False) -> Field:
        """
        Apply spans, either in place (itself) or a target (new) field

        :param source: Field
        :param predicate: Callable[[np.ndarray, np.ndarray, np.ndarray], Field]
        :param spans: Field or ndarray
        :param target: Optional, Field, if set create a field like as target
        :param in_place: bool, if set changes data in field
        :return: Field
        """
        if in_place is True and target is not None:
            raise ValueError("if 'in_place is True, 'target' must be None")

        spans_ = val.array_from_field_or_lower('spans', spans)
        results = predicate(spans_, source.data[:])

        if in_place is True:
            if not source._write_enabled:
                raise ValueError("This field is marked read-only. Call writeable() on it before "
                                 "performing in-place apply_span methods")
            source.data.clear()
            source.data.write(results)
            return source

        if target is None:
            result_field = source.create_like()
            result_field.data.write(results)
            return result_field
        else:
            target.data.clear()
            target.data.write(results)
            return target

    @staticmethod
    def _apply_spans_indexed_src(source: Field,
                                 predicate: Callable[[np.ndarray, np.ndarray,
                                                      np.ndarray, np.ndarray], Field],
                                 spans: Union[Field, np.ndarray],
                                 target: Optional[Field] = None,
                                 in_place: bool = False) -> Field:
        """
        Apply spans, either in place (itself) or a target (new) field

        :param source: Field
        :param predicate: Callable[[np.ndarray, np.ndarray, np.ndarray, np.ndarray], Field] 
        :param spans: Field or ndarray
        :param target: Optional, Field, if set create a field like as target
        :param in_place: bool, if set changes data in field
        :return: Field
        """
        if in_place is True and target is not None:
            raise ValueError("if 'in_place is True, 'target' must be None")

        spans_ = val.array_from_field_or_lower('spans', spans)

        # step 1: get the indices through the index predicate
        results = predicate(spans_, source.indices[:], source.values[:])

        # step 2: run apply_index on the source
        return FieldDataOps.apply_index_to_indexed_field(source, results, target, in_place)

    @staticmethod
    def _apply_spans_indexed_no_src(source: Field,
                                    predicate: Callable[[np.ndarray, np.ndarray], Field],
                                    spans: Union[Field, np.ndarray],
                                    target: Optional[Field] = None,
                                    in_place: bool = False) -> Field:
        """
        Apply spans, either in place (itself) or a target (new) field

        :param source: Field
        :param predicate: Callable[[np.ndarray, np.ndarray], Field] 
        :param spans: Field or ndarray
        :param target: Optional, Field, if set create a field like as target
        :param in_place: bool, if set changes data in field
        :return: Field
        """
        if in_place is True and target is not None:
            raise ValueError("if 'in_place is True, 'target' must be None")

        spans_ = val.array_from_field_or_lower('spans', spans)

        # step 1: get the indices through the index predicate
        results = predicate(spans_)

        # step 2: run apply_index on the source
        return FieldDataOps.apply_index_to_indexed_field(source, results, target, in_place)

    @staticmethod
    def apply_spans_first(source: Field,
                          spans: Union[Field, np.ndarray],
                          target: Optional[Field] = None,
                          in_place: bool = None) -> Field:
        """
        Apply spans first, either in place (itself) or a target (new) field

        :param source: Field
        :param spans: Field or ndarray
        :param target: Optional, Field, if set create a field like as target
        :param in_place: bool, if set changes data in field
        :return: Field
        """
        spans_ = val.array_from_field_or_lower('spans', spans)
        if np.any(spans_[:-1] == spans_[1:]):
            raise ValueError("cannot perform 'first' on spans with empty entries")

        if source.indexed:
            return FieldDataOps._apply_spans_indexed_no_src(source,
                                                            ops.apply_spans_index_of_first,
                                                            spans_, target, in_place)
        else:
            return FieldDataOps._apply_spans_src(source, ops.apply_spans_first, spans_,
                                                 target, in_place)

    @staticmethod
    def apply_spans_last(source: Field,
                         spans: Union[Field, np.ndarray],
                         target: Optional[Field] = None,
                         in_place: bool = None) -> Field:
        """
        Apply spans last, either in place (itself) or a target (new) field

        :param source: Field
        :param spans: Field or ndarray
        :param target: Optional, Field, if set create a field like as target
        :param in_place: bool, if set changes data in field
        :return: Field
        """
        spans_ = val.array_from_field_or_lower('spans', spans)
        if np.any(spans_[:-1] == spans_[1:]):
            raise ValueError("cannot perform 'first' on spans with empty entries")

        if source.indexed:
            return FieldDataOps._apply_spans_indexed_no_src(source,
                                                            ops.apply_spans_index_of_last,
                                                            spans_, target, in_place)
        else:
            return FieldDataOps._apply_spans_src(source, ops.apply_spans_last, spans_,
                                                 target, in_place)

    @staticmethod
    def apply_spans_min(source: Field,
                        spans: Union[Field, np.ndarray],
                        target: Optional[Field] = None,
                        in_place: bool = None) -> Field:
        """
        Apply spans min, either in place (itself) or a target (new) field

        :param source: Field
        :param spans: Field or ndarray
        :param target: Optional, Field, if set create a field like as target
        :param in_place: bool, if set changes data in field
        :return: Field
        """
        spans_ = val.array_from_field_or_lower('spans', spans)
        if np.any(spans_[:-1] == spans_[1:]):
            raise ValueError("cannot perform 'first' on spans with empty entries")

        if source.indexed:
            return FieldDataOps._apply_spans_indexed_src(source,
                                                         ops.apply_spans_index_of_min_indexed,
                                                         spans_, target, in_place)
        else:
            return FieldDataOps._apply_spans_src(source, ops.apply_spans_min, spans_,
                                                 target, in_place)

    @staticmethod
    def apply_spans_max(source: Field,
                        spans: Union[Field, np.ndarray],
                        target: Optional[Field] = None,
                        in_place: bool = None) -> Field:
        """
        Apply spans max, either in place (itself) or a target (new) field

        :param source: Field
        :param spans: Field or ndarray
        :param target: Optional, Field, if set create a field like as target
        :param in_place: bool, if set changes data in field
        :return: Field
        """
        spans_ = val.array_from_field_or_lower('spans', spans)
        if np.any(spans_[:-1] == spans_[1:]):
            raise ValueError("cannot perform 'first' on spans with empty entries")

        if source.indexed:
            return FieldDataOps._apply_spans_indexed_src(source,
                                                         ops.apply_spans_index_of_max_indexed,
                                                         spans_, target, in_place)
        else:
            return FieldDataOps._apply_spans_src(source, ops.apply_spans_max, spans_,
                                                 target, in_place)

    @staticmethod
    def indexed_string_create_like(source, group, name, timestamp):
        """
        :param group: h5py group
        :param name: Name of indexed string field
        :param timestamp: timestamp, see: https://github.com/KCL-BMEIS/ExeTera/wiki/Datatypes#timestampfield 
        :return: Indexed string field 
        """
        if group is None and name is not None:
            raise ValueError("if 'group' is None, 'name' must also be 'None'")

        ts = source.timestamp if timestamp is None else timestamp

        if group is None:
            return IndexedStringMemField(source._session, source.chunksize)

        if isinstance(group, h5py.Group):
            indexed_string_field_constructor(source._session, group, name, ts, source.chunksize)
            return IndexedStringField(source._session, group[name], None, write_enabled=True)
        else:
            return group.create_indexed_string(name, ts, source.chunksize)

    @staticmethod
    def fixed_string_field_create_like(source, group, name, timestamp):
        """
        :param group: h5py group
        :param name: str
        :param timestamp: TimestampField, see https://github.com/KCL-BMEIS/ExeTera/wiki/Datatypes#timestampfield 
        :return: FixedStringField or FixedStringMemField
        """
        if group is None and name is not None:
            raise ValueError("if 'group' is None, 'name' must also be 'None'")

        ts = source.timestamp if timestamp is None else timestamp
        length = source._length

        if group is None:
            return FixedStringMemField(source._session, length)

        if isinstance(group, h5py.Group):
            fixed_string_field_constructor(source._session, group, name, length, ts, source.chunksize)
            return FixedStringField(source._session, group[name], None, write_enabled=True)
        else:
            return group.create_fixed_string(name, length, ts)

    @staticmethod
    def numeric_field_create_like(source, group, name, timestamp):
        """
        :param group: h5py group
        :param name: str
        :param timestamp: TimestampField, see https://github.com/KCL-BMEIS/ExeTera/wiki/Datatypes#timestampfield 
        :return: NumericField or NumericMemField
        """
        if group is None and name is not None:
            raise ValueError("if 'group' is None, 'name' must also be 'None'")

        ts = source.timestamp if timestamp is None else timestamp
        nformat = source._nformat

        if group is None:
            return NumericMemField(source._session, nformat)

        if isinstance(group, h5py.Group):
            numeric_field_constructor(source._session, group, name, nformat, ts, source.chunksize)
            return NumericField(source._session, group[name], None, write_enabled=True)
        else:
            return group.create_numeric(name, nformat, ts)

    @staticmethod
    def categorical_field_create_like(source, group, name, timestamp):
        """
        :param group: h5py group
        :param name: str
        :param timestamp: timestamp
        :return: CategoricalField or CategoricalMemField
        """
        if group is None and name is not None:
            raise ValueError("if 'group' is None, 'name' must also be 'None'")

        ts = source.timestamp if timestamp is None else timestamp
        nformat = source._nformat
        keys = source.keys
        # TODO: we have to flip the keys until we fix https://github.com/KCL-BMEIS/ExeTera/issues/150
        keys = {v: k for k, v in keys.items()}

        if group is None:
            return CategoricalMemField(source._session, nformat, keys)

        if isinstance(group, h5py.Group):
            categorical_field_constructor(source._session, group, name, nformat, keys,
                                          ts, source.chunksize)
            return CategoricalField(source._session, group[name], None, write_enabled=True)
        else:
            return group.create_categorical(name, nformat, keys, ts)

    @staticmethod
    def timestamp_field_create_like(source, group, name, timestamp):
        """
        :param group: h5py group
        :param name: str
        :param timestamp: TimestampField, see https://github.com/KCL-BMEIS/ExeTera/wiki/Datatypes#timestampfield 
        :return: TimestampField, see https://github.com/KCL-BMEIS/ExeTera/wiki/Datatypes#timestampfield
        """
        if group is None and name is not None:
            raise ValueError("if 'group' is None, 'name' must also be 'None'")

        ts = source.timestamp if timestamp is None else timestamp

        if group is None:
            return TimestampMemField(source._session)

        if isinstance(group, h5py.Group):
            timestamp_field_constructor(source._session, group, name, ts, source.chunksize)
            return TimestampField(source._session, group[name], None, write_enabled=True)
        else:
            return group.create_timestamp(name, ts)

    @staticmethod
    def apply_isin(source: Field, test_elements: Union[list, set, np.ndarray]):
        """
        Apply isin operation for elements on Field

        :param source: Field
        :param test_elements: list, set or ndarray
        :return: bool
        """
        if isinstance(test_elements, set):
            test_elements = list(test_elements)

        if source.indexed:
            return ops.isin_for_indexed_string_field(test_elements, source.indices[:], source.values[:])
        else:
            return np.isin(source.data[:], test_elements)

    @staticmethod
    def apply_unique(src: Field, return_index=False, return_inverse=False, return_counts=False) -> np.ndarray:
        """
        Find unique elements in field. 
        Returns the sorted unique elements of a field. 
        There are three optional outputs in addition to the unique elements:
        (1) the indices of the input array that give the unique values
        (2) the indices of the unique array that reconstruct the input array
        (3) the number of times each unique value comes up in the input array
        
        :param src: Field
        :param return_index: boolean, if true returns index of unique elements
        :param return_inverse: boolean, if true returns result in reverse
        :param return_counts: boolean, if true returns counts of unique elements
        :return: numpy array
        """
        if src.indexed:
            return ops.unique_for_indexed_string(src.indices[:], src.values[:], return_index, return_inverse, return_counts) 
        else:
            return np.unique(src.data[:], return_index=return_index, return_inverse=return_inverse, return_counts=return_counts)

    @staticmethod
    def valid_fixed_string_dtype(dtype):
        if len(dtype) < 2:
            return False
        return dtype[0] in ('S', 's') and dtype[1:].isnumeric() and int(dtype[1:]) > 0

    @staticmethod
    def field_from_dtype(session, dtype, keys=None):
        if session is None:
            raise ValueError("'session' must not be None")
        if not isinstance(session, AbstractSession):
            raise TypeError("'session' must be of type {}".format(type(session)))
        if dtype in ('bool', 'int8', 'int16', 'int32', 'int64', 'uint8', 'uint16', 'uint32'):
            return NumericMemField(session, dtype)
        elif FieldDataOps.valid_fixed_string_dtype(dtype):
            return FixedStringMemField(session, dtype[1:])
        elif dtype == 'indexed':
            return IndexedStringMemField(session)
        elif dtype == 'categorical':
            return CategoricalMemField(session, 'int8', keys)
        else:
            raise ValueError("'dtype' is not a valid field datatype")

    @staticmethod
    def field_from_nparray(session, array, hint=None, keys=None):
        if hint is not None:
            if hint == 'categorical' and keys is None:
                raise ValueError("'hint' is {} but 'keys' are not set".format(hint))
            elif keys is not None:
                raise ValueError("'hint' is not {} but 'keys' are set".format(hint))

            f = FieldDataOps.field_from_dtype(session, hint, keys)
        else:
            sdtype = dtype_to_str(array.dtype)
            f = FieldDataOps.field_from_dtype(session, sdtype)

        f.data.write(array)
        return f<|MERGE_RESOLUTION|>--- conflicted
+++ resolved
@@ -22,7 +22,6 @@
 from exetera.core import validation as val
 
 
-<<<<<<< HEAD
 def isin(field:Field, test_elements:Union[list, set, np.ndarray]):
     """
     Returns a boolean array of the same length as field
@@ -38,7 +37,8 @@
     ret = NumericMemField(field._session, 'bool')
     ret.data.write(FieldDataOps.apply_isin(field, test_elements))
     return ret
-=======
+
+    
 # def where(cond, a, b):
 #     if isinstance(cond, np.ndarray) and cond.dtype == 'bool':
 #         cond = cond
@@ -67,7 +67,6 @@
     if isinstance(b, Field):
         b = b.data[:]
     return np.where(cond, a, b)
->>>>>>> 86181385
 
 
 class HDF5Field(Field):
