--- conflicted
+++ resolved
@@ -12,7 +12,6 @@
 from exetera.core import validation as val
 
 
-<<<<<<< HEAD
 # def test_field_iterator(data):
 #     @numba.njit
 #     def _inner():
@@ -30,10 +29,7 @@
 #     return total
 
 
-class Field:
-=======
 class HDF5Field(Field):
->>>>>>> 167f3718
     def __init__(self, session, group, name=None, write_enabled=False):
         super().__init__()
 
@@ -76,7 +72,6 @@
         #   if f is not None:
         return True
 
-<<<<<<< HEAD
     def get_spans(self):
         raise NotImplementedError("Please use get_spans() on specific fields, not the field base class.")
 
@@ -85,13 +80,7 @@
 
     def apply_index(self, index_to_apply, dstfld=None):
         raise NotImplementedError("Please use apply_index() on specific fields, not the field base class.")
-=======
-    # def __len__(self):
-    #     raise NotImplementedError()
-    #
-    # def get_spans(self):
-    #     raise NotImplementedError("Please use get_spans() on specific fields, not the field base class.")
->>>>>>> 167f3718
+
 
 
 
@@ -434,7 +423,6 @@
     def get_spans(self):
         return ops._get_spans_for_index_string_field(self.indices[:], self.values[:])
 
-<<<<<<< HEAD
     def apply_filter(self,filter_to_apply,detfld=None):
         dest_indices, dest_values = \
             ops.apply_filter_to_index_values(filter_to_apply,
@@ -454,21 +442,6 @@
         return dest_indices, dest_values
 
 
-=======
-    def apply_filter(self, filter_to_apply):
-        dest_indices, dest_values = \
-            ops.apply_filter_to_index_values(filter_to_apply,
-                                             self.indices[:], self.values[:])
-        return dest_indices, dest_values
-
-    def apply_index(self, index_to_apply):
-        dest_indices, dest_values = \
-            ops.apply_indices_to_index_values(index_to_apply,
-                                              self.indices[:], self.values[:])
-        return dest_indices, dest_values
->>>>>>> 167f3718
-
-
 class FixedStringField(HDF5Field):
     def __init__(self, session, group, name=None, write_enabled=False):
         super().__init__(session, group, name=name, write_enabled=write_enabled)
@@ -495,8 +468,7 @@
         return len(self.data)
 
     def get_spans(self):
-<<<<<<< HEAD
-        return ops._get_spans_for_field(self.data[:])
+        return ops.get_spans_for_field(self.data[:])
 
     def apply_filter(self, filter_to_apply, dstfld=None):
         array = self.data[:]
@@ -511,9 +483,6 @@
         if dstfld is not None:
             dstfld.data.write(result)
         return result
-=======
-        return ops.get_spans_for_field(self.data[:])
->>>>>>> 167f3718
 
 
 class NumericField(HDF5Field):
@@ -542,8 +511,7 @@
         return len(self.data)
 
     def get_spans(self):
-<<<<<<< HEAD
-        return ops._get_spans_for_field(self.data[:])
+        return ops.get_spans_for_field(self.data[:])
 
     def apply_filter(self,filter_to_apply,dstfld=None):
         array = self.data[:]
@@ -558,10 +526,7 @@
         if dstfld is not None:
             dstfld.data.write(result)
         return result
-=======
-        return ops.get_spans_for_field(self.data[:])
-
->>>>>>> 167f3718
+
 
 class CategoricalField(HDF5Field):
     def __init__(self, session, group,
@@ -604,7 +569,7 @@
         return keys
 
     def get_spans(self):
-        return ops._get_spans_for_field(self.data[:])
+        return ops.get_spans_for_field(self.data[:])
 
     def apply_filter(self, filter_to_apply, dstfld=None):
         array = self.data[:]
@@ -644,10 +609,6 @@
     def __len__(self):
         return len(self.data)
 
-<<<<<<< HEAD
-    def get_span(self):
-        return ops._get_spans_for_field(self.data[:])
-
     def apply_filter(self, filter_to_apply, dstfld=None):
         array = self.data[:]
         result = array[filter_to_apply]
@@ -661,10 +622,7 @@
         if dstfld is not None:
             dstfld.data.write(result)
         return result
-=======
-    def get_spans(self):
-        return ops.get_spans_for_field(self.data[:])
->>>>>>> 167f3718
+
 
 
 class IndexedStringImporter:
