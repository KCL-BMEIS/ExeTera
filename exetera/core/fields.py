# Copyright 2020 KCL-BMEIS - King's College London
# Licensed under the Apache License, Version 2.0 (the "License");
# you may not use this file except in compliance with the License.
# You may obtain a copy of the License at
#     http://www.apache.org/licenses/LICENSE-2.0
# Unless required by applicable law or agreed to in writing, software
# distributed under the License is distributed on an "AS IS" BASIS,
# WITHOUT WARRANTIES OR CONDITIONS OF ANY KIND, either express or implied.
# See the License for the specific language governing permissions and
# limitations under the License.

from typing import Callable, Optional, Union
from datetime import datetime, timezone
import operator

import numpy as np
import h5py
from numba import njit, jit
from numba.typed import List

from exetera.core.abstract_types import Field
from exetera.core.data_writer import DataWriter
from exetera.core import operations as ops
from exetera.core import validation as val


<<<<<<< HEAD
def isin(field, test_elements):
    if not isinstance(field, Field):
        raise Exception("'field' should be field type")

    return np.isin(field.data[:], test_elements)


=======
>>>>>>> 270fc739
class HDF5Field(Field):
    def __init__(self, session, group, dataframe, write_enabled=False):
        super().__init__()

        # if name is None:
        #     field = group
        # else:
        #     field = group[name]
        self._session = session
        self._field = group
        self._fieldtype = self._field.attrs['fieldtype']
        self._dataframe = dataframe
        self._write_enabled = write_enabled
        self._value_wrapper = None
        self._valid_reference = True

    @property
    def valid(self):
        """
        Returns whether the field is a valid field object. Fields can become invalid as a result
        of certain operations, such as a field being moved from one dataframe to another. A field
        that is invalid with throw exceptions if any other operation is performed on them.
        """
        return self._valid_reference

    @property
    def name(self):
        """
        The name of the field within a dataframe, if the field belongs to a dataframe
        """
        self._ensure_valid()
        return self._field.name.split('/')[-1]

    @property
    def dataframe(self):
        """
        The owning dataframe of this field, or None if the field is now owned by a dataframe
        """
        self._ensure_valid()
        return self._dataframe

    @property
    def timestamp(self):
        """
        The timestamp representing the field creation time. This is the time at which the data
        for this field was added to the dataset, rather than the point at which the field wrapper
        was created.
        """
        self._ensure_valid()
        return self._field.attrs['timestamp']

    @property
    def chunksize(self):
        """
        The chunksize for the field. This is not generally required for users, and may be
        ignored depending on the storage medium.
        """
        self._ensure_valid()
        return self._field.attrs['chunksize']

    @property
    def indexed(self):
        """
        Whether the field is an indexed field or not. Indexed fields store their data internally
        as index and value arrays for efficiency, as well as making it accessible through the data
        property.
        """
        self._ensure_valid()
        return False

    def __bool__(self):
        # this method is required to prevent __len__ being called on derived methods when fields are queried as
        #   if f:
        # rather than
        #   if f is not None:
        self._ensure_valid()
        return True

    def get_spans(self):
        raise NotImplementedError("Please use get_spans() on specific fields, not the field base class.")

    def apply_filter(self, filter_to_apply, dstfld=None):
        raise NotImplementedError("Please use apply_filter() on specific fields, not the field base class.")

    def apply_index(self, index_to_apply, dstfld=None):
        raise NotImplementedError("Please use apply_index() on specific fields, not the field base class.")

    def _ensure_valid(self):
        if not self._valid_reference:
            raise ValueError("This field no longer refers to a valid underlying field object")


class MemoryField(Field):

    def __init__(self, session):
        super().__init__()
        self._session = session
        self._write_enabled = True
        self._value_wrapper = None

    @property
    def valid(self):
        return True

    @property
    def name(self):
        return None

    @property
    def dataframe(self):
        return None

    @property
    def timestamp(self):
        return None

    @property
    def chunksize(self):
        return None

    @property
    def indexed(self):
        return False

    def __bool__(self):
        # this method is required to prevent __len__ being called on derived methods when fields are queried as
        #   if f:
        # rather than
        #   if f is not None:
        return True

    def apply_filter(self, filter_to_apply, dstfld=None):
        raise NotImplementedError("Please use apply_filter() on specific fields, not the field base class.")

    def apply_index(self, index_to_apply, dstfld=None):
        raise NotImplementedError("Please use apply_index() on specific fields, not the field base class.")


class ReadOnlyFieldArray:
    def __init__(self, field, dataset_name):
        self._field = field
        self._name = dataset_name
        self._dataset = field[dataset_name]

    def __len__(self):
        return len(self._dataset)

    @property
    def dtype(self):
        return self._dataset.dtype

    def __getitem__(self, item):
        return self._dataset[item]

    def __setitem__(self, key, value):
        raise PermissionError("This field was created read-only; call <field>.writeable() "
                              "for a writeable copy of the field")

    def clear(self):
        raise PermissionError("This field was created read-only; call <field>.writeable() "
                              "for a writeable copy of the field")

    def write_part(self, part):
        raise PermissionError("This field was created read-only; call <field>.writeable() "
                              "for a writeable copy of the field")

    def write(self, part):
        raise PermissionError("This field was created read-only; call <field>.writeable() "
                              "for a writeable copy of the field")

    def complete(self):
        raise PermissionError("This field was created read-only; call <field>.writeable() "
                              "for a writeable copy of the field")


# Field arrays
# ============

class WriteableFieldArray:
    def __init__(self, field, dataset_name):
        self._field = field
        self._name = dataset_name
        self._dataset = field[dataset_name]

    def __len__(self):
        return len(self._dataset)

    @property
    def dtype(self):
        return self._dataset.dtype

    def __getitem__(self, item):
        return self._dataset[item]

    def __setitem__(self, key, value):
        self._dataset[key] = value

    def clear(self):
        nformat = self._dataset.dtype
        DataWriter._clear_dataset(self._field, self._name)
        DataWriter.write(self._field, self._name, [], 0, nformat)
        self._dataset = self._field[self._name]

    def write_part(self, part):
        DataWriter.write(self._field, self._name, part, len(part), dtype=self._dataset.dtype)

    def write(self, part):
        if isinstance(part, Field):
            part = part.data[:]
        DataWriter.write(self._field, self._name, part, len(part), dtype=self._dataset.dtype)
        self.complete()

    def complete(self):
        DataWriter.flush(self._field[self._name])


class MemoryFieldArray:

    def __init__(self, dtype):
        self._dtype = dtype
        self._dataset = None

    def __len__(self):
        return 0 if self._dataset is None else len(self._dataset)

    @property
    def dtype(self):
        return self._dtype

    def __getitem__(self, item):
        if self._dataset is None:
            # raise ValueError("Cannot get data from an empty Field")
            return np.zeros(0, dtype=np.uint8)
        return self._dataset[item]

    def __setitem__(self, key, value):
        self._dataset[key] = value

    def clear(self):
        self._dataset = None

    def write_part(self, part, move_mem=False):
        if not isinstance(part, np.ndarray):
            raise ValueError("'part' must be a numpy array but is '{}'".format(type(part)))
        if self._dataset is None:
            if move_mem is True and dtype_to_str(part.dtype) == self._dtype:
                self._dataset = part
            else:
                self._dataset = part.copy()
        else:
            new_dataset = np.zeros(len(self._dataset) + len(part), dtype=self._dataset.dtype)
            new_dataset[:len(self._dataset)] = self._dataset
            new_dataset[-len(part):] = part
            self._dataset = new_dataset

    def write(self, part):
        self.write_part(part)
        self.complete()

    def complete(self):
        pass


class ReadOnlyIndexedFieldArray:
    def __init__(self, field, indices, values):
        self._field = field
        self._indices = indices
        self._values = values

    def __len__(self):
        # TODO: this occurs because of the initialized state of an indexed string. It would be better for the
        # index to be initialised as [0]
        return max(len(self._indices) - 1, 0)

    @property
    def dtype(self):
        return self._dtype

    def __getitem__(self, item):
        try:
            if isinstance(item, slice):
                start = item.start if item.start is not None else 0
                stop = item.stop if item.stop is not None else len(self._indices) - 1
                step = item.step
                # TODO: validate slice
                index = self._indices[start:stop + 1]
                bytestr = self._values[index[0]:index[-1]]
                results = [None] * (len(index) - 1)
                startindex = self._indices[start]
                for ir in range(len(results)):
                    results[ir] = \
                        bytestr[index[ir] - np.int64(startindex):
                                index[ir + 1] - np.int64(startindex)].tobytes().decode()
                return results
            elif isinstance(item, int):
                if item >= len(self._indices) - 1:
                    raise ValueError("index is out of range")
                start, stop = self._indices[item:item + 2]
                if start == stop:
                    return ''
                value = self._values[start:stop].tobytes().decode()
                return value
        except Exception as e:
            print("{}: unexpected exception {}".format(self._field.name, e))
            raise

    def __setitem__(self, key, value):
        raise PermissionError("This field was created read-only; call <field>.writeable() "
                              "for a writeable copy of the field")

    def clear(self):
        raise PermissionError("This field was created read-only; call <field>.writeable() "
                              "for a writeable copy of the field")

    def write_part(self, part):
        raise PermissionError("This field was created read-only; call <field>.writeable() "
                              "for a writeable copy of the field")

    def write(self, part):
        raise PermissionError("This field was created read-only; call <field>.writeable() "
                              "for a writeable copy of the field")

    def complete(self):
        raise PermissionError("This field was created read-only; call <field>.writeable() "
                              "for a writeable copy of the field")


class WriteableIndexedFieldArray:
    def __init__(self, chunksize, indices, values):
        # self._field = field
        self._indices = indices
        self._values = values
        # self._chunksize = self._field.attrs['chunksize']
        self._chunksize = chunksize
        self._raw_values = np.zeros(self._chunksize, dtype=np.uint8)
        self._raw_indices = np.zeros(self._chunksize, dtype=np.int64)
        self._accumulated = self._indices[-1] if len(self._indices) > 0 else 0
        self._index_index = 0
        self._value_index = 0

    def __len__(self):
        return max(len(self._indices) - 1, 0)

    @property
    def dtype(self):
        return self._dtype

    def __getitem__(self, item):
        try:
            if isinstance(item, slice):
                start = item.start if item.start is not None else 0
                stop = item.stop if item.stop is not None else len(self._indices) - 1
                step = item.step
                # TODO: validate slice

                index = self._indices[start:stop + 1]
                if len(index) == 0:
                    return []
                bytestr = self._values[index[0]:index[-1]]
                results = [None] * (len(index) - 1)
                startindex = self._indices[start]
                rmax = min(len(results), stop - start)
                for ir in range(rmax):
                    rbytes = bytestr[index[ir] - np.int64(startindex):
                                     index[ir + 1] - np.int64(startindex)].tobytes()
                    rstr = rbytes.decode()
                    results[ir] = rstr
                return results
            elif isinstance(item, int):
                if item >= len(self._indices) - 1:
                    raise ValueError("index is out of range")
                start, stop = self._indices[item:item + 2]
                if start == stop:
                    return ''
                value = self._values[start:stop].tobytes().decode()
                return value
        except Exception as e:
            print(e)
            raise

    def __setitem__(self, key, value):
        raise PermissionError("IndexedStringField instances cannot be edited via array syntax;"
                              "use clear and then write/write_part or write_raw/write_part_raw")

    def clear(self):
        self._accumulated = 0
        self._indices.clear()
        self._values.clear()
        self._accumulated = 0

    def write_part(self, part):
        for s in part:
            evalue = s.encode()
            for v in evalue:
                self._raw_values[self._value_index] = v
                self._value_index += 1
                if self._value_index == self._chunksize:
                    self._values.write_part(self._raw_values[:self._value_index])
                    self._value_index = 0
                self._accumulated += 1
            self._raw_indices[self._index_index] = self._accumulated
            self._index_index += 1
            if self._index_index == self._chunksize:
                if len(self._indices) == 0:
                    self._indices.write_part(np.array([0]))
                self._indices.write_part(self._raw_indices[:self._index_index])
                self._index_index = 0

    def write(self, part):
        self.write_part(part)
        self.complete()

    def complete(self):
        if self._value_index != 0:
            self._values.write(self._raw_values[:self._value_index])
            self._value_index = 0
        if self._index_index != 0:
            if len(self._indices) == 0:
                self._indices.write_part(np.array([0]))
            self._indices.write(self._raw_indices[:self._index_index])
            self._index_index = 0


# Memory-based fields
# ===================


class IndexedStringMemField(MemoryField):
    def __init__(self, session, chunksize=None):
        super().__init__(session)
        self._session = session
        self._chunksize = session.chunksize if chunksize is None else chunksize
        self._data_wrapper = None
        self._index_wrapper = None
        self._value_wrapper = None

    def writeable(self):
        return self

    def create_like(self, group=None, name=None, timestamp=None):
        return FieldDataOps.indexed_string_create_like(group, name, timestamp)

    @property
    def indexed(self):
        return True

    @property
    def data(self):
        if self._data_wrapper is None:
            self._data_wrapper = WriteableIndexedFieldArray(self._chunksize, self.indices, self.values)
        return self._data_wrapper

    def is_sorted(self):
        if len(self) < 2:
            return True

        indices = self.indices[:]
        values = self.values[:]
        last = values[indices[0]:indices[1]].tobytes()
        for i in range(1, len(indices) - 1):
            cur = values[indices[i]:indices[i + 1]].tobytes()
            if last > cur:
                return False
            last = cur
        return True

    @property
    def indices(self):
        if self._index_wrapper is None:
            self._index_wrapper = MemoryFieldArray('int64')
        return self._index_wrapper

    @property
    def values(self):
        if self._value_wrapper is None:
            self._value_wrapper = MemoryFieldArray('int8')
        return self._value_wrapper

    def __len__(self):
        return len(self.data)

    def get_spans(self):
        return ops._get_spans_for_index_string_field(self.indices[:], self.values[:])

    def apply_filter(self, filter_to_apply, target=None, in_place=False):
        """
        Apply a boolean filter to this field. This operation doesn't modify the field on which it
        is called unless 'in_place is set to true'. The user can specify a 'target' field that
        the filtered data is written to.

        :param filter_to_apply: a Field or numpy array that contains the boolean filter data
        :param target: if set, this is the field that is written to. This field must be writable.
            If 'target' is set, 'in_place' must be False.
        :param in_place: if True, perform the operation destructively on this field. This field
            must be writable. If 'in_place' is True, 'target' must be None
        :return: The filtered field. This is a new field instance unless 'target' is set, in which
            case it is the target field, or unless 'in_place' is True, in which case it is this field.
        """
        return FieldDataOps.apply_filter_to_indexed_field(self, filter_to_apply, target, in_place)

    def apply_index(self, index_to_apply, target=None, in_place=False):
        """
        Apply an index to this field. This operation doesn't modify the field on which it
        is called unless 'in_place is set to true'. The user can specify a 'target' field that
        the reindexed data is written to.

        :param index_to_apply: a Field or numpy array that contains the indices
        :param target: if set, this is the field that is written to. This field must be writable.
            If 'target' is set, 'in_place' must be False.
        :param in_place: if True, perform the operation destructively on this field. This field
            must be writable. If 'in_place' is True, 'target' must be None
        :return: The reindexed field. This is a new field instance unless 'target' is set, in which
            case it is the target field, or unless 'in_place' is True, in which case it is this field.
        """
        return FieldDataOps.apply_index_to_indexed_field(self, index_to_apply, target, in_place)

    def apply_spans_first(self, spans_to_apply, target=None, in_place=False):
        return FieldDataOps.apply_spans_first(self, spans_to_apply, target, in_place)

    def apply_spans_last(self, spans_to_apply, target=None, in_place=False):
        return FieldDataOps.apply_spans_last(self, spans_to_apply, target, in_place)

    def apply_spans_min(self, spans_to_apply, target=None, in_place=False):
        return FieldDataOps.apply_spans_min(self, spans_to_apply, target, in_place)

    def apply_spans_max(self, spans_to_apply, target=None, in_place=False):
        return FieldDataOps.apply_spans_max(self, spans_to_apply, target, in_place)

<<<<<<< HEAD
    def isin(self, test_elements:Union[list, set, np.ndarray]):
        return FieldDataOps.apply_isin(self, test_elements)
=======
    def unique(self, return_index=False, return_inverse=False, return_counts=False):
        return FieldDataOps.apply_unique(self, return_index, return_inverse, return_counts)
>>>>>>> 270fc739


class FixedStringMemField(MemoryField):
    def __init__(self, session, length):
        super().__init__(session)
        # TODO: caution; we may want to consider the issues with long-lived field instances getting
        # out of sync with their stored counterparts. Maybe a revision number of the stored field
        # is required that we can check to see if we are out of date. That or just make this a
        # property and have it always look the value up
        self._length = length

    def writeable(self):
        return self

    def create_like(self, group=None, name=None, timestamp=None):
        return FieldDataOps.fixed_string_field_create_like(self, group, name, timestamp)

    @property
    def data(self):
        if self._value_wrapper is None:
            self._value_wrapper = MemoryFieldArray("S{}".format(self._length))
        return self._value_wrapper

    def is_sorted(self):
        if len(self) < 2:
            return True
        data = self.data[:]
        return np.all(np.char.compare_chararrays(data[:-1], data[1:], "<=", False))

    def __len__(self):
        return len(self.data)

    def get_spans(self):
        return ops.get_spans_for_field(self.data[:])

    def apply_filter(self, filter_to_apply, target=None, in_place=False):
        """
        Apply a boolean filter to this field. This operation doesn't modify the field on which it
        is called unless 'in_place is set to true'. The user can specify a 'target' field that
        the filtered data is written to.

        :param filter_to_apply: a Field or numpy array that contains the boolean filter data
        :param target: if set, this is the field that is written to. This field must be writable.
            If 'target' is set, 'in_place' must be False.
        :param in_place: if True, perform the operation destructively on this field. This field
            must be writable. If 'in_place' is True, 'target' must be None
        :return: The filtered field. This is a new field instance unless 'target' is set, in which
            case it is the target field, or unless 'in_place' is True, in which case it is this field.
        """
        return FieldDataOps.apply_filter_to_field(self, filter_to_apply, target, in_place)

    def apply_index(self, index_to_apply, target=None, in_place=False):
        """
        Apply an index to this field. This operation doesn't modify the field on which it
        is called unless 'in_place is set to true'. The user can specify a 'target' field that
        the reindexed data is written to.

        :param index_to_apply: a Field or numpy array that contains the indices
        :param target: if set, this is the field that is written to. This field must be writable.
            If 'target' is set, 'in_place' must be False.
        :param in_place: if True, perform the operation destructively on this field. This field
            must be writable. If 'in_place' is True, 'target' must be None
        :return: The reindexed field. This is a new field instance unless 'target' is set, in which
            case it is the target field, or unless 'in_place' is True, in which case it is this field.
        """
        return FieldDataOps.apply_index_to_field(self, index_to_apply, target, in_place)

    def apply_spans_first(self, spans_to_apply, target=None, in_place=False):
        return FieldDataOps.apply_spans_first(self, spans_to_apply, target, in_place)

    def apply_spans_last(self, spans_to_apply, target=None, in_place=False):
        return FieldDataOps.apply_spans_last(self, spans_to_apply, target, in_place)

    def apply_spans_min(self, spans_to_apply, target=None, in_place=False):
        return FieldDataOps.apply_spans_min(self, spans_to_apply, target, in_place)

    def apply_spans_max(self, spans_to_apply, target=None, in_place=False):
        return FieldDataOps.apply_spans_max(self, spans_to_apply, target, in_place)

<<<<<<< HEAD
    def isin(self, test_elements:Union[list, set, np.ndarray]):
        return FieldDataOps.apply_isin(self, test_elements)
=======
    def unique(self, return_index=False, return_inverse=False, return_counts=False):
        return FieldDataOps.apply_unique(self, return_index, return_inverse, return_counts)
>>>>>>> 270fc739


class NumericMemField(MemoryField):
    def __init__(self, session, nformat):
        super().__init__(session)
        self._nformat = nformat

    def writeable(self):
        return self

    def create_like(self, group=None, name=None, timestamp=None):
        return FieldDataOps.numeric_field_create_like(self, group, name, timestamp)

    @property
    def data(self):
        if self._value_wrapper is None:
            self._value_wrapper = MemoryFieldArray(self._nformat)
        return self._value_wrapper

    def is_sorted(self):
        if len(self) < 2:
            return True
        data = self.data[:]
        return np.all(data[:-1] <= data[1:])

    def __len__(self):
        return len(self.data)

    def get_spans(self):
        return ops.get_spans_for_field(self.data[:])

    def apply_filter(self, filter_to_apply, target=None, in_place=False):
        """
        Apply a boolean filter to this field. This operation doesn't modify the field on which it
        is called unless 'in_place is set to true'. The user can specify a 'target' field that
        the filtered data is written to.

        :param filter_to_apply: a Field or numpy array that contains the boolean filter data
        :param target: if set, this is the field that is written to. This field must be writable.
            If 'target' is set, 'in_place' must be False.
        :param in_place: if True, perform the operation destructively on this field. This field
            must be writable. If 'in_place' is True, 'target' must be None
        :return: The filtered field. This is a new field instance unless 'target' is set, in which
            case it is the target field, or unless 'in_place' is True, in which case it is this field.
        """
        return FieldDataOps.apply_filter_to_field(self, filter_to_apply, target, in_place)

    def apply_index(self, index_to_apply, target=None, in_place=False):
        """
        Apply an index to this field. This operation doesn't modify the field on which it
        is called unless 'in_place is set to true'. The user can specify a 'target' field that
        the reindexed data is written to.

        :param index_to_apply: a Field or numpy array that contains the indices
        :param target: if set, this is the field that is written to. This field must be writable.
            If 'target' is set, 'in_place' must be False.
        :param in_place: if True, perform the operation destructively on this field. This field
            must be writable. If 'in_place' is True, 'target' must be None
        :return: The reindexed field. This is a new field instance unless 'target' is set, in which
            case it is the target field, or unless 'in_place' is True, in which case it is this field.
        """
        return FieldDataOps.apply_index_to_field(self, index_to_apply, target, in_place)

    def apply_spans_first(self, spans_to_apply, target=None, in_place=False):
        return FieldDataOps.apply_spans_first(self, spans_to_apply, target, in_place)

    def apply_spans_last(self, spans_to_apply, target=None, in_place=False):
        return FieldDataOps.apply_spans_last(self, spans_to_apply, target, in_place)

    def apply_spans_min(self, spans_to_apply, target=None, in_place=False):
        return FieldDataOps.apply_spans_min(self, spans_to_apply, target, in_place)

    def apply_spans_max(self, spans_to_apply, target=None, in_place=False):
        return FieldDataOps.apply_spans_max(self, spans_to_apply, target, in_place)

    def __add__(self, second):
        return FieldDataOps.numeric_add(self._session, self, second)

    def __radd__(self, first):
        return FieldDataOps.numeric_add(self._session, first, self)

    def __sub__(self, second):
        return FieldDataOps.numeric_sub(self._session, self, second)

    def __rsub__(self, first):
        return FieldDataOps.numeric_sub(self._session, first, self)

    def __mul__(self, second):
        return FieldDataOps.numeric_mul(self._session, self, second)

    def __rmul__(self, first):
        return FieldDataOps.numeric_mul(self._session, first, self)

    def __truediv__(self, second):
        return FieldDataOps.numeric_truediv(self._session, self, second)

    def __rtruediv__(self, first):
        return FieldDataOps.numeric_truediv(self._session, first, self)

    def __floordiv__(self, second):
        return FieldDataOps.numeric_floordiv(self._session, self, second)

    def __rfloordiv__(self, first):
        return FieldDataOps.numeric_floordiv(self._session, first, self)

    def __mod__(self, second):
        return FieldDataOps.numeric_mod(self._session, self, second)

    def __rmod__(self, first):
        return FieldDataOps.numeric_mod(self._session, first, self)

    def __divmod__(self, second):
        return FieldDataOps.numeric_divmod(self._session, self, second)

    def __rdivmod__(self, first):
        return FieldDataOps.numeric_divmod(self._session, first, self)

    def __and__(self, second):
        return FieldDataOps.numeric_and(self._session, self, second)

    def __rand__(self, first):
        return FieldDataOps.numeric_and(self._session, first, self)

    def __xor__(self, second):
        return FieldDataOps.numeric_xor(self._session, self, second)

    def __rxor__(self, first):
        return FieldDataOps.numeric_xor(self._session, first, self)

    def __or__(self, second):
        return FieldDataOps.numeric_or(self._session, self, second)

    def __ror__(self, first):
        return FieldDataOps.numeric_or(self._session, first, self)

    def __lt__(self, value):
        return FieldDataOps.less_than(self._session, self, value)

    def __le__(self, value):
        return FieldDataOps.less_than_equal(self._session, self, value)

    def __eq__(self, value):
        return FieldDataOps.equal(self._session, self, value)

    def __ne__(self, value):
        return FieldDataOps.not_equal(self._session, self, value)

    def __gt__(self, value):
        return FieldDataOps.greater_than(self._session, self, value)

    def __ge__(self, value):
        return FieldDataOps.greater_than_equal(self._session, self, value)

    def __invert__(self):
        return FieldDataOps.invert(self._session, self)

    def logical_not(self):
        return FieldDataOps.logical_not(self._session, self)
    
    def isin(self, test_elements:Union[list, set, np.ndarray]):
        return FieldDataOps.apply_isin(self, test_elements)

    def unique(self, return_index=False, return_inverse=False, return_counts=False):
        return FieldDataOps.apply_unique(self, return_index, return_inverse, return_counts)


class CategoricalMemField(MemoryField):
    def __init__(self, session, nformat, keys):
        super().__init__(session)
        self._nformat = nformat
        self._keys = keys

    def writeable(self):
        return self

    def create_like(self, group=None, name=None, timestamp=None):
        return FieldDataOps.categorical_field_create_like(self, group, name, timestamp)

    @property
    def data(self):
        if self._value_wrapper is None:
            self._value_wrapper = MemoryFieldArray(self._nformat)
        return self._value_wrapper

    def is_sorted(self):
        if len(self) < 2:
            return True
        data = self.data[:]
        return np.all(data[:-1] <= data[1:])

    def __len__(self):
        return len(self.data)

    def get_spans(self):
        return ops.get_spans_for_field(self.data[:])

    # Note: key is presented as value: str, even though the dictionary must be presented
    # as str: value
    @property
    def keys(self):
        kv = self._keys.values()
        kn = self._keys.keys()
        keys = dict(zip(kv, kn))
        return keys

    def remap(self, key_map, new_key):
        values = self.data[:]
        for k in key_map:
            values = np.where(values == k[0], k[1], values)
        result = CategoricalMemField(self._session, self._nformat, new_key)
        result.data.write(values)
        return result

    def apply_filter(self, filter_to_apply, target=None, in_place=False):
        """
        Apply a boolean filter to this field. This operation doesn't modify the field on which it
        is called unless 'in_place is set to true'. The user can specify a 'target' field that
        the filtered data is written to.

        :param filter_to_apply: a Field or numpy array that contains the boolean filter data
        :param target: if set, this is the field that is written to. This field must be writable. If 'target' is set, 
            'in_place' must be False.
        :param in_place: if True, perform the operation destructively on this field. This field
            must be writable. If 'in_place' is True, 'target' must be None
        :return: The filtered field. This is a new field instance unless 'target' is set, in which
            case it is the target field, or unless 'in_place' is True, in which case it is this field.
        """
        return FieldDataOps.apply_filter_to_field(self, filter_to_apply, target, in_place)

    def apply_index(self, index_to_apply, target=None, in_place=False):
        """
        Apply an index to this field. This operation doesn't modify the field on which it
        is called unless 'in_place is set to true'. The user can specify a 'target' field that
        the reindexed data is written to.

        :param index_to_apply: a Field or numpy array that contains the indices
        :param target: if set, this is the field that is written to. This field must be writable.
            If 'target' is set, 'in_place' must be False.
        :param in_place: if True, perform the operation destructively on this field. This field
            must be writable. If 'in_place' is True, 'target' must be None
        :return: The reindexed field. This is a new field instance unless 'target' is set, in which
            case it is the target field, or unless 'in_place' is True, in which case it is this field.
        """
        return FieldDataOps.apply_index_to_field(self, index_to_apply, target, in_place)

    def apply_spans_first(self, spans_to_apply, target=None, in_place=False):
        return FieldDataOps.apply_spans_first(self, spans_to_apply, target, in_place)

    def apply_spans_last(self, spans_to_apply, target=None, in_place=False):
        return FieldDataOps.apply_spans_last(self, spans_to_apply, target, in_place)

    def apply_spans_min(self, spans_to_apply, target=None, in_place=False):
        return FieldDataOps.apply_spans_min(self, spans_to_apply, target, in_place)

    def apply_spans_max(self, spans_to_apply, target=None, in_place=False):
        return FieldDataOps.apply_spans_max(self, spans_to_apply, target, in_place)

    def __lt__(self, value):
        return FieldDataOps.less_than(self._session, self, value)

    def __le__(self, value):
        return FieldDataOps.less_than_equal(self._session, self, value)

    def __eq__(self, value):
        return FieldDataOps.equal(self._session, self, value)

    def __ne__(self, value):
        return FieldDataOps.not_equal(self._session, self, value)

    def __gt__(self, value):
        return FieldDataOps.greater_than(self._session, self, value)

    def __ge__(self, value):
        return FieldDataOps.greater_than_equal(self._session, self, value)

<<<<<<< HEAD
    def isin(self, test_elements:Union[list, set, np.ndarray]):
        return FieldDataOps.apply_isin(self, test_elements)
=======
    def unique(self, return_index=False, return_inverse=False, return_counts=False):
        return FieldDataOps.apply_unique(self, return_index, return_inverse, return_counts)
>>>>>>> 270fc739


class TimestampMemField(MemoryField):
    def __init__(self, session):
        super().__init__(session)

    def writeable(self):
        return self

    def create_like(self, group=None, name=None, timestamp=None):
        return FieldDataOps.timestamp_field_create_like(self, group, name, timestamp)

    @property
    def data(self):
        if self._value_wrapper is None:
            self._value_wrapper = MemoryFieldArray(np.float64)
        return self._value_wrapper

    def is_sorted(self):
        if len(self) < 2:
            return True
        data = self.data[:]
        return np.all(data[:-1] <= data[1:])

    def __len__(self):
        return len(self.data)

    def get_spans(self):
        return ops.get_spans_for_field(self.data[:])

    def apply_filter(self, filter_to_apply, target=None, in_place=False):
        """
        Apply a boolean filter to this field. This operation doesn't modify the field on which it
        is called unless 'in_place is set to true'. The user can specify a 'target' field that
        the filtered data is written to.

        :param filter_to_apply: a Field or numpy array that contains the boolean filter data
        :param target: if set, this is the field that is written to. This field must be writable.
            If 'target' is set, 'in_place' must be False.
        :param in_place: if True, perform the operation destructively on this field. This field
            must be writable. If 'in_place' is True, 'target' must be None
        :return: The filtered field. This is a new field instance unless 'target' is set, in which
            case it is the target field, or unless 'in_place' is True, in which case it is this field.
        """
        return FieldDataOps.apply_filter_to_field(self, filter_to_apply, target, in_place)

    def apply_index(self, index_to_apply, target=None, in_place=False):
        """
        Apply an index to this field. This operation doesn't modify the field on which it
        is called unless 'in_place is set to true'. The user can specify a 'target' field that
        the reindexed data is written to.

        :param index_to_apply: a Field or numpy array that contains the indices
        :param target: if set, this is the field that is written to. This field must be writable.
            If 'target' is set, 'in_place' must be False.
        :param in_place: if True, perform the operation destructively on this field. This field
            must be writable. If 'in_place' is True, 'target' must be None
        :return: The reindexed field. This is a new field instance unless 'target' is set, in which
            case it is the target field, or unless 'in_place' is True, in which case it is this field.
        """
        return FieldDataOps.apply_index_to_field(self, index_to_apply, target, in_place)

    def apply_spans_first(self, spans_to_apply, target=None, in_place=False):
        return FieldDataOps.apply_spans_first(self, spans_to_apply, target, in_place)

    def apply_spans_last(self, spans_to_apply, target=None, in_place=False):
        return FieldDataOps.apply_spans_last(self, spans_to_apply, target, in_place)

    def apply_spans_min(self, spans_to_apply, target=None, in_place=False):
        return FieldDataOps.apply_spans_min(self, spans_to_apply, target, in_place)

    def apply_spans_max(self, spans_to_apply, target=None, in_place=False):
        return FieldDataOps.apply_spans_max(self, spans_to_apply, target, in_place)

    def __add__(self, second):
        return FieldDataOps.numeric_add(self._session, self, second)

    def __radd__(self, first):
        return FieldDataOps.numeric_add(self._session, first, self)

    def __sub__(self, second):
        return FieldDataOps.numeric_sub(self._session, self, second)

    def __rsub__(self, first):
        return FieldDataOps.numeric_sub(self._session, first, self)

    def __mul__(self, second):
        return FieldDataOps.numeric_mul(self._session, self, second)

    def __rmul__(self, first):
        return FieldDataOps.numeric_mul(self._session, first, self)

    def __truediv__(self, second):
        return FieldDataOps.numeric_truediv(self._session, self, second)

    def __rtruediv__(self, first):
        return FieldDataOps.numeric_truediv(self._session, first, self)

    def __floordiv__(self, second):
        return FieldDataOps.numeric_floordiv(self._session, self, second)

    def __rfloordiv__(self, first):
        return FieldDataOps.numeric_floordiv(self._session, first, self)

    def __mod__(self, second):
        return FieldDataOps.numeric_mod(self._session, self, second)

    def __rmod__(self, first):
        return FieldDataOps.numeric_mod(self._session, first, self)

    def __divmod__(self, second):
        return FieldDataOps.numeric_divmod(self._session, self, second)

    def __rdivmod__(self, first):
        return FieldDataOps.numeric_divmod(self._session, first, self)

    def __lt__(self, value):
        return FieldDataOps.less_than(self._session, self, value)

    def __le__(self, value):
        return FieldDataOps.less_than_equal(self._session, self, value)

    def __eq__(self, value):
        return FieldDataOps.equal(self._session, self, value)

    def __eq__(self, value):
        return FieldDataOps.not_equal(self._session, self, value)

    def __gt__(self, value):
        return FieldDataOps.greater_than(self._session, self, value)

    def __ge__(self, value):
        return FieldDataOps.greater_than_equal(self._session, self, value)

<<<<<<< HEAD
    def isin(self, test_elements:Union[list, set, np.ndarray]):
        return FieldDataOps.apply_isin(self, test_elements)
=======
    def unique(self, return_index=False, return_inverse=False, return_counts=False):
        return FieldDataOps.apply_unique(self, return_index, return_inverse, return_counts)

>>>>>>> 270fc739


# HDF5 field constructors
# =======================


def base_field_contructor(session, group, name, timestamp=None, chunksize=None):
    """
    Constructor are for 1)create the field (hdf5 group), 2)add basic attributes like chunksize,
    timestamp, field type, and 3)add the dataset to the field (hdf5 group) under the name 'values'
    """
    if name in group:
        msg = "Field '{}' already exists in group '{}'"
        raise ValueError(msg.format(name, group))

    field = group.create_group(name)
    field.attrs['chunksize'] = session.chunksize if chunksize is None else chunksize
    field.attrs['timestamp'] = session.chunksize if chunksize is None else chunksize
    return field


def indexed_string_field_constructor(session, group, name, timestamp=None, chunksize=None):
    field = base_field_contructor(session, group, name, timestamp, chunksize)
    field.attrs['fieldtype'] = 'indexedstring'
    DataWriter.write(field, 'index', [], 0, 'int64')
    DataWriter.write(field, 'values', [], 0, 'uint8')


def fixed_string_field_constructor(session, group, name, length, timestamp=None, chunksize=None):
    field = base_field_contructor(session, group, name, timestamp, chunksize)
    field.attrs['fieldtype'] = 'fixedstring,{}'.format(length)
    field.attrs['strlen'] = length
    DataWriter.write(field, 'values', [], 0, "S{}".format(length))


def numeric_field_constructor(session, group, name, nformat, timestamp=None, chunksize=None):
    field = base_field_contructor(session, group, name, timestamp, chunksize)
    field.attrs['fieldtype'] = 'numeric,{}'.format(nformat)
    field.attrs['nformat'] = nformat
    DataWriter.write(field, 'values', [], 0, nformat)


def categorical_field_constructor(session, group, name, nformat, key,
                                  timestamp=None, chunksize=None):
    field = base_field_contructor(session, group, name, timestamp, chunksize)
    field.attrs['fieldtype'] = 'categorical,{}'.format(nformat)
    field.attrs['nformat'] = nformat
    DataWriter.write(field, 'values', [], 0, nformat)
    key_ = val.validate_and_normalize_categorical_key('key', key)
    key_values = [v for k, v in key_.items()]
    key_names = [k for k, v in key_.items()]
    DataWriter.write(field, 'key_values', key_values, len(key_values), 'int8')
    DataWriter.write(field, 'key_names', key_names, len(key_names), h5py.special_dtype(vlen=str))


def timestamp_field_constructor(session, group, name, timestamp=None, chunksize=None):
    field = base_field_contructor(session, group, name, timestamp, chunksize)
    field.attrs['fieldtype'] = 'timestamp'
    DataWriter.write(field, 'values', [], 0, 'float64')


# HDF5 fields
# ===========


class IndexedStringField(HDF5Field):
    def __init__(self, session, group, dataframe, write_enabled=False):
        super().__init__(session, group, dataframe, write_enabled=write_enabled)
        self._session = session
        self._dataframe = None
        self._data_wrapper = None
        self._index_wrapper = None
        self._value_wrapper = None

    def writeable(self):
        """
        Indicates whether this field permits write operations. By default, dataframe fields
        are read-only in order to protect accidental writes to datasets
        """
        self._ensure_valid()
        return IndexedStringField(self._session, self._field, self._dataframe,
                                  write_enabled=True)

    def create_like(self, group=None, name=None, timestamp=None):
        """
        Create an empty field of the same type as this field.

        """
        self._ensure_valid()
        return FieldDataOps.indexed_string_create_like(self, group, name, timestamp)

    @property
    def indexed(self):
        self._ensure_valid()
        return True

    @property
    def data(self):
        self._ensure_valid()
        if self._data_wrapper is None:
            wrapper = \
                WriteableIndexedFieldArray if self._write_enabled else ReadOnlyIndexedFieldArray
            self._data_wrapper = wrapper(self.chunksize, self.indices, self.values)
        return self._data_wrapper

    def is_sorted(self):
        self._ensure_valid()
        if len(self) < 2:
            return True

        indices = self.indices[:]
        values = self.values[:]
        last = values[indices[0]:indices[1]].tobytes()
        for i in range(1, len(indices) - 1):
            cur = values[indices[i]:indices[i + 1]].tobytes()
            if last > cur:
                return False
            last = cur
        return True

    @property
    def indices(self):
        self._ensure_valid()
        if self._index_wrapper is None:
            wrapper = WriteableFieldArray if self._write_enabled else ReadOnlyFieldArray
            self._index_wrapper = wrapper(self._field, 'index')
        return self._index_wrapper

    @property
    def values(self):
        self._ensure_valid()
        if self._value_wrapper is None:
            wrapper = WriteableFieldArray if self._write_enabled else ReadOnlyFieldArray
            self._value_wrapper = wrapper(self._field, 'values')
        return self._value_wrapper

    def __len__(self):
        self._ensure_valid()
        return len(self.data)

    def get_spans(self):
        self._ensure_valid()
        return ops._get_spans_for_index_string_field(self.indices[:], self.values[:])

    def apply_filter(self, filter_to_apply, target=None, in_place=False):
        """
        Apply a boolean filter to this field. This operation doesn't modify the field on which it
        is called unless 'in_place is set to true'. The user can specify a 'target' field that
        the filtered data is written to.

        :param filter_to_apply: a Field or numpy array that contains the boolean filter data
        :param target: if set, this is the field that is written to. This field must be writable.
            If 'target' is set, 'in_place' must be False.
        :param in_place: if True, perform the operation destructively on this field. This field
            must be writable. If 'in_place' is True, 'target' must be None
        :return: The filtered field. This is a new field instance unless 'target' is set, in which
            case it is the target field, or unless 'in_place' is True, in which case it is this field.
        """
        self._ensure_valid()
        return FieldDataOps.apply_filter_to_indexed_field(self, filter_to_apply, target, in_place)

    def apply_index(self, index_to_apply, target=None, in_place=False):
        """
        Apply an index to this field. This operation doesn't modify the field on which it
        is called unless 'in_place is set to true'. The user can specify a 'target' field that
        the reindexed data is written to.

        :param index_to_apply: a Field or numpy array that contains the indices
        :param target: if set, this is the field that is written to. This field must be writable.
            If 'target' is set, 'in_place' must be False.
        :param in_place: if True, perform the operation destructively on this field. This field
            must be writable. If 'in_place' is True, 'target' must be None
        :return: The reindexed field. This is a new field instance unless 'target' is set, in which
            case it is the target field, or unless 'in_place' is True, in which case it is this field.
        """
        self._ensure_valid()
        return FieldDataOps.apply_index_to_indexed_field(self, index_to_apply, target, in_place)

    def apply_spans_first(self, spans_to_apply, target=None, in_place=False):
        self._ensure_valid()
        return FieldDataOps.apply_spans_first(self, spans_to_apply, target, in_place)

    def apply_spans_last(self, spans_to_apply, target=None, in_place=False):
        self._ensure_valid()
        return FieldDataOps.apply_spans_last(self, spans_to_apply, target, in_place)

    def apply_spans_min(self, spans_to_apply, target=None, in_place=False):
        self._ensure_valid()
        return FieldDataOps.apply_spans_min(self, spans_to_apply, target, in_place)

    def apply_spans_max(self, spans_to_apply, target=None, in_place=False):
        self._ensure_valid()
        return FieldDataOps.apply_spans_max(self, spans_to_apply, target, in_place)

<<<<<<< HEAD
    def isin(self, test_elements:Union[list, set, np.ndarray]):
        return FieldDataOps.apply_isin(self, test_elements)
=======
    def unique(self, return_index=False, return_inverse=False, return_counts=False):
        return FieldDataOps.apply_unique(self, return_index, return_inverse, return_counts)

>>>>>>> 270fc739


class FixedStringField(HDF5Field):
    def __init__(self, session, group, dataframe, write_enabled=False):
        super().__init__(session, group, dataframe, write_enabled=write_enabled)
        # TODO: caution; we may want to consider the issues with long-lived field instances getting
        # out of sync with their stored counterparts. Maybe a revision number of the stored field
        # is required that we can check to see if we are out of date. That or just make this a
        # property and have it always look the value up
        self._length = self._field.attrs['strlen']

    def writeable(self):
        self._ensure_valid()
        return FixedStringField(self._session, self._field, self._dataframe,
                                write_enabled=True)

    def create_like(self, group=None, name=None, timestamp=None):
        self._ensure_valid()
        return FieldDataOps.fixed_string_field_create_like(self, group, name, timestamp)

    @property
    def data(self):
        self._ensure_valid()
        if self._value_wrapper is None:
            if self._write_enabled:
                self._value_wrapper = WriteableFieldArray(self._field, 'values')
            else:
                self._value_wrapper = ReadOnlyFieldArray(self._field, 'values')
        return self._value_wrapper

    def is_sorted(self):
        self._ensure_valid()
        if len(self) < 2:
            return True
        data = self.data[:]
        return np.all(np.char.compare_chararrays(data[:-1], data[1:], "<=", False))

    def __len__(self):
        self._ensure_valid()
        return len(self.data)

    def get_spans(self):
        self._ensure_valid()
        return ops.get_spans_for_field(self.data[:])

    def apply_filter(self, filter_to_apply, target=None, in_place=False):
        """
        Apply a boolean filter to this field. This operation doesn't modify the field on which it
        is called unless 'in_place is set to true'. The user can specify a 'target' field that
        the filtered data is written to.

        :param filter_to_apply: a Field or numpy array that contains the boolean filter data
        :param target: if set, this is the field that is written to. This field must be writable.
            If 'target' is set, 'in_place' must be False.
        :param in_place: if True, perform the operation destructively on this field. This field
            must be writable. If 'in_place' is True, 'target' must be None
        :return: The filtered field. This is a new field instance unless 'target' is set, in which
            case it is the target field, or unless 'in_place' is True, in which case it is this field.
        """
        self._ensure_valid()
        return FieldDataOps.apply_filter_to_field(self, filter_to_apply, target, in_place)

    def apply_index(self, index_to_apply, target=None, in_place=False):
        """
        Apply an index to this field. This operation doesn't modify the field on which it
        is called unless 'in_place is set to true'. The user can specify a 'target' field that
        the reindexed data is written to.

        :param index_to_apply: a Field or numpy array that contains the indices
        :param target: if set, this is the field that is written to. This field must be writable.
            If 'target' is set, 'in_place' must be False.
        :param in_place: if True, perform the operation destructively on this field. This field
            must be writable. If 'in_place' is True, 'target' must be None
        :return: The reindexed field. This is a new field instance unless 'target' is set, in which
            case it is the target field, or unless 'in_place' is True, in which case it is this field.
        """
        self._ensure_valid()
        return FieldDataOps.apply_index_to_field(self, index_to_apply, target, in_place)

    def apply_spans_first(self, spans_to_apply, target=None, in_place=False):
        self._ensure_valid()
        return FieldDataOps.apply_spans_first(self, spans_to_apply, target, in_place)

    def apply_spans_last(self, spans_to_apply, target=None, in_place=False):
        self._ensure_valid()
        return FieldDataOps.apply_spans_last(self, spans_to_apply, target, in_place)

    def apply_spans_min(self, spans_to_apply, target=None, in_place=False):
        self._ensure_valid()
        return FieldDataOps.apply_spans_min(self, spans_to_apply, target, in_place)

    def apply_spans_max(self, spans_to_apply, target=None, in_place=False):
        self._ensure_valid()
        return FieldDataOps.apply_spans_max(self, spans_to_apply, target, in_place)

<<<<<<< HEAD
    def isin(self, test_elements:Union[list, set, np.ndarray]):
        return FieldDataOps.apply_isin(self, test_elements)
=======
    def unique(self, return_index=False, return_inverse=False, return_counts=False):
        return FieldDataOps.apply_unique(self, return_index, return_inverse, return_counts)
>>>>>>> 270fc739


class NumericField(HDF5Field):
    def __init__(self, session, group, dataframe, write_enabled=False):
        super().__init__(session, group, dataframe, write_enabled=write_enabled)
        self._nformat = self._field.attrs['nformat']

    def writeable(self):
        self._ensure_valid()
        return NumericField(self._session, self._field, None, write_enabled=True)

    def create_like(self, group=None, name=None, timestamp=None):
        self._ensure_valid()
        return FieldDataOps.numeric_field_create_like(self, group, name, timestamp)

    @property
    def data(self):
        self._ensure_valid()
        if self._value_wrapper is None:
            if self._write_enabled:
                self._value_wrapper = WriteableFieldArray(self._field, 'values')
            else:
                self._value_wrapper = ReadOnlyFieldArray(self._field, 'values')
        return self._value_wrapper

    def is_sorted(self):
        self._ensure_valid()
        if len(self) < 2:
            return True
        data = self.data[:]
        return np.all(data[:-1] <= data[1:])

    def __len__(self):
        self._ensure_valid()
        return len(self.data)

    def astype(self, dtype: str, casting='unsafe'):
        """
        Convert the field data type to dtype parameter given.

        :param dtype: The new datatype, given as a str object. The dtype must be a subtype of np.number, e.g. int, float, etc.
        :param casting: Similar to the casting parameter in numpy ndarray.astype, can be 'no’, ‘equiv’, ‘safe’, ‘same_kind’, or ‘unsafe’.
        :return: The field with new datatype.
        """
        if not np.issubdtype(dtype, np.number):
            raise ValueError("The dtype to convert must be a subtype of np.number, but type {} given.".format(dtype))
        else:
            content = np.array(self.data[:]).astype(dtype, casting=casting)
            name = self.name
            del self.dataframe[name]
            fld = self.dataframe.create_numeric(name, str(dtype))
            fld.data.write(content)
            return fld

    def get_spans(self):
        self._ensure_valid()
        return ops.get_spans_for_field(self.data[:])

    def apply_filter(self, filter_to_apply, target=None, in_place=False):
        """
        Apply a boolean filter to this field. This operation doesn't modify the field on which it
        is called unless 'in_place is set to true'. The user can specify a 'target' field that
        the filtered data is written to.

        :param filter_to_apply: a Field or numpy array that contains the boolean filter data
        :param target: if set, this is the field that is written to. This field must be writable.
            If 'target' is set, 'in_place' must be False.
        :param in_place: if True, perform the operation destructively on this field. This field
            must be writable. If 'in_place' is True, 'target' must be None
        :return: The filtered field. This is a new field instance unless 'target' is set, in which
            case it is the target field, or unless 'in_place' is True, in which case it is this field.
        """
        self._ensure_valid()
        return FieldDataOps.apply_filter_to_field(self, filter_to_apply, target, in_place)

    def apply_index(self, index_to_apply, target=None, in_place=False):
        """
        Apply an index to this field. This operation doesn't modify the field on which it
        is called unless 'in_place is set to true'. The user can specify a 'target' field that
        the reindexed data is written to.

        :param index_to_apply: a Field or numpy array that contains the indices
        :param target: if set, this is the field that is written to. This field must be writable.
            If 'target' is set, 'in_place' must be False.
        :param in_place: if True, perform the operation destructively on this field. This field
            must be writable. If 'in_place' is True, 'target' must be None
        :return: The reindexed field. This is a new field instance unless 'target' is set, in which
            case it is the target field, or unless 'in_place' is True, in which case it is this field.
        """
        self._ensure_valid()
        return FieldDataOps.apply_index_to_field(self, index_to_apply, target, in_place)

    def apply_spans_first(self, spans_to_apply, target=None, in_place=False):
        self._ensure_valid()
        return FieldDataOps.apply_spans_first(self, spans_to_apply, target, in_place)

    def apply_spans_last(self, spans_to_apply, target=None, in_place=False):
        self._ensure_valid()
        return FieldDataOps.apply_spans_last(self, spans_to_apply, target, in_place)

    def apply_spans_min(self, spans_to_apply, target=None, in_place=False):
        self._ensure_valid()
        return FieldDataOps.apply_spans_min(self, spans_to_apply, target, in_place)

    def apply_spans_max(self, spans_to_apply, target=None, in_place=False):
        self._ensure_valid()
        return FieldDataOps.apply_spans_max(self, spans_to_apply, target, in_place)

    def __add__(self, second):
        self._ensure_valid()
        return FieldDataOps.numeric_add(self._session, self, second)

    def __radd__(self, first):
        self._ensure_valid()
        return FieldDataOps.numeric_add(self._session, first, self)

    def __sub__(self, second):
        self._ensure_valid()
        return FieldDataOps.numeric_sub(self._session, self, second)

    def __rsub__(self, first):
        self._ensure_valid()
        return FieldDataOps.numeric_sub(self._session, first, self)

    def __mul__(self, second):
        self._ensure_valid()
        return FieldDataOps.numeric_mul(self._session, self, second)

    def __rmul__(self, first):
        self._ensure_valid()
        return FieldDataOps.numeric_mul(self._session, first, self)

    def __truediv__(self, second):
        self._ensure_valid()
        return FieldDataOps.numeric_truediv(self._session, self, second)

    def __rtruediv__(self, first):
        self._ensure_valid()
        return FieldDataOps.numeric_truediv(self._session, first, self)

    def __floordiv__(self, second):
        self._ensure_valid()
        return FieldDataOps.numeric_floordiv(self._session, self, second)

    def __rfloordiv__(self, first):
        self._ensure_valid()
        return FieldDataOps.numeric_floordiv(self._session, first, self)

    def __mod__(self, second):
        self._ensure_valid()
        return FieldDataOps.numeric_mod(self._session, self, second)

    def __rmod__(self, first):
        self._ensure_valid()
        return FieldDataOps.numeric_mod(self._session, first, self)

    def __divmod__(self, second):
        self._ensure_valid()
        return FieldDataOps.numeric_divmod(self._session, self, second)

    def __rdivmod__(self, first):
        self._ensure_valid()
        return FieldDataOps.numeric_divmod(self._session, first, self)

    def __and__(self, second):
        self._ensure_valid()
        return FieldDataOps.numeric_and(self._session, self, second)

    def __rand__(self, first):
        self._ensure_valid()
        return FieldDataOps.numeric_and(self._session, first, self)

    def __xor__(self, second):
        self._ensure_valid()
        return FieldDataOps.numeric_xor(self._session, self, second)

    def __rxor__(self, first):
        self._ensure_valid()
        return FieldDataOps.numeric_xor(self._session, first, self)

    def __or__(self, second):
        self._ensure_valid()
        return FieldDataOps.numeric_or(self._session, self, second)

    def __ror__(self, first):
        self._ensure_valid()
        return FieldDataOps.numeric_or(self._session, first, self)

    def __lt__(self, value):
        self._ensure_valid()
        return FieldDataOps.less_than(self._session, self, value)

    def __le__(self, value):
        self._ensure_valid()
        return FieldDataOps.less_than_equal(self._session, self, value)

    def __eq__(self, value):
        self._ensure_valid()
        return FieldDataOps.equal(self._session, self, value)

    def __ne__(self, value):
        self._ensure_valid()
        return FieldDataOps.not_equal(self._session, self, value)

    def __gt__(self, value):
        self._ensure_valid()
        return FieldDataOps.greater_than(self._session, self, value)

    def __ge__(self, value):
        self._ensure_valid()
        return FieldDataOps.greater_than_equal(self._session, self, value)

    def __invert__(self):
        self._ensure_valid()
        return FieldDataOps.invert(self._session, self)

    def logical_not(self):
        self._ensure_valid()
        return FieldDataOps.logical_not(self._session, self)

<<<<<<< HEAD
    def isin(self, test_elements:Union[list, set, np.ndarray]):
        return FieldDataOps.apply_isin(self, test_elements)
=======
    def unique(self, return_index=False, return_inverse=False, return_counts=False):
        return FieldDataOps.apply_unique(self, return_index, return_inverse, return_counts)
>>>>>>> 270fc739


class CategoricalField(HDF5Field):
    def __init__(self, session, group, dataframe, write_enabled=False):
        super().__init__(session, group, dataframe, write_enabled=write_enabled)
        self._nformat = self._field.attrs['nformat'] if 'nformat' in self._field.attrs else 'int8'

    def writeable(self):
        self._ensure_valid()
        return CategoricalField(self._session, self._field, self._dataframe,
                                write_enabled=True)

    def create_like(self, group=None, name=None, timestamp=None):
        self._ensure_valid()
        return FieldDataOps.categorical_field_create_like(self, group, name, timestamp)

    @property
    def data(self):
        self._ensure_valid()
        if self._value_wrapper is None:
            if self._write_enabled:
                self._value_wrapper = WriteableFieldArray(self._field, 'values')
            else:
                self._value_wrapper = ReadOnlyFieldArray(self._field, 'values')
        return self._value_wrapper

    def is_sorted(self):
        self._ensure_valid()
        if len(self) < 2:
            return True
        data = self.data[:]
        return np.all(data[:-1] <= data[1:])

    def __len__(self):
        self._ensure_valid()
        return len(self.data)

    def get_spans(self):
        self._ensure_valid()
        return ops.get_spans_for_field(self.data[:])

    @property
    def nformat(self):
        self._ensure_valid()
        return self._nformat

    # Note: key is presented as value: str, even though the dictionary must be presented
    # as str: value
    @property
    def keys(self):
        self._ensure_valid()
        if isinstance(self._field['key_values'][0], str):  # convert into bytearray to keep up with linux
            kv = [bytes(i, 'utf-8') for i in self._field['key_values']]
        else:
            kv = self._field['key_values']
        if isinstance(self._field['key_names'][0], str):
            kn = [bytes(i, 'utf-8') for i in self._field['key_names']]
        else:
            kn = self._field['key_names']
        keys = dict(zip(kv, kn))
        return keys

    def remap(self, key_map, new_key):
        self._ensure_valid()
        values = self.data[:]
        for k in key_map:
            values = np.where(values == k[0], k[1], values)
        result = CategoricalMemField(self._session, self._nformat, new_key)
        result.data.write(values)
        return result

    def apply_filter(self, filter_to_apply, target=None, in_place=False):
        """
        Apply a boolean filter to this field. This operation doesn't modify the field on which it
        is called unless 'in_place is set to true'. The user can specify a 'target' field that
        the filtered data is written to.

        :param filter_to_apply: a Field or numpy array that contains the boolean filter data
        :param target: if set, this is the field that is written to. This field must be writable.
            If 'target' is set, 'in_place' must be False.
        :param in_place: if True, perform the operation destructively on this field. This field
            must be writable. If 'in_place' is True, 'target' must be None
        :return: The filtered field. This is a new field instance unless 'target' is set, in which
            case it is the target field, or unless 'in_place' is True, in which case it is this field.
        """
        self._ensure_valid()
        return FieldDataOps.apply_filter_to_field(self, filter_to_apply, target, in_place)

    def apply_index(self, index_to_apply, target=None, in_place=False):
        """
        Apply an index to this field. This operation doesn't modify the field on which it
        is called unless 'in_place is set to true'. The user can specify a 'target' field that
        the reindexed data is written to.

        :param index_to_apply: a Field or numpy array that contains the indices
        :param target: if set, this is the field that is written to. This field must be writable.
            If 'target' is set, 'in_place' must be False.
        :param in_place: if True, perform the operation destructively on this field. This field
            must be writable. If 'in_place' is True, 'target' must be None
        :return: The reindexed field. This is a new field instance unless 'target' is set, in which
            case it is the target field, or unless 'in_place' is True, in which case it is this field.
        """
        self._ensure_valid()
        return FieldDataOps.apply_index_to_field(self, index_to_apply, target, in_place)

    def apply_spans_first(self, spans_to_apply, target=None, in_place=False):
        self._ensure_valid()
        return FieldDataOps.apply_spans_first(self, spans_to_apply, target, in_place)

    def apply_spans_last(self, spans_to_apply, target=None, in_place=False):
        self._ensure_valid()
        return FieldDataOps.apply_spans_last(self, spans_to_apply, target, in_place)

    def apply_spans_min(self, spans_to_apply, target=None, in_place=False):
        self._ensure_valid()
        return FieldDataOps.apply_spans_min(self, spans_to_apply, target, in_place)

    def apply_spans_max(self, spans_to_apply, target=None, in_place=False):
        self._ensure_valid()
        return FieldDataOps.apply_spans_max(self, spans_to_apply, target, in_place)

    def __lt__(self, value):
        self._ensure_valid()
        return FieldDataOps.less_than(self._session, self, value)

    def __le__(self, value):
        self._ensure_valid()
        return FieldDataOps.less_than_equal(self._session, self, value)

    def __eq__(self, value):
        self._ensure_valid()
        return FieldDataOps.equal(self._session, self, value)

    def __ne__(self, value):
        self._ensure_valid()
        return FieldDataOps.not_equal(self._session, self, value)

    def __gt__(self, value):
        self._ensure_valid()
        return FieldDataOps.greater_than(self._session, self, value)

    def __ge__(self, value):
        self._ensure_valid()
        return FieldDataOps.greater_than_equal(self._session, self, value)
    
    def isin(self, test_elements:Union[list, set, np.ndarray]):
        return FieldDataOps.apply_isin(self, test_elements)

    def unique(self, return_index=False, return_inverse=False, return_counts=False):
        return FieldDataOps.apply_unique(self, return_index, return_inverse, return_counts)


class TimestampField(HDF5Field):
    def __init__(self, session, group, dataframe, write_enabled=False):
        super().__init__(session, group, dataframe, write_enabled=write_enabled)

    def writeable(self):
        self._ensure_valid()
        return TimestampField(self._session, self._field, self._dataframe,
                              write_enabled=True)

    def create_like(self, group=None, name=None, timestamp=None):
        self._ensure_valid()
        return FieldDataOps.timestamp_field_create_like(self, group, name, timestamp)

    @property
    def data(self):
        self._ensure_valid()
        if self._value_wrapper is None:
            if self._write_enabled:
                self._value_wrapper = WriteableFieldArray(self._field, 'values')
            else:
                self._value_wrapper = ReadOnlyFieldArray(self._field, 'values')
        return self._value_wrapper

    def is_sorted(self):
        self._ensure_valid()
        if len(self) < 2:
            return True
        data = self.data[:]
        return np.all(data[:-1] <= data[1:])

    def __len__(self):
        self._ensure_valid()
        return len(self.data)

    def get_spans(self):
        self._ensure_valid()
        return ops.get_spans_for_field(self.data[:])

    def apply_filter(self, filter_to_apply, target=None, in_place=False):
        """
        Apply a boolean filter to this field. This operation doesn't modify the field on which it
        is called unless 'in_place is set to true'. The user can specify a 'target' field that
        the filtered data is written to.

        :param filter_to_apply: a Field or numpy array that contains the boolean filter data
        :param target: if set, this is the field that is written to. This field must be writable.
            If 'target' is set, 'in_place' must be False.
        :param in_place: if True, perform the operation destructively on this field. This field
            must be writable. If 'in_place' is True, 'target' must be None
        :return: The filtered field. This is a new field instance unless 'target' is set, in which
            case it is the target field, or unless 'in_place' is True, in which case it is this field.
        """
        self._ensure_valid()
        return FieldDataOps.apply_filter_to_field(self, filter_to_apply, target, in_place)

    def apply_index(self, index_to_apply, target=None, in_place=False):
        """
        Apply an index to this field. This operation doesn't modify the field on which it
        is called unless 'in_place is set to true'. The user can specify a 'target' field that
        the reindexed data is written to.

        :param index_to_apply: a Field or numpy array that contains the indices
        :param target: if set, this is the field that is written to. This field must be writable.
            If 'target' is set, 'in_place' must be False.
        :param in_place: if True, perform the operation destructively on this field. This field
            must be writable. If 'in_place' is True, 'target' must be None
        :return: The reindexed field. This is a new field instance unless 'target' is set, in which
            case it is the target field, or unless 'in_place' is True, in which case it is this field.
        """
        self._ensure_valid()
        return FieldDataOps.apply_index_to_field(self, index_to_apply, target, in_place)

    def apply_spans_first(self, spans_to_apply, target=None, in_place=False):
        self._ensure_valid()
        return FieldDataOps.apply_spans_first(self, spans_to_apply, target, in_place)

    def apply_spans_last(self, spans_to_apply, target=None, in_place=False):
        self._ensure_valid()
        return FieldDataOps.apply_spans_last(self, spans_to_apply, target, in_place)

    def apply_spans_min(self, spans_to_apply, target=None, in_place=False):
        self._ensure_valid()
        return FieldDataOps.apply_spans_min(self, spans_to_apply, target, in_place)

    def apply_spans_max(self, spans_to_apply, target=None, in_place=False):
        self._ensure_valid()
        return FieldDataOps.apply_spans_max(self, spans_to_apply, target, in_place)

    def __add__(self, second):
        self._ensure_valid()
        return FieldDataOps.numeric_add(self._session, self, second)

    def __radd__(self, first):
        self._ensure_valid()
        return FieldDataOps.numeric_add(self._session, first, self)

    def __sub__(self, second):
        self._ensure_valid()
        return FieldDataOps.numeric_sub(self._session, self, second)

    def __rsub__(self, first):
        self._ensure_valid()
        return FieldDataOps.numeric_sub(self._session, first, self)

    def __mul__(self, second):
        self._ensure_valid()
        return FieldDataOps.numeric_mul(self._session, self, second)

    def __rmul__(self, first):
        self._ensure_valid()
        return FieldDataOps.numeric_mul(self._session, first, self)

    def __truediv__(self, second):
        self._ensure_valid()
        return FieldDataOps.numeric_truediv(self._session, self, second)

    def __rtruediv__(self, first):
        self._ensure_valid()
        return FieldDataOps.numeric_truediv(self._session, first, self)

    def __floordiv__(self, second):
        self._ensure_valid()
        return FieldDataOps.numeric_floordiv(self._session, self, second)

    def __rfloordiv__(self, first):
        self._ensure_valid()
        return FieldDataOps.numeric_floordiv(self._session, first, self)

    def __mod__(self, second):
        self._ensure_valid()
        return FieldDataOps.numeric_mod(self._session, self, second)

    def __rmod__(self, first):
        self._ensure_valid()
        return FieldDataOps.numeric_mod(self._session, first, self)

    def __divmod__(self, second):
        self._ensure_valid()
        return FieldDataOps.numeric_divmod(self._session, self, second)

    def __rdivmod__(self, first):
        self._ensure_valid()
        return FieldDataOps.numeric_divmod(self._session, first, self)

    def __lt__(self, value):
        self._ensure_valid()
        return FieldDataOps.less_than(self._session, self, value)

    def __le__(self, value):
        self._ensure_valid()
        return FieldDataOps.less_than_equal(self._session, self, value)

    def __eq__(self, value):
        self._ensure_valid()
        return FieldDataOps.equal(self._session, self, value)

    def __ne__(self, value):
        self._ensure_valid()
        return FieldDataOps.not_equal(self._session, self, value)

    def __gt__(self, value):
        self._ensure_valid()
        return FieldDataOps.greater_than(self._session, self, value)

    def __ge__(self, value):
        self._ensure_valid()
        return FieldDataOps.greater_than_equal(self._session, self, value)

<<<<<<< HEAD
    def isin(self, test_elements:Union[list, set, np.ndarray]):
        return FieldDataOps.apply_isin(self, test_elements)
=======
    def unique(self, return_index=False, return_inverse=False, return_counts=False):
        return FieldDataOps.apply_unique(self, return_index, return_inverse, return_counts)

>>>>>>> 270fc739

# Operation implementations
# =========================


def as_field(data, key=None):
    if np.issubdtype(data.dtype, np.number):
        if key is None:
            r = NumericMemField(None, data.dtype)
            r.data.write(data)
            return r
        else:
            raise NotImplementedError()
    else:
        raise NotImplementedError()


def argsort(field: Field,
            dtype: str = None):
    supported_dtypes = ('int32', 'int64', 'uint32')
    if dtype not in supported_dtypes:
        raise ValueError("If set, 'dtype' must be one of {}".format(supported_dtypes))
    indices = np.argsort(field.data[:])

    f = NumericMemField(None, dtype_to_str(indices.dtype) if dtype is None else dtype)
    f.data.write(indices)
    return f


def dtype_to_str(dtype):
    if isinstance(dtype, str):
        return dtype

    if dtype == bool:
        return 'bool'
    elif dtype == np.int8:
        return 'int8'
    elif dtype == np.int16:
        return 'int16'
    elif dtype == np.int32:
        return 'int32'
    elif dtype == np.int64:
        return 'int64'
    elif dtype == np.uint8:
        return 'uint8'
    elif dtype == np.uint16:
        return 'uint16'
    elif dtype == np.uint32:
        return 'uint32'
    elif dtype == np.uint64:
        return 'uint64'
    elif dtype == np.float32:
        return 'float32'
    elif dtype == np.float64:
        return 'float64'

    raise ValueError("Unsupported dtype '{}'".format(dtype))


class FieldDataOps:

    @staticmethod
    def _binary_op(session, first, second, function):
        if isinstance(first, Field):
            first_data = first.data[:]
        else:
            first_data = first

        if isinstance(second, Field):
            second_data = second.data[:]
        else:
            second_data = second

        r = function(first_data, second_data)
        f = NumericMemField(session, dtype_to_str(r.dtype))
        f.data.write(r)
        return f

    @staticmethod
    def _unary_op(session, first, function):
        if isinstance(first, Field):
            first_data = first.data[:]
        else:
            first_data = first

        r = function(first_data)
        f = NumericMemField(session, dtype_to_str(r.dtype))
        f.data.write(r)
        return f

    @classmethod
    def numeric_add(cls, session, first, second):
        return cls._binary_op(session, first, second, operator.add)

    @classmethod
    def numeric_sub(cls, session, first, second):
        return cls._binary_op(session, first, second, operator.sub)

    @classmethod
    def numeric_mul(cls, session, first, second):
        return cls._binary_op(session, first, second, operator.mul)

    @classmethod
    def numeric_truediv(cls, session, first, second):
        return cls._binary_op(session, first, second, operator.truediv)

    @classmethod
    def numeric_floordiv(cls, session, first, second):
        return cls._binary_op(session, first, second, operator.floordiv)

    @classmethod
    def numeric_mod(cls, session, first, second):
        return cls._binary_op(session, first, second, operator.mod)

    @classmethod
    def numeric_divmod(cls, session, first, second):
        if isinstance(first, Field):
            first_data = first.data[:]
        else:
            first_data = first

        if isinstance(second, Field):
            second_data = second.data[:]
        else:
            second_data = second

        r1, r2 = np.divmod(first_data, second_data)
        f1 = NumericMemField(session, dtype_to_str(r1.dtype))
        f1.data.write(r1)
        f2 = NumericMemField(session, dtype_to_str(r2.dtype))
        f2.data.write(r2)
        return f1, f2

    @classmethod
    def numeric_and(cls, session, first, second):
        return cls._binary_op(session, first, second, operator.and_)

    @classmethod
    def numeric_xor(cls, session, first, second):
        return cls._binary_op(session, first, second, operator.xor)

    @classmethod
    def numeric_or(cls, session, first, second):
        return cls._binary_op(session, first, second, operator.or_)

    @classmethod
    def invert(cls, session, first):
        return cls._unary_op(session, first, operator.invert)

    @classmethod
    def logical_not(cls, session, first):
        def function_logical_not(first):
            return np.logical_not(first)

        return cls._unary_op(session, first, function_logical_not)

    @classmethod
    def less_than(cls, session, first, second):
        return cls._binary_op(session, first, second, operator.lt)

    @classmethod
    def less_than_equal(cls, session, first, second):
        return cls._binary_op(session, first, second, operator.le)

    @classmethod
    def equal(cls, session, first, second):
        return cls._binary_op(session, first, second, operator.eq)

    @classmethod
    def not_equal(cls, session, first, second):
        return cls._binary_op(session, first, second, operator.ne)

    @classmethod
    def greater_than(cls, session, first, second):
        return cls._binary_op(session, first, second, operator.gt)

    @classmethod
    def greater_than_equal(cls, session, first, second):
        return cls._binary_op(session, first, second, operator.ge)

    @staticmethod
    def apply_filter_to_indexed_field(source, filter_to_apply, target=None, in_place=False):
        if in_place is True and target is not None:
            raise ValueError("if 'in_place is True, 'target' must be None")
        
        filter_to_apply_ = val.validate_filter(filter_to_apply)


        dest_indices, dest_values = \
            ops.apply_filter_to_index_values(filter_to_apply_,
                                             source.indices[:], source.values[:])

        if in_place:
            if not source._write_enabled:
                raise ValueError("This field is marked read-only. Call writeable() on it before "
                                 "performing in-place filtering")
            source.indices.clear()
            source.indices.write(dest_indices)
            source.values.clear()
            source.values.write(dest_values)
            return source

        if target is not None:
            if len(target.indices) == len(dest_indices):
                target.indices[:] = dest_indices
            else:
                target.indices.clear()
                target.indices.write(dest_indices)
            if len(target.values) == len(dest_values):
                target.values[:] = dest_values
            else:
                target.values.clear()
                target.values.write(dest_values)
            return target
        else:
            mem_field = IndexedStringMemField(source._session, source.chunksize)
            mem_field.indices.write(dest_indices)
            mem_field.values.write(dest_values)
            return mem_field

    @staticmethod
    def apply_index_to_indexed_field(source, index_to_apply, target=None, in_place=False):
        if in_place is True and target is not None:
            raise ValueError("if 'in_place is True, 'target' must be None")

        index_to_apply_ = val.array_from_field_or_lower('index_to_apply', index_to_apply)

        dest_indices, dest_values = \
            ops.apply_indices_to_index_values(index_to_apply_,
                                              source.indices[:], source.values[:])

        if in_place:
            if not source._write_enabled:
                raise ValueError("This field is marked read-only. Call writeable() on it before "
                                 "performing in-place filtering")
            source.indices.clear()
            source.indices.write(dest_indices)
            source.values.clear()
            source.values.write(dest_values)
            return source

        if target is not None:
            if len(target.indices) == len(dest_indices):
                target.indices[:] = dest_indices
            else:
                target.indices.clear()
                target.indices.write(dest_indices)
            if len(target.values) == len(dest_values):
                target.values[:] = dest_values
            else:
                target.values.clear()
                target.values.write(dest_values)
            return target
        else:
            mem_field = IndexedStringMemField(source._session, source.chunksize)
            mem_field.indices.write(dest_indices)
            mem_field.values.write(dest_values)
            return mem_field

    @staticmethod
    def apply_filter_to_field(source, filter_to_apply, target=None, in_place=False):

        if in_place is True and target is not None:
            raise ValueError("if 'in_place is True, 'target' must be None")

        filter_to_apply_ = val.validate_filter(filter_to_apply)

        dest_data = source.data[:][filter_to_apply_]

        if in_place:
            if not source._write_enabled:
                raise ValueError("This field is marked read-only. Call writeable() on it before "
                                 "performing in-place filtering")
            source.data.clear()
            source.data.write(dest_data)
            return source

        if target is not None:
            if len(target.data) == len(dest_data):
                target.data[:] = dest_data
            else:
                target.data.clear()
                target.data.write(dest_data)
            return target
        else:
            mem_field = source.create_like()
            mem_field.data.write(dest_data)
            return mem_field

    @staticmethod
    def apply_index_to_field(source, index_to_apply, target=None, in_place=False):
        if in_place is True and target is not None:
            raise ValueError("if 'in_place is True, 'target' must be None")

        index_to_apply_ = val.array_from_field_or_lower('index_to_apply', index_to_apply)

        dest_data = source.data[:][index_to_apply_]

        if in_place:
            if not source._write_enabled:
                raise ValueError("This field is marked read-only. Call writeable() on it before "
                                 "performing in-place filtering")
            source.data.clear()
            source.data.write(dest_data)
            return source

        if target is not None:
            if len(target.data) == len(dest_data):
                target.data[:] = dest_data
            else:
                target.data.clear()
                target.data.write(dest_data)
            return target
        else:
            mem_field = source.create_like()
            mem_field.data.write(dest_data)
            return mem_field

    @staticmethod
    def _apply_spans_src(source: Field,
                         predicate: Callable[[np.ndarray, np.ndarray, np.ndarray], Field],
                         spans: Union[Field, np.ndarray],
                         target: Optional[Field] = None,
                         in_place: bool = False) -> Field:

        if in_place is True and target is not None:
            raise ValueError("if 'in_place is True, 'target' must be None")

        spans_ = val.array_from_field_or_lower('spans', spans)
        result_inds = np.zeros(len(spans))
        results = np.zeros(len(spans) - 1, dtype=source.data.dtype)
        predicate(spans_, source.data[:], results)

        if in_place is True:
            if not source._write_enabled:
                raise ValueError("This field is marked read-only. Call writeable() on it before "
                                 "performing in-place apply_span methods")
            source.data.clear()
            source.data.write(results)
            return source

        if target is None:
            result_field = source.create_like()
            result_field.data.write(results)
            return result_field
        else:
            target.data.clear()
            target.data.write(results)
            return target

    @staticmethod
    def _apply_spans_indexed_src(source: Field,
                                 predicate: Callable[[np.ndarray, np.ndarray,
                                                      np.ndarray, np.ndarray], Field],
                                 spans: Union[Field, np.ndarray],
                                 target: Optional[Field] = None,
                                 in_place: bool = False) -> Field:

        if in_place is True and target is not None:
            raise ValueError("if 'in_place is True, 'target' must be None")

        spans_ = val.array_from_field_or_lower('spans', spans)

        # step 1: get the indices through the index predicate
        results = np.zeros(len(spans) - 1, dtype=np.int64)
        predicate(spans_, source.indices[:], source.values[:], results)

        # step 2: run apply_index on the source
        return FieldDataOps.apply_index_to_indexed_field(source, results, target, in_place)

    @staticmethod
    def _apply_spans_indexed_no_src(source: Field,
                                    predicate: Callable[[np.ndarray, np.ndarray], Field],
                                    spans: Union[Field, np.ndarray],
                                    target: Optional[Field] = None,
                                    in_place: bool = False) -> Field:

        if in_place is True and target is not None:
            raise ValueError("if 'in_place is True, 'target' must be None")

        spans_ = val.array_from_field_or_lower('spans', spans)

        # step 1: get the indices through the index predicate
        results = np.zeros(len(spans) - 1, dtype=np.int64)
        predicate(spans_, results)

        # step 2: run apply_index on the source
        return FieldDataOps.apply_index_to_indexed_field(source, results, target, in_place)

    @staticmethod
    def apply_spans_first(source: Field,
                          spans: Union[Field, np.ndarray],
                          target: Optional[Field] = None,
                          in_place: bool = None) -> Field:

        spans_ = val.array_from_field_or_lower('spans', spans)
        if np.any(spans_[:-1] == spans_[1:]):
            raise ValueError("cannot perform 'first' on spans with empty entries")

        if source.indexed:
            return FieldDataOps._apply_spans_indexed_no_src(source,
                                                            ops.apply_spans_index_of_first,
                                                            spans_, target, in_place)
        else:
            return FieldDataOps._apply_spans_src(source, ops.apply_spans_first, spans_,
                                                 target, in_place)

    @staticmethod
    def apply_spans_last(source: Field,
                         spans: Union[Field, np.ndarray],
                         target: Optional[Field] = None,
                         in_place: bool = None) -> Field:

        spans_ = val.array_from_field_or_lower('spans', spans)
        if np.any(spans_[:-1] == spans_[1:]):
            raise ValueError("cannot perform 'first' on spans with empty entries")

        if source.indexed:
            return FieldDataOps._apply_spans_indexed_no_src(source,
                                                            ops.apply_spans_index_of_last,
                                                            spans_, target, in_place)
        else:
            return FieldDataOps._apply_spans_src(source, ops.apply_spans_last, spans_,
                                                 target, in_place)

    @staticmethod
    def apply_spans_min(source: Field,
                        spans: Union[Field, np.ndarray],
                        target: Optional[Field] = None,
                        in_place: bool = None) -> Field:

        spans_ = val.array_from_field_or_lower('spans', spans)
        if np.any(spans_[:-1] == spans_[1:]):
            raise ValueError("cannot perform 'first' on spans with empty entries")

        if source.indexed:
            return FieldDataOps._apply_spans_indexed_src(source,
                                                         ops.apply_spans_index_of_min_indexed,
                                                         spans_, target, in_place)
        else:
            return FieldDataOps._apply_spans_src(source, ops.apply_spans_min, spans_,
                                                 target, in_place)

    @staticmethod
    def apply_spans_max(source: Field,
                        spans: Union[Field, np.ndarray],
                        target: Optional[Field] = None,
                        in_place: bool = None) -> Field:

        spans_ = val.array_from_field_or_lower('spans', spans)
        if np.any(spans_[:-1] == spans_[1:]):
            raise ValueError("cannot perform 'first' on spans with empty entries")

        if source.indexed:
            return FieldDataOps._apply_spans_indexed_src(source,
                                                         ops.apply_spans_index_of_max_indexed,
                                                         spans_, target, in_place)
        else:
            return FieldDataOps._apply_spans_src(source, ops.apply_spans_max, spans_,
                                                 target, in_place)

    @staticmethod
    def indexed_string_create_like(source, group, name, timestamp):
        if group is None and name is not None:
            raise ValueError("if 'group' is None, 'name' must also be 'None'")

        ts = source.timestamp if timestamp is None else timestamp

        if group is None:
            return IndexedStringMemField(source._session, source.chunksize)

        if isinstance(group, h5py.Group):
            indexed_string_field_constructor(source._session, group, name, ts, source.chunksize)
            return IndexedStringField(source._session, group[name], None, write_enabled=True)
        else:
            return group.create_indexed_string(name, ts, source.chunksize)

    @staticmethod
    def fixed_string_field_create_like(source, group, name, timestamp):
        if group is None and name is not None:
            raise ValueError("if 'group' is None, 'name' must also be 'None'")

        ts = source.timestamp if timestamp is None else timestamp
        length = source._length

        if group is None:
            return FixedStringMemField(source._session, length)

        if isinstance(group, h5py.Group):
            fixed_string_field_constructor(source._session, group, name, length, ts, source.chunksize)
            return FixedStringField(source._session, group[name], None, write_enabled=True)
        else:
            return group.create_fixed_string(name, length, ts)

    @staticmethod
    def numeric_field_create_like(source, group, name, timestamp):
        if group is None and name is not None:
            raise ValueError("if 'group' is None, 'name' must also be 'None'")

        ts = source.timestamp if timestamp is None else timestamp
        nformat = source._nformat

        if group is None:
            return NumericMemField(source._session, nformat)

        if isinstance(group, h5py.Group):
            numeric_field_constructor(source._session, group, name, nformat, ts, source.chunksize)
            return NumericField(source._session, group[name], None, write_enabled=True)
        else:
            return group.create_numeric(name, nformat, ts)

    @staticmethod
    def categorical_field_create_like(source, group, name, timestamp):
        if group is None and name is not None:
            raise ValueError("if 'group' is None, 'name' must also be 'None'")

        ts = source.timestamp if timestamp is None else timestamp
        nformat = source._nformat
        keys = source.keys
        # TODO: we have to flip the keys until we fix https://github.com/KCL-BMEIS/ExeTera/issues/150
        keys = {v: k for k, v in keys.items()}

        if group is None:
            return CategoricalMemField(source._session, nformat, keys)

        if isinstance(group, h5py.Group):
            categorical_field_constructor(source._session, group, name, nformat, keys,
                                          ts, source.chunksize)
            return CategoricalField(source._session, group[name], None, write_enabled=True)
        else:
            return group.create_categorical(name, nformat, keys, ts)

    @staticmethod
    def timestamp_field_create_like(source, group, name, timestamp):
        if group is None and name is not None:
            raise ValueError("if 'group' is None, 'name' must also be 'None'")

        ts = source.timestamp if timestamp is None else timestamp

        if group is None:
            return TimestampMemField(source._session)

        if isinstance(group, h5py.Group):
            timestamp_field_constructor(source._session, group, name, ts, source.chunksize)
            return TimestampField(source._session, group[name], None, write_enabled=True)
        else:
            return group.create_timestamp(name, ts)


    @staticmethod
<<<<<<< HEAD
    def apply_isin(source: Field, test_elements:Union[list, set, np.ndarray]):
        if isinstance(test_elements, set):
            test_elements = list(test_elements)

        if source.indexed:
            test_elements = list([np.frombuffer(x.encode(), dtype=np.uint8) for x in test_elements])
            return ops.isin_indexed_string_speedup(test_elements, source.indices[:], source.values[:])
        else: 
            return np.isin(source.data[:], test_elements)
=======
    def apply_unique(src: Field, return_index=False, return_inverse=False, return_counts=False) -> np.ndarray:
        if src.indexed:               
            if return_index:
                raise ValueError("Argument `return_index` is not used currently")
            if return_inverse:
                raise ValueError("Argument `return_inverse` is not used currently")
            if return_counts:
                raise ValueError("Argument `return_counts` is not used currently")
            result = ops.unique_indexed_string(src.indices[:], src.values[:])
            return np.sort([x.tobytes().decode() for x in result])
        else:
            return np.unique(src.data[:], return_index=return_index, return_inverse=return_inverse, return_counts=return_counts)
>>>>>>> 270fc739
<|MERGE_RESOLUTION|>--- conflicted
+++ resolved
@@ -24,7 +24,6 @@
 from exetera.core import validation as val
 
 
-<<<<<<< HEAD
 def isin(field, test_elements):
     if not isinstance(field, Field):
         raise Exception("'field' should be field type")
@@ -32,8 +31,6 @@
     return np.isin(field.data[:], test_elements)
 
 
-=======
->>>>>>> 270fc739
 class HDF5Field(Field):
     def __init__(self, session, group, dataframe, write_enabled=False):
         super().__init__()
@@ -562,13 +559,11 @@
     def apply_spans_max(self, spans_to_apply, target=None, in_place=False):
         return FieldDataOps.apply_spans_max(self, spans_to_apply, target, in_place)
 
-<<<<<<< HEAD
     def isin(self, test_elements:Union[list, set, np.ndarray]):
         return FieldDataOps.apply_isin(self, test_elements)
-=======
+
     def unique(self, return_index=False, return_inverse=False, return_counts=False):
         return FieldDataOps.apply_unique(self, return_index, return_inverse, return_counts)
->>>>>>> 270fc739
 
 
 class FixedStringMemField(MemoryField):
@@ -648,13 +643,12 @@
     def apply_spans_max(self, spans_to_apply, target=None, in_place=False):
         return FieldDataOps.apply_spans_max(self, spans_to_apply, target, in_place)
 
-<<<<<<< HEAD
     def isin(self, test_elements:Union[list, set, np.ndarray]):
         return FieldDataOps.apply_isin(self, test_elements)
-=======
+
     def unique(self, return_index=False, return_inverse=False, return_counts=False):
         return FieldDataOps.apply_unique(self, return_index, return_inverse, return_counts)
->>>>>>> 270fc739
+
 
 
 class NumericMemField(MemoryField):
@@ -930,13 +924,12 @@
     def __ge__(self, value):
         return FieldDataOps.greater_than_equal(self._session, self, value)
 
-<<<<<<< HEAD
     def isin(self, test_elements:Union[list, set, np.ndarray]):
         return FieldDataOps.apply_isin(self, test_elements)
-=======
+
     def unique(self, return_index=False, return_inverse=False, return_counts=False):
         return FieldDataOps.apply_unique(self, return_index, return_inverse, return_counts)
->>>>>>> 270fc739
+
 
 
 class TimestampMemField(MemoryField):
@@ -1071,14 +1064,11 @@
     def __ge__(self, value):
         return FieldDataOps.greater_than_equal(self._session, self, value)
 
-<<<<<<< HEAD
     def isin(self, test_elements:Union[list, set, np.ndarray]):
         return FieldDataOps.apply_isin(self, test_elements)
-=======
+
     def unique(self, return_index=False, return_inverse=False, return_counts=False):
         return FieldDataOps.apply_unique(self, return_index, return_inverse, return_counts)
-
->>>>>>> 270fc739
 
 
 # HDF5 field constructors
@@ -1273,14 +1263,11 @@
         self._ensure_valid()
         return FieldDataOps.apply_spans_max(self, spans_to_apply, target, in_place)
 
-<<<<<<< HEAD
     def isin(self, test_elements:Union[list, set, np.ndarray]):
         return FieldDataOps.apply_isin(self, test_elements)
-=======
+
     def unique(self, return_index=False, return_inverse=False, return_counts=False):
         return FieldDataOps.apply_unique(self, return_index, return_inverse, return_counts)
-
->>>>>>> 270fc739
 
 
 class FixedStringField(HDF5Field):
@@ -1376,13 +1363,11 @@
         self._ensure_valid()
         return FieldDataOps.apply_spans_max(self, spans_to_apply, target, in_place)
 
-<<<<<<< HEAD
     def isin(self, test_elements:Union[list, set, np.ndarray]):
         return FieldDataOps.apply_isin(self, test_elements)
-=======
+
     def unique(self, return_index=False, return_inverse=False, return_counts=False):
         return FieldDataOps.apply_unique(self, return_index, return_inverse, return_counts)
->>>>>>> 270fc739
 
 
 class NumericField(HDF5Field):
@@ -1603,13 +1588,11 @@
         self._ensure_valid()
         return FieldDataOps.logical_not(self._session, self)
 
-<<<<<<< HEAD
     def isin(self, test_elements:Union[list, set, np.ndarray]):
         return FieldDataOps.apply_isin(self, test_elements)
-=======
+
     def unique(self, return_index=False, return_inverse=False, return_counts=False):
         return FieldDataOps.apply_unique(self, return_index, return_inverse, return_counts)
->>>>>>> 270fc739
 
 
 class CategoricalField(HDF5Field):
@@ -1930,14 +1913,12 @@
         self._ensure_valid()
         return FieldDataOps.greater_than_equal(self._session, self, value)
 
-<<<<<<< HEAD
     def isin(self, test_elements:Union[list, set, np.ndarray]):
         return FieldDataOps.apply_isin(self, test_elements)
-=======
+
     def unique(self, return_index=False, return_inverse=False, return_counts=False):
         return FieldDataOps.apply_unique(self, return_index, return_inverse, return_counts)
-
->>>>>>> 270fc739
+      
 
 # Operation implementations
 # =========================
@@ -2488,7 +2469,6 @@
 
 
     @staticmethod
-<<<<<<< HEAD
     def apply_isin(source: Field, test_elements:Union[list, set, np.ndarray]):
         if isinstance(test_elements, set):
             test_elements = list(test_elements)
@@ -2498,7 +2478,8 @@
             return ops.isin_indexed_string_speedup(test_elements, source.indices[:], source.values[:])
         else: 
             return np.isin(source.data[:], test_elements)
-=======
+
+    @staticmethod
     def apply_unique(src: Field, return_index=False, return_inverse=False, return_counts=False) -> np.ndarray:
         if src.indexed:               
             if return_index:
@@ -2510,5 +2491,4 @@
             result = ops.unique_indexed_string(src.indices[:], src.values[:])
             return np.sort([x.tobytes().decode() for x in result])
         else:
-            return np.unique(src.data[:], return_index=return_index, return_inverse=return_inverse, return_counts=return_counts)
->>>>>>> 270fc739
+            return np.unique(src.data[:], return_index=return_index, return_inverse=return_inverse, return_counts=return_counts)