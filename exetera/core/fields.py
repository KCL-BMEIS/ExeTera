--- conflicted
+++ resolved
@@ -31,13 +31,10 @@
 
 class HDF5Field(Field):
     def __init__(self, session, group, name=None, write_enabled=False):
-<<<<<<< HEAD
         super().__init__()
 
         # if name is None, the group is an existing field
         # if name is set but group[name] doesn't exist, then create the field
-=======
->>>>>>> f039103b
         if name is None:
             field = group
         else:
@@ -74,14 +71,11 @@
         #   if f is not None:
         return True
 
-<<<<<<< HEAD
     def __len__(self):
         raise NotImplementedError()
-=======
+
     def get_spans(self):
         return per._get_spans(self._value_wrapper[:], None)
-
->>>>>>> f039103b
 
 
 class ReadOnlyFieldArray:
