--- conflicted
+++ resolved
@@ -26,9 +26,8 @@
 
 SECONDS_PER_DAY = 86400
 PERMITTED_NUMERIC_TYPES = ('float32', 'float64', 'bool', 'int8', 'uint8', 'int16', 'uint16', 'int32', 'uint32', 'int64')
-<<<<<<< HEAD
 INT64_INDEX_LENGTH = 2**31-1
-=======
+
 
 # environment variable used to toggle Numba off for testing
 USE_NUMBA_VAR = "USE_NUMBA"
@@ -45,7 +44,6 @@
 
 numba_bool = numba.types.boolean if USE_NUMBA else bool
 
->>>>>>> 66697eca
 
 def validate_file_exists(file_name):
     import os
