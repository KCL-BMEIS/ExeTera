--- conflicted
+++ resolved
@@ -272,13 +272,8 @@
             if not isinstance(ddf, DataFrame):
                 raise TypeError("The destination object must be an instance of DataFrame.")
             for name, field in self._columns.items():
-<<<<<<< HEAD
-                newfld = field.create_like(ddf, field.name[field.name.index('/', 1)+1:])
-                field.apply_filter(filter_to_apply, dstfld=newfld)
-=======
                 newfld = field.create_like(ddf, name)
                 field.apply_filter(filter_to_apply, target=newfld)
->>>>>>> 210f8478
             return ddf
         else:
             for field in self._columns.values():
@@ -297,21 +292,12 @@
             if not isinstance(ddf, DataFrame):
                 raise TypeError("The destination object must be an instance of DataFrame.")
             for name, field in self._columns.items():
-<<<<<<< HEAD
-                newfld = field.create_like(ddf, field.name[field.name.index('/', 1)+1:])
-                idx = field.apply_index(index_to_apply, dstfld=newfld)
-            return ddf
-        else:
-            for field in self._columns.values():
-                field.apply_index(index_to_apply)
-=======
                 newfld = field.create_like(ddf, name)
                 field.apply_index(index_to_apply, target=newfld)
             return ddf
         else:
             for field in self._columns.values():
                 field.apply_index(index_to_apply, in_place=True)
->>>>>>> 210f8478
             return self
 
     @staticmethod
