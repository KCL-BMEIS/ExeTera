--- conflicted
+++ resolved
@@ -23,7 +23,6 @@
                  name: str,
                  h5group: h5py.Group):
         """
-<<<<<<< HEAD
         Create a Dataframe object, that contains a dictionary of fields. User should always create dataframe by
         dataset.create_dataframe, otherwise the dataframe is not stored in the dataset.
 
@@ -34,15 +33,6 @@
         'fieldtype' attribute and only one dataset named 'values'. So that the structure is mapped to
         Dataframe<-Field-Field.data automatically.
         :param dataframe: optional - replicate data from another dictionary of (name:str, field: Field).
-=======
-        Create a Dataframe object, user should always call from dataset.create_dataframe.
-
-        :param name: name of the dataframe, or the group name in HDF5
-        :param dataset: a dataset object, where this dataframe belongs to
-        :param h5group: acquire data from h5group object directly, the h5group needs to have a
-                        h5group<-group-dataset structure, the group has a 'fieldtype' attribute
-                         and the dataset is named 'values'.
->>>>>>> 9f0fff4a
         """
 
         self.name = name
@@ -67,7 +57,6 @@
         """
         return self._dataset
 
-<<<<<<< HEAD
     @property
     def h5group(self):
         """
@@ -75,8 +64,6 @@
         """
         return self._h5group
 
-=======
->>>>>>> 9f0fff4a
     def add(self, field, name=None):
         """
         Add a field to this dataframe.
