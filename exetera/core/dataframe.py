# Copyright 2020 KCL-BMEIS - King's College London
# Licensed under the Apache License, Version 2.0 (the "License");
# you may not use this file except in compliance with the License.
# You may obtain a copy of the License at
#     http://www.apache.org/licenses/LICENSE-2.0
# Unless required by applicable law or agreed to in writing, software
# distributed under the License is distributed on an "AS IS" BASIS,
# WITHOUT WARRANTIES OR CONDITIONS OF ANY KIND, either express or implied.
# See the License for the specific language governing permissions and
# limitations under the License.

from exetera.core.abstract_types import Dataset, DataFrame
from exetera.core import fields as fld
import h5py


class HDF5DataFrame(DataFrame):
    """
    DataFrame that utilising HDF5 file as storage.
    """
    def __init__(self,
                 dataset: Dataset,
                 name: str,
                 h5group: h5py.Group):
        """
        Create a Dataframe object, that contains a dictionary of fields. User should always create dataframe by
        dataset.create_dataframe, otherwise the dataframe is not stored in the dataset.

        :param name: name of the dataframe.
        :param dataset: a dataset object, where this dataframe belongs to.
        :param h5group: the h5group object to store the fields. If the h5group is not empty, acquire data from h5group
        object directly. The h5group structure is h5group<-h5group-dataset structure, the later group has a
        'fieldtype' attribute and only one dataset named 'values'. So that the structure is mapped to
        Dataframe<-Field-Field.data automatically.
        :param dataframe: optional - replicate data from another dictionary of (name:str, field: Field).
        """

        self.name = name
        self._columns = dict()
        self._dataset = dataset
        self._h5group = h5group

        for subg in h5group.keys():
            self._columns[subg] = dataset.session.get(h5group[subg])

    @property
    def columns(self):
        """
        The columns property interface. Columns is a dictionary to store the fields by (field_name, field_object).
        The field_name is field.name without prefix '/' and HDF5 group name.
        """
        return dict(self._columns)

    @property
    def dataset(self):
        """
        The dataset property interface.
        """
        return self._dataset

    @property
    def h5group(self):
        """
        The h5group property interface, used to handle underlying storage.
        """
        return self._h5group

    def add(self, field):
        """
        Add a field to this dataframe as well as the HDF5 Group.

        :param field: field to add to this dataframe, copy the underlying dataset
        """
        dname = field.name[field.name.index('/', 1)+1:]
        nfield = field.create_like(self, dname)
        if field.indexed:
            nfield.indices.write(field.indices[:])
            nfield.values.write(field.values[:])
        else:
            nfield.data.write(field.data[:])
        self._columns[dname] = nfield

    def create_group(self, name):
        """
        Create a group object in HDF5 file for field to use. Please note, this function is for
        backwards compatibility with older scripts and should not be used in the general case.

        :param name: the name of the group and field
        :return: a hdf5 group object
        """
        self._h5group.create_group(name)
        return self._h5group[name]

    def create_numeric(self, name, nformat, timestamp=None, chunksize=None):
        """
        Create a numeric type field.
        """
        fld.numeric_field_constructor(self._dataset.session, self, name, nformat, timestamp, chunksize)
        field = fld.NumericField(self._dataset.session, self._h5group[name],
                                 write_enabled=True)
        self._columns[name] = field
        return self._columns[name]

    def create_indexed_string(self, name, timestamp=None, chunksize=None):
        """
        Create a indexed string type field.
        """
        fld.indexed_string_field_constructor(self._dataset.session, self, name, timestamp, chunksize)
        field = fld.IndexedStringField(self._dataset.session, self._h5group[name],
                                       write_enabled=True)
        self._columns[name] = field
        return self._columns[name]

    def create_fixed_string(self, name, length, timestamp=None, chunksize=None):
        """
        Create a fixed string type field.
        """
        fld.fixed_string_field_constructor(self._dataset.session, self, name, length, timestamp, chunksize)
        field = fld.FixedStringField(self._dataset.session, self._h5group[name],
                                     write_enabled=True)
        self._columns[name] = field
        return self._columns[name]

    def create_categorical(self, name, nformat, key, timestamp=None, chunksize=None):
        """
        Create a categorical type field.
        """
        fld.categorical_field_constructor(self._dataset.session, self, name, nformat, key,
                                          timestamp, chunksize)
        field = fld.CategoricalField(self._dataset.session, self._h5group[name],
                                     write_enabled=True)
        self._columns[name] = field
        return self._columns[name]

    def create_timestamp(self, name, timestamp=None, chunksize=None):
        """
        Create a timestamp type field.
        """
        fld.timestamp_field_constructor(self._dataset.session, self, name, timestamp, chunksize)
        field = fld.TimestampField(self._dataset.session, self._h5group[name],
                                   write_enabled=True)
        self._columns[name] = field
        return self._columns[name]

    def __contains__(self, name):
        """
        check if dataframe contains a field, by the field name

        :param name: the name of the field to check,return a bool
        """
        if not isinstance(name, str):
            raise TypeError("The name must be a str object.")
        else:
            return self._columns.__contains__(name)

    def contains_field(self, field):
        """
        check if dataframe contains a field by the field object

        :param field: the filed object to check, return a tuple(bool,str). The str is the name stored in dataframe.
        """
        if not isinstance(field, fld.Field):
            raise TypeError("The field must be a Field object")
        else:
            for v in self._columns.values():
                if id(field) == id(v):
                    return True
            return False

    def __getitem__(self, name):
        """
        Get a field stored by the field name.

        :param name: The name of field to get.
        """
        if not isinstance(name, str):
            raise TypeError("The name must be a str object.")
        elif not self.__contains__(name):
            raise ValueError("Can not find the name from this dataframe.")
        else:
            return self._columns[name]

    def get_field(self, name):
        """
        Get a field stored by the field name.

        :param name: The name of field to get.
        """
        return self.__getitem__(name)

    # def get_name(self, field):
    #     """
    #     Get the name of the field in dataframe.
    #     """
    #     if not isinstance(field, fld.Field):
    #         raise TypeError("The field argument must be a Field object.")
    #     for name, v in self._columns.items():
    #         if id(field) == id(v):
    #             return name
    #     return None

    def __setitem__(self, name, field):
        if not isinstance(name, str):
            raise TypeError("The name must be a str object.")
        if not isinstance(field, fld.Field):
            raise TypeError("The field must be a Field object.")
        nfield = field.create_like(self, name)
        if field.indexed:
            nfield.indices.write(field.indices[:])
            nfield.values.write(field.values[:])
        else:
            nfield.data.write(field.data[:])
        self._columns[name] = nfield

    def __delitem__(self, name):
        if not self.__contains__(name=name):
            raise ValueError("This dataframe does not contain the name to delete.")
        else:
            del self._h5group[name]
            del self._columns[name]

    def delete_field(self, field):
        """
        Remove field from dataframe by field.

        :param field: The field to delete from this dataframe.
        """
        name = field.name[field.name.index('/', 1)+1:]
        if name is None:
            raise ValueError("This dataframe does not contain the field to delete.")
        else:
            self.__delitem__(name)

    def keys(self):
        return self._columns.keys()

    def values(self):
        return self._columns.values()

    def items(self):
        return self._columns.items()

    def __iter__(self):
        return iter(self._columns)

    def __next__(self):
        return next(self._columns)

    def __len__(self):
        return len(self._columns)

    def get_spans(self):
        """
        Return the name and spans of each field as a dictionary.

        :returns: A dictionary of (field_name, field_spans).
        """
        spans = {}
        for name, field in self._columns.items():
            spans[name] = field.get_spans()
        return spans

    def apply_filter(self, filter_to_apply, ddf=None):
        """
        Apply the filter to all the fields in this dataframe, return a dataframe with filtered fields.

        :param filter_to_apply: the filter to be applied to the source field, an array of boolean
        :param ddf: optional- the destination data frame
        :returns: a dataframe contains all the fields filterd, self if ddf is not set
        """
        if ddf is not None:
            if not isinstance(ddf, DataFrame):
                raise TypeError("The destination object must be an instance of DataFrame.")
            for name, field in self._columns.items():
<<<<<<< HEAD
                newfld = field.create_like(ddf, name)
                field.apply_index(filter_to_apply, target=newfld)
=======
                newfld = field.create_like(ddf, field.name[field.name.index('/', 1)+1:])
                field.apply_filter(filter_to_apply, dstfld=newfld)
>>>>>>> 0d23db5c
            return ddf
        else:
            for field in self._columns.values():
                field.apply_filter(filter_to_apply, in_place=True)
            return self

    def apply_index(self, index_to_apply, ddf=None):
        """
        Apply the index to all the fields in this dataframe, return a dataframe with indexed fields.

        :param index_to_apply: the index to be applied to the fields, an ndarray of integers
        :param ddf: optional- the destination data frame
        :returns: a dataframe contains all the fields re-indexed, self if ddf is not set
        """
        if ddf is not None:
            if not isinstance(ddf, DataFrame):
                raise TypeError("The destination object must be an instance of DataFrame.")
            for name, field in self._columns.items():
<<<<<<< HEAD
                newfld = field.create_like(ddf, name)
                field.apply_index(index_to_apply, target=newfld)
            return ddf
        else:
            for field in self._columns.values():
                field.apply_index(index_to_apply, in_place=True)
            return self
=======
                newfld = field.create_like(ddf, field.name[field.name.index('/', 1)+1:])
                idx = field.apply_index(index_to_apply, dstfld=newfld)
            return ddf
        else:
            for field in self._columns.values():
                field.apply_index(index_to_apply)
            return self

    @staticmethod
    def copy(field: fld.Field, dataframe: DataFrame, name: str):
        """
        Copy a field to another dataframe as well as underlying dataset.

        :param field: The source field to copy.
        :param dataframe: The destination dataframe to copy to.
        :param name: The name of field under destination dataframe.
        """
        dfield = field.create_like(dataframe, name)
        if field.indexed:
            dfield.indices.write(field.indices[:])
            dfield.values.write(field.values[:])
        else:
            dfield.data.write(field.data[:])
        dataframe.columns[name] = dfield

    @staticmethod
    def drop(dataframe: DataFrame, field: fld.Field):
        """
        Drop a field from a dataframe.

        :param dataframe: The dataframe where field is located.
        :param field: The field to delete.
        """
        dataframe.delete_field(field)

    @staticmethod
    def move(src_df: DataFrame, field: fld.Field, dest_df: DataFrame, name: str):
        """
        Move a field to another dataframe as well as underlying dataset.

        :param src_df: The source dataframe where the field is located.
        :param field: The field to move.
        :param dest_df: The destination dataframe to move to.
        :param name: The name of field under destination dataframe.
        """
        HDF5DataFrame.copy(field, dest_df, name)
        HDF5DataFrame.drop(src_df, field)
>>>>>>> 0d23db5c
<|MERGE_RESOLUTION|>--- conflicted
+++ resolved
@@ -272,13 +272,8 @@
             if not isinstance(ddf, DataFrame):
                 raise TypeError("The destination object must be an instance of DataFrame.")
             for name, field in self._columns.items():
-<<<<<<< HEAD
                 newfld = field.create_like(ddf, name)
                 field.apply_index(filter_to_apply, target=newfld)
-=======
-                newfld = field.create_like(ddf, field.name[field.name.index('/', 1)+1:])
-                field.apply_filter(filter_to_apply, dstfld=newfld)
->>>>>>> 0d23db5c
             return ddf
         else:
             for field in self._columns.values():
@@ -297,21 +292,12 @@
             if not isinstance(ddf, DataFrame):
                 raise TypeError("The destination object must be an instance of DataFrame.")
             for name, field in self._columns.items():
-<<<<<<< HEAD
                 newfld = field.create_like(ddf, name)
                 field.apply_index(index_to_apply, target=newfld)
             return ddf
         else:
             for field in self._columns.values():
                 field.apply_index(index_to_apply, in_place=True)
-            return self
-=======
-                newfld = field.create_like(ddf, field.name[field.name.index('/', 1)+1:])
-                idx = field.apply_index(index_to_apply, dstfld=newfld)
-            return ddf
-        else:
-            for field in self._columns.values():
-                field.apply_index(index_to_apply)
             return self
 
     @staticmethod
@@ -352,5 +338,4 @@
         :param name: The name of field under destination dataframe.
         """
         HDF5DataFrame.copy(field, dest_df, name)
-        HDF5DataFrame.drop(src_df, field)
->>>>>>> 0d23db5c
+        HDF5DataFrame.drop(src_df, field)