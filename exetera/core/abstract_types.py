--- conflicted
+++ resolved
@@ -1,4 +1,3 @@
-<<<<<<< HEAD
 # Copyright 2020 KCL-BMEIS - King's College London
 # Licensed under the Apache License, Version 2.0 (the "License");
 # you may not use this file except in compliance with the License.
@@ -78,43 +77,54 @@
         raise NotImplementedError()
 
     @abstractmethod
+    def create_dataframe(self,
+                         name: str,
+                         dataframe: 'DataFrame'):
+        raise NotImplementedError()
+
+    @abstractmethod
     def close(self):
         raise NotImplementedError()
 
     @abstractmethod
-    def add(self, field):
-        raise NotImplementedError()
-
-    @abstractmethod
-    def __contains__(self, name):
-        raise NotImplementedError()
-
-    @abstractmethod
-    def contains_dataframe(self, dataframe):
-        raise NotImplementedError()
-
-    @abstractmethod
-    def __getitem__(self, name):
-        raise NotImplementedError()
-
-    @abstractmethod
-    def get_dataframe(self, name):
-        raise NotImplementedError()
-
-    # @abstractmethod
-    # def get_name(self, dataframe):
-    #     raise NotImplementedError()
-
-    @abstractmethod
-    def __setitem__(self, name, dataframe):
-        raise NotImplementedError()
-
-    @abstractmethod
-    def __delitem__(self, name):
-        raise NotImplementedError()
-
-    @abstractmethod
-    def delete_dataframe(self, dataframe):
+    def copy(self,
+             field: 'Field'):
+        raise NotImplementedError()
+
+    @abstractmethod
+    def __contains__(self,
+                     name: str):
+        raise NotImplementedError()
+
+    @abstractmethod
+    def contains_dataframe(self,
+                           dataframe: 'DataFrame'):
+        raise NotImplementedError()
+
+    @abstractmethod
+    def __getitem__(self,
+                    name: str):
+        raise NotImplementedError()
+
+    @abstractmethod
+    def get_dataframe(self,
+                      name: str):
+        raise NotImplementedError()
+
+    @abstractmethod
+    def __setitem__(self,
+                    name: str,
+                    dataframe: 'DataFrame'):
+        raise NotImplementedError()
+
+    @abstractmethod
+    def __delitem__(self,
+                    name: str):
+        raise NotImplementedError()
+
+    @abstractmethod
+    def delete_dataframe(self,
+                         dataframe: 'DataFrame'):
         raise NotImplementedError()
 
     @abstractmethod
@@ -438,457 +448,4 @@
     def ordered_merge_right(self, right_on, left_on,
                             left_field_sources=tuple(), right_field_sinks=None,
                             right_to_left_map=None, right_unique=False, left_unique=False):
-        raise NotImplementedError()
-=======
-# Copyright 2020 KCL-BMEIS - King's College London
-# Licensed under the Apache License, Version 2.0 (the "License");
-# you may not use this file except in compliance with the License.
-# You may obtain a copy of the License at
-#     http://www.apache.org/licenses/LICENSE-2.0
-# Unless required by applicable law or agreed to in writing, software
-# distributed under the License is distributed on an "AS IS" BASIS,
-# WITHOUT WARRANTIES OR CONDITIONS OF ANY KIND, either express or implied.
-# See the License for the specific language governing permissions and
-# limitations under the License.
-
-from abc import ABC, abstractmethod
-from datetime import datetime, timezone
-
-
-class Field(ABC):
-
-    @property
-    @abstractmethod
-    def name(self):
-        raise NotImplementedError()
-
-    @property
-    @abstractmethod
-    def timestamp(self):
-        raise NotImplementedError()
-
-    @property
-    @abstractmethod
-    def chunksize(self):
-        raise NotImplementedError()
-
-    @abstractmethod
-    def writeable(self):
-        raise NotImplementedError()
-
-    @abstractmethod
-    def create_like(self, group, name, timestamp=None):
-        raise NotImplementedError()
-
-    @property
-    @abstractmethod
-    def is_sorted(self):
-        raise NotImplementedError()
-
-    @property
-    @abstractmethod
-    def indexed(self):
-        raise NotImplementedError()
-
-    @property
-    @abstractmethod
-    def data(self):
-        raise NotImplementedError()
-
-    @abstractmethod
-    def __bool__(self):
-        raise NotImplementedError()
-
-    @abstractmethod
-    def __len__(self):
-        raise NotImplementedError()
-
-    @abstractmethod
-    def get_spans(self):
-        raise NotImplementedError()
-
-
-class Dataset(ABC):
-    """
-    DataSet is a container of dataframes
-    """
-
-    @property
-    @abstractmethod
-    def session(self):
-        raise NotImplementedError()
-
-    @abstractmethod
-    def create_dataframe(self,
-                         name: str,
-                         dataframe: 'DataFrame'):
-        raise NotImplementedError()
-
-    @abstractmethod
-    def close(self):
-        raise NotImplementedError()
-
-    @abstractmethod
-    def copy(self,
-             field: 'Field'):
-        raise NotImplementedError()
-
-    @abstractmethod
-    def __contains__(self,
-                     name: str):
-        raise NotImplementedError()
-
-    @abstractmethod
-    def contains_dataframe(self,
-                           dataframe: 'DataFrame'):
-        raise NotImplementedError()
-
-    @abstractmethod
-    def __getitem__(self,
-                    name: str):
-        raise NotImplementedError()
-
-    @abstractmethod
-    def get_dataframe(self,
-                      name: str):
-        raise NotImplementedError()
-
-    @abstractmethod
-    def __setitem__(self,
-                    name: str,
-                    dataframe: 'DataFrame'):
-        raise NotImplementedError()
-
-    @abstractmethod
-    def __delitem__(self,
-                    name: str):
-        raise NotImplementedError()
-
-    @abstractmethod
-    def delete_dataframe(self,
-                         dataframe: 'DataFrame'):
-        raise NotImplementedError()
-
-    @abstractmethod
-    def __iter__(self):
-        raise NotImplementedError()
-
-    @abstractmethod
-    def __next__(self):
-        raise NotImplementedError()
-
-    @abstractmethod
-    def __len__(self):
-        raise NotImplementedError()
-
-
-class DataFrame(ABC):
-    """
-    DataFrame is a table of data that contains a list of Fields (columns)
-    """
-
-    @abstractmethod
-    def add(self, field):
-        raise NotImplementedError()
-
-    @abstractmethod
-    def create_group(self, name):
-        raise NotImplementedError()
-
-    @abstractmethod
-    def create_numeric(self, name, nformat, timestamp=None, chunksize=None):
-        raise NotImplementedError()
-
-    @abstractmethod
-    def create_indexed_string(self, name, timestamp=None, chunksize=None):
-        raise NotImplementedError()
-
-    @abstractmethod
-    def create_fixed_string(self, name, length, timestamp=None, chunksize=None):
-        raise NotImplementedError()
-
-    @abstractmethod
-    def create_categorical(self, name, nformat, key, timestamp=None, chunksize=None):
-        raise NotImplementedError()
-
-    @abstractmethod
-    def create_timestamp(self, name, timestamp=None, chunksize=None):
-        raise NotImplementedError()
-
-    @abstractmethod
-    def __contains__(self, name):
-        raise NotImplementedError()
-
-    @abstractmethod
-    def contains_field(self, field):
-        raise NotImplementedError()
-
-    @abstractmethod
-    def __getitem__(self, name):
-        raise NotImplementedError()
-
-    @abstractmethod
-    def get_field(self, name):
-        raise NotImplementedError()
-
-    # @abstractmethod
-    # def get_name(self, field):
-    #     raise NotImplementedError()
-
-    @abstractmethod
-    def __setitem__(self, name, field):
-        raise NotImplementedError()
-
-    @abstractmethod
-    def __delitem__(self, name):
-        raise NotImplementedError()
-
-    @abstractmethod
-    def delete_field(self, field):
-        raise NotImplementedError()
-
-    @abstractmethod
-    def keys(self):
-        raise NotImplementedError()
-
-    @abstractmethod
-    def values(self):
-        raise NotImplementedError()
-
-    @abstractmethod
-    def items(self):
-        raise NotImplementedError()
-
-    @abstractmethod
-    def __iter__(self):
-        raise NotImplementedError()
-
-    @abstractmethod
-    def __next__(self):
-        raise NotImplementedError()
-
-    @abstractmethod
-    def __len__(self):
-        raise NotImplementedError()
-
-    @abstractmethod
-    def get_spans(self):
-        raise NotImplementedError()
-
-    @abstractmethod
-    def apply_filter(self, filter_to_apply, ddf=None):
-        raise NotImplementedError()
-
-    @abstractmethod
-    def apply_index(self, index_to_apply, ddf=None):
-        raise NotImplementedError()
-
-
-class AbstractSession(ABC):
-
-    @abstractmethod
-    def __enter__(self):
-        raise NotImplementedError()
-
-    @abstractmethod
-    def __exit__(self, etype, evalue, etraceback):
-        raise NotImplementedError()
-
-    @abstractmethod
-    def open_dataset(self, dataset_path, mode, name):
-        raise NotImplementedError()
-
-    @abstractmethod
-    def close_dataset(self, name):
-        raise NotImplementedError()
-
-    @abstractmethod
-    def list_datasets(self):
-        raise NotImplementedError()
-
-    @abstractmethod
-    def get_dataset(self, name):
-        raise NotImplementedError()
-
-    @abstractmethod
-    def close(self):
-        raise NotImplementedError()
-
-    @abstractmethod
-    def get_shared_index(self, keys):
-        raise NotImplementedError()
-
-    @abstractmethod
-    def set_timestamp(self, timestamp=str(datetime.now(timezone.utc))):
-        raise NotImplementedError()
-
-    @abstractmethod
-    def sort_on(self, src_group, dest_group, keys, timestamp,
-                write_mode='write', verbose=True):
-        raise NotImplementedError()
-
-    @abstractmethod
-    def dataset_sort_index(self, sort_indices, index=None):
-        raise NotImplementedError()
-
-    @abstractmethod
-    def apply_filter(self, filter_to_apply, src, dest=None):
-        raise NotImplementedError()
-
-    @abstractmethod
-    def apply_index(self, index_to_apply, src, dest=None):
-        raise NotImplementedError()
-
-    @abstractmethod
-    def distinct(self, field=None, fields=None, filter=None):
-        raise NotImplementedError()
-
-    @abstractmethod
-    def get_spans(self, field=None, fields=None):
-        raise NotImplementedError()
-
-    @abstractmethod
-    def apply_spans_index_of_min(self, spans, target, dest=None):
-        raise NotImplementedError()
-
-    @abstractmethod
-    def apply_spans_index_of_max(self, spans, target, dest=None):
-        raise NotImplementedError()
-
-    @abstractmethod
-    def apply_spans_index_of_first(self, spans, dest=None):
-        raise NotImplementedError()
-
-    @abstractmethod
-    def apply_spans_index_of_last(self, spans, dest=None):
-        raise NotImplementedError()
-
-    @abstractmethod
-    def apply_spans_count(self, spans, dest=None):
-        raise NotImplementedError()
-
-    @abstractmethod
-    def apply_spans_min(self, spans, target, dest=None):
-        raise NotImplementedError()
-
-    @abstractmethod
-    def apply_spans_max(self, spans, target, dest=None):
-        raise NotImplementedError()
-
-    @abstractmethod
-    def apply_spans_first(self, spans, target, dest=None):
-        raise NotImplementedError()
-
-    @abstractmethod
-    def apply_spans_last(self, spans, target, dest=None):
-        raise NotImplementedError()
-
-    @abstractmethod
-    def apply_spans_concat(self, spans, target, dest,
-                           src_chunksize=None, dest_chunksize=None, chunksize_mult=None):
-        raise NotImplementedError()
-
-    @abstractmethod
-    def aggregate_count(self, index, dest=None):
-        raise NotImplementedError()
-
-    @abstractmethod
-    def aggregate_first(self, index, target=None, dest=None):
-        raise NotImplementedError()
-
-    @abstractmethod
-    def aggregate_last(self, index, target=None, dest=None):
-        raise NotImplementedError()
-
-    @abstractmethod
-    def aggregate_min(self, index, target=None, dest=None):
-        raise NotImplementedError()
-
-    @abstractmethod
-    def aggregate_max(self, index, target=None, dest=None):
-        raise NotImplementedError()
-
-    @abstractmethod
-    def aggregate_custom(self, predicate, index, target=None, dest=None):
-        raise NotImplementedError()
-
-    @abstractmethod
-    def join(self, destination_pkey, fkey_indices, values_to_join,
-             writer=None, fkey_index_spans=None):
-        raise NotImplementedError()
-
-    @abstractmethod
-    def predicate_and_join(self, predicate, destination_pkey, fkey_indices,
-                           reader=None, writer=None, fkey_index_spans=None):
-        raise NotImplementedError()
-
-    @abstractmethod
-    def get(self, field):
-        raise NotImplementedError()
-
-    @abstractmethod
-    def create_like(self, field, dest_group, dest_name, timestamp=None, chunksize=None):
-        raise NotImplementedError()
-
-    @abstractmethod
-    def create_indexed_string(self, group, name, timestamp=None, chunksize=None):
-        raise NotImplementedError()
-
-    @abstractmethod
-    def create_fixed_string(self, group, name, length, timestamp=None, chunksize=None):
-        raise NotImplementedError()
-
-    @abstractmethod
-    def create_categorical(self, group, name, nformat, key, timestamp=None, chunksize=None):
-        raise NotImplementedError()
-
-    @abstractmethod
-    def create_numeric(self, group, name, nformat, timestamp=None, chunksize=None):
-        raise NotImplementedError()
-
-    @abstractmethod
-    def create_timestamp(self, group, name, timestamp=None, chunksize=None):
-        raise NotImplementedError()
-
-    @abstractmethod
-    def get_or_create_group(self, group, name):
-        raise NotImplementedError()
-
-    @abstractmethod
-    def chunks(self, length, chunksize=None):
-        raise NotImplementedError()
-
-    @abstractmethod
-    def process(self, inputs, outputs, predicate):
-        raise NotImplementedError()
-
-    @abstractmethod
-    def get_index(self, target, foreign_key, destination=None):
-        raise NotImplementedError()
-
-    @abstractmethod
-    def merge_left(self, left_on, right_on, right_fields=tuple(), right_writers=None):
-        raise NotImplementedError()
-
-    @abstractmethod
-    def merge_right(self, left_on, right_on, left_fields=tuple(), left_writers=None):
-        raise NotImplementedError()
-
-    @abstractmethod
-    def merge_inner(self, left_on, right_on,
-                    left_fields=None, left_writers=None,
-                    right_fields=None, right_writers=None):
-        raise NotImplementedError()
-
-    @abstractmethod
-    def ordered_merge_left(self, left_on, right_on,
-                           right_field_sources=tuple(), left_field_sinks=None,
-                           left_to_right_map=None, left_unique=False, right_unique=False):
-        raise NotImplementedError()
-
-    @abstractmethod
-    def ordered_merge_right(self, right_on, left_on,
-                            left_field_sources=tuple(), right_field_sinks=None,
-                            right_to_left_map=None, right_unique=False, left_unique=False):
-        raise NotImplementedError()
->>>>>>> 210f8478
+        raise NotImplementedError()