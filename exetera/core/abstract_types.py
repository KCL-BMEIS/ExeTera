# Copyright 2020 KCL-BMEIS - King's College London
# Licensed under the Apache License, Version 2.0 (the "License");
# you may not use this file except in compliance with the License.
# You may obtain a copy of the License at
#     http://www.apache.org/licenses/LICENSE-2.0
# Unless required by applicable law or agreed to in writing, software
# distributed under the License is distributed on an "AS IS" BASIS,
# WITHOUT WARRANTIES OR CONDITIONS OF ANY KIND, either express or implied.
# See the License for the specific language governing permissions and
# limitations under the License.

from abc import ABC, abstractmethod
from datetime import datetime, timezone
from typing import Union
import numpy as np


class Field(ABC):

    @property
    @abstractmethod
    def valid(self):
        raise NotImplementedError()

    @property
    @abstractmethod
    def name(self):
        raise NotImplementedError()

    @property
    @abstractmethod
    def timestamp(self):
        raise NotImplementedError()

    @property
    @abstractmethod
    def dataframe(self):
        raise NotImplementedError()

    @property
    @abstractmethod
    def chunksize(self):
        raise NotImplementedError()

    @abstractmethod
    def writeable(self):
        raise NotImplementedError()

    @abstractmethod
    def create_like(self, group, name, timestamp=None):
        raise NotImplementedError()

    @property
    @abstractmethod
    def is_sorted(self):
        raise NotImplementedError()

    @property
    @abstractmethod
    def indexed(self):
        raise NotImplementedError()

    @property
    @abstractmethod
    def data(self):
        raise NotImplementedError()

    @abstractmethod
    def __bool__(self):
        raise NotImplementedError()

    @abstractmethod
    def __len__(self):
        raise NotImplementedError()

    @abstractmethod
    def get_spans(self):
        raise NotImplementedError()

    @abstractmethod
<<<<<<< HEAD
    def isin(self, test_elements:Union[list, set, np.ndarray]):
=======
    def unique(self, return_index=False, return_inverse=False, return_counts=False):
>>>>>>> 270fc739
        raise NotImplementedError()


class Dataset(ABC):
    """
    DataSet is a container of dataframes
    """

    @property
    @abstractmethod
    def session(self):
        raise NotImplementedError()

    @abstractmethod
    def create_dataframe(self,
                         name: str,
                         dataframe: 'DataFrame'):
        raise NotImplementedError()

    @abstractmethod
    def require_dataframe(self, name: str):
        raise NotImplementedError()

    @abstractmethod
    def close(self):
        raise NotImplementedError()

    @abstractmethod
    def copy(self,
             field: 'Field'):
        raise NotImplementedError()

    @abstractmethod
    def __contains__(self,
                     name: str):
        raise NotImplementedError()

    @abstractmethod
    def contains_dataframe(self,
                           dataframe: 'DataFrame'):
        raise NotImplementedError()

    @abstractmethod
    def __getitem__(self,
                    name: str):
        raise NotImplementedError()

    @abstractmethod
    def get_dataframe(self,
                      name: str):
        raise NotImplementedError()

    @abstractmethod
    def __setitem__(self,
                    name: str,
                    dataframe: 'DataFrame'):
        raise NotImplementedError()

    @abstractmethod
    def __delitem__(self,
                    name: str):
        raise NotImplementedError()

    @abstractmethod
    def delete_dataframe(self,
                         dataframe: 'DataFrame'):
        raise NotImplementedError()

    @abstractmethod
    def __iter__(self):
        raise NotImplementedError()

    @abstractmethod
    def __next__(self):
        raise NotImplementedError()

    @abstractmethod
    def __len__(self):
        raise NotImplementedError()


class DataFrame(ABC):
    """
    DataFrame is a table of data that contains a list of Fields (columns)
    """

    @property
    @abstractmethod
    def columns(self):
        raise NotImplementedError()

    @property
    @abstractmethod
    def dataset(self):
        raise NotImplementedError()

    @abstractmethod
    def add(self, field):
        raise NotImplementedError()

    @abstractmethod
    def drop(self, name: str):
        raise NotImplementedError()

    @abstractmethod
    def create_group(self, name):
        raise NotImplementedError()

    @abstractmethod
    def create_numeric(self, name, nformat, timestamp=None, chunksize=None):
        raise NotImplementedError()

    @abstractmethod
    def create_indexed_string(self, name, timestamp=None, chunksize=None):
        raise NotImplementedError()

    @abstractmethod
    def create_fixed_string(self, name, length, timestamp=None, chunksize=None):
        raise NotImplementedError()

    @abstractmethod
    def create_categorical(self, name, nformat, key, timestamp=None, chunksize=None):
        raise NotImplementedError()

    @abstractmethod
    def create_timestamp(self, name, timestamp=None, chunksize=None):
        raise NotImplementedError()

    @abstractmethod
    def __contains__(self, name):
        raise NotImplementedError()

    @abstractmethod
    def contains_field(self, field):
        raise NotImplementedError()

    @abstractmethod
    def __getitem__(self, name):
        raise NotImplementedError()

    @abstractmethod
    def get_field(self, name):
        raise NotImplementedError()

    @abstractmethod
    def __setitem__(self, name, field):
        raise NotImplementedError()

    @abstractmethod
    def __delitem__(self, name):
        raise NotImplementedError()

    @abstractmethod
    def delete_field(self, field):
        raise NotImplementedError()

    @abstractmethod
    def keys(self):
        raise NotImplementedError()

    @abstractmethod
    def values(self):
        raise NotImplementedError()

    @abstractmethod
    def items(self):
        raise NotImplementedError()

    @abstractmethod
    def __iter__(self):
        raise NotImplementedError()

    @abstractmethod
    def __next__(self):
        raise NotImplementedError()

    @abstractmethod
    def __len__(self):
        raise NotImplementedError()

    @abstractmethod
    def apply_filter(self, filter_to_apply, ddf=None):
        raise NotImplementedError()

    @abstractmethod
    def apply_index(self, index_to_apply, ddf=None):
        raise NotImplementedError()


class DataFrameGroupBy(ABC):
    """
    DataFrameGroupBy is an object returned after group by on dataframe
    """
    @abstractmethod
    def max(self, field):
        raise NotImplementedError()

    @abstractmethod
    def min(self, field):
        raise NotImplementedError()

    @abstractmethod
    def first(self, field):
        raise NotImplementedError()

    @abstractmethod
    def last(self, field):
        raise NotImplementedError()


class AbstractSession(ABC):

    @abstractmethod
    def __enter__(self):
        raise NotImplementedError()

    @abstractmethod
    def __exit__(self, etype, evalue, etraceback):
        raise NotImplementedError()

    @abstractmethod
    def open_dataset(self, dataset_path, mode, name):
        raise NotImplementedError()

    @abstractmethod
    def close_dataset(self, name):
        raise NotImplementedError()

    @abstractmethod
    def list_datasets(self):
        raise NotImplementedError()

    @abstractmethod
    def get_dataset(self, name):
        raise NotImplementedError()

    @abstractmethod
    def close(self):
        raise NotImplementedError()

    @abstractmethod
    def get_shared_index(self, keys):
        raise NotImplementedError()

    @abstractmethod
    def set_timestamp(self, timestamp=str(datetime.now(timezone.utc))):
        raise NotImplementedError()

    @abstractmethod
    def sort_on(self, src_group, dest_group, keys, timestamp,
                write_mode='write', verbose=True):
        raise NotImplementedError()

    @abstractmethod
    def dataset_sort_index(self, sort_indices, index=None):
        raise NotImplementedError()

    @abstractmethod
    def apply_filter(self, filter_to_apply, src, dest=None):
        raise NotImplementedError()

    @abstractmethod
    def apply_index(self, index_to_apply, src, dest=None):
        raise NotImplementedError()

    @abstractmethod
    def distinct(self, field=None, fields=None, filter=None):
        raise NotImplementedError()

    @abstractmethod
    def get_spans(self, field=None, fields=None):
        raise NotImplementedError()

    @abstractmethod
    def apply_spans_index_of_min(self, spans, target, dest=None):
        raise NotImplementedError()

    @abstractmethod
    def apply_spans_index_of_max(self, spans, target, dest=None):
        raise NotImplementedError()

    @abstractmethod
    def apply_spans_index_of_first(self, spans, dest=None):
        raise NotImplementedError()

    @abstractmethod
    def apply_spans_index_of_last(self, spans, dest=None):
        raise NotImplementedError()

    @abstractmethod
    def apply_spans_count(self, spans, dest=None):
        raise NotImplementedError()

    @abstractmethod
    def apply_spans_min(self, spans, target, dest=None):
        raise NotImplementedError()

    @abstractmethod
    def apply_spans_max(self, spans, target, dest=None):
        raise NotImplementedError()

    @abstractmethod
    def apply_spans_first(self, spans, target, dest=None):
        raise NotImplementedError()

    @abstractmethod
    def apply_spans_last(self, spans, target, dest=None):
        raise NotImplementedError()

    @abstractmethod
    def apply_spans_concat(self, spans, target, dest,
                           src_chunksize=None, dest_chunksize=None, chunksize_mult=None):
        raise NotImplementedError()

    @abstractmethod
    def aggregate_count(self, index, dest=None):
        raise NotImplementedError()

    @abstractmethod
    def aggregate_first(self, index, target=None, dest=None):
        raise NotImplementedError()

    @abstractmethod
    def aggregate_last(self, index, target=None, dest=None):
        raise NotImplementedError()

    @abstractmethod
    def aggregate_min(self, index, target=None, dest=None):
        raise NotImplementedError()

    @abstractmethod
    def aggregate_max(self, index, target=None, dest=None):
        raise NotImplementedError()

    @abstractmethod
    def aggregate_custom(self, predicate, index, target=None, dest=None):
        raise NotImplementedError()

    @abstractmethod
    def join(self, destination_pkey, fkey_indices, values_to_join,
             writer=None, fkey_index_spans=None):
        raise NotImplementedError()

    @abstractmethod
    def predicate_and_join(self, predicate, destination_pkey, fkey_indices,
                           reader=None, writer=None, fkey_index_spans=None):
        raise NotImplementedError()

    @abstractmethod
    def get(self, field):
        raise NotImplementedError()

    @abstractmethod
    def create_like(self, field, dest_group, dest_name, timestamp=None, chunksize=None):
        raise NotImplementedError()

    @abstractmethod
    def create_indexed_string(self, group, name, timestamp=None, chunksize=None):
        raise NotImplementedError()

    @abstractmethod
    def create_fixed_string(self, group, name, length, timestamp=None, chunksize=None):
        raise NotImplementedError()

    @abstractmethod
    def create_categorical(self, group, name, nformat, key, timestamp=None, chunksize=None):
        raise NotImplementedError()

    @abstractmethod
    def create_numeric(self, group, name, nformat, timestamp=None, chunksize=None):
        raise NotImplementedError()

    @abstractmethod
    def create_timestamp(self, group, name, timestamp=None, chunksize=None):
        raise NotImplementedError()

    @abstractmethod
    def get_or_create_group(self, group, name):
        raise NotImplementedError()

    @abstractmethod
    def chunks(self, length, chunksize=None):
        raise NotImplementedError()

    @abstractmethod
    def get_index(self, target, foreign_key, destination=None):
        raise NotImplementedError()

    @abstractmethod
    def merge_left(self, left_on, right_on, right_fields=tuple(), right_writers=None):
        raise NotImplementedError()

    @abstractmethod
    def merge_right(self, left_on, right_on, left_fields=tuple(), left_writers=None):
        raise NotImplementedError()

    @abstractmethod
    def merge_inner(self, left_on, right_on,
                    left_fields=None, left_writers=None,
                    right_fields=None, right_writers=None):
        raise NotImplementedError()

    @abstractmethod
    def ordered_merge_left(self, left_on, right_on,
                           right_field_sources=tuple(), left_field_sinks=None,
                           left_to_right_map=None, left_unique=False, right_unique=False):
        raise NotImplementedError()

    @abstractmethod
    def ordered_merge_right(self, right_on, left_on,
                            left_field_sources=tuple(), right_field_sinks=None,
                            right_to_left_map=None, right_unique=False, left_unique=False):
        raise NotImplementedError()<|MERGE_RESOLUTION|>--- conflicted
+++ resolved
@@ -78,11 +78,11 @@
         raise NotImplementedError()
 
     @abstractmethod
-<<<<<<< HEAD
     def isin(self, test_elements:Union[list, set, np.ndarray]):
-=======
+        raise NotImplementedError()
+        
+    @abstractmethod   
     def unique(self, return_index=False, return_inverse=False, return_counts=False):
->>>>>>> 270fc739
         raise NotImplementedError()
 
 
