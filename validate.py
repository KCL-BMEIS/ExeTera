--- conflicted
+++ resolved
@@ -92,14 +92,8 @@
         logger.log('row contents are equal \n \n', print_to_console=True)
     return logger
 
+
 def validate(expected_patients_file_name, actual_patients_file_name,
-<<<<<<< HEAD
-             expected_assessments_file_name, actual_assessments_file_name, verbose=False):
-    print('validating patients')
-    compare(expected_patients_file_name, actual_patients_file_name, verbose)
-    print('validating assessments')
-    compare(expected_assessments_file_name, actual_assessments_file_name, verbose)
-=======
              expected_assessments_file_name, actual_assessments_file_name, verbose=False, report_dest=None):
     log = compare(expected_patients_file_name, actual_patients_file_name, verbose)
     if report_dest is not None:
@@ -108,11 +102,9 @@
     if report_dest is not None:
         log.write(report_dest, append=True)
 
->>>>>>> 7f4a7a49
 
 def validate_full():
     filename = '/home/ben/covid/assessments_20200413050002_clean.csv'
-
 
     with open(filename) as asmt:
         csvr = csv.DictReader(asmt)
