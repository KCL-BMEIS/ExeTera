from pickle import FALSE
import unittest
import operator

import numpy as np
import numpy.testing
from io import BytesIO

import h5py
from datetime import datetime
from parameterized import parameterized

from .utils import SessionTestCase, shuffle_randstate, allow_slow_tests, RAND_STATE,DEFAULT_FIELD_DATA, HARD_INTS, HARD_FLOATS, utc_timestamp, NUMERIC_DATA, TIMESTAMP_DATA, FIXED_STRING_DATA, INDEX_STRING_DATA

from exetera.core import session
from exetera.core import fields
from exetera.core import persistence as per
from exetera.io import field_importers as fi
from exetera.core import utils
import itertools

NUMERIC_ONLY = [d for d in DEFAULT_FIELD_DATA if d[0] == "create_numeric"]


class TestDefaultData(SessionTestCase):
    @parameterized.expand(DEFAULT_FIELD_DATA)
    def test_fields(self, creator, name, kwargs, data):
        """
        Tests basic creation of every field type, checking it's contents are actually what was put into them.
        """
        f = self.setup_field(self.df, creator, name, (), kwargs, data)
        
        # Convert numeric fields and use Numpy's conversion as an oracle to test overflown values in field. If a value
        # overflows when stored in a field then the field's contents will obviously vary compared to `data`, so change
        # data to match by using Numpy to handle overflow for us.
        if "nformat" in kwargs:
            data = np.asarray(data, dtype=kwargs["nformat"])
        
        self.assertFieldEqual(data, f)
        wtb = f.writeable()
        with self.subTest("writable:"):
            self.assertFieldEqual(data, wtb)

        

class TestFieldExistence(SessionTestCase):
    @parameterized.expand(DEFAULT_FIELD_DATA)
    def test_field_truthness(self, creator, name, kwargs, data):
        """Test every field object is considered True."""
        f = self.setup_field(self.df, creator, name, (), kwargs, data)
        self.assertTrue(bool(f))
        self.assertTrue(f.valid)


class TestFieldDataOps(SessionTestCase):
    """
    Test data operations for each different field.
    1, compare the result of operations on field against operations on raw numpy data.
    """

    def setUp(self):
        super(TestFieldDataOps, self).setUp()

        
    @parameterized.expand([(operator.lt,),(operator.gt,),(operator.le,),(operator.ge,),(operator.ne,),(operator.eq,)])
    def test_CategoricalMemField_binary_op(self,op):
        """
        Categorical mem field ops against numpy, categorical memory field, categorical field
        """
        categorical_memfield = fields.CategoricalMemField(self.s, 'int32', {"a": 1, "b": 2, "c": 3})

        memfield_data = RAND_STATE.randint(1, 4, 20)
        categorical_memfield.data.write(memfield_data)

        for i in range(0,5):
            indata=np.full(memfield_data.shape,i)
            result=op(memfield_data,indata)
            
            with self.subTest(f"Testing value numpy {i}"):
                output=op(categorical_memfield,indata)
                
                np.testing.assert_array_equal(result,output)
                
                self.assertIsInstance(output, fields.NumericMemField)
                self.assertEqual(output.data.dtype,"bool")
                
            with self.subTest(f"Testing value Mem field {i}"):
                test_field = fields.CategoricalMemField(self.s, 'int32', {"a": 1, "b": 2, "c": 3})        
                test_field.data.write(result)
                output=op(categorical_memfield,test_field)
                
                np.testing.assert_array_equal(result,output)
                self.assertIsInstance(output, fields.NumericMemField)
                self.assertEqual(output.data.dtype,"bool")
                
            with self.subTest(f"Testing value Field {i}"):
                test_field = self.df.create_categorical(f'name{i}','int32',{"a": 1, "b": 2, "c": 3})        
                test_field.data.write(result)
                output=op(categorical_memfield,test_field)
                
                np.testing.assert_array_equal(result,output)
                self.assertIsInstance(output, fields.NumericMemField)
                self.assertEqual(output.data.dtype,"bool")

    @parameterized.expand(
        [(operator.lt,), (operator.gt,), (operator.le,), (operator.ge,), (operator.ne,), (operator.eq,)])
    def test_CategoricalField_binary_op(self, op):
        """
        Categorical field ops against numpy, categorical memory field, categorical field
        """
        field = self.df.create_categorical('catf', 'int32', {"a": 1, "b": 2, "c": 3})

        data = np.array(RAND_STATE.randint(1, 4, 20))
        field.data.write(data)

        for i in range(0, 5):
            indata = np.full(data.shape, i)
            result = op(data, indata)

            with self.subTest(f"Testing value numpy {i}"):
                output = op(field, indata)

                np.testing.assert_array_equal(result, output)

                self.assertIsInstance(output, fields.NumericMemField)
                self.assertEqual(output.data.dtype, "bool")

            with self.subTest(f"Testing value Mem field {i}"):
                test_field = fields.CategoricalMemField(self.s, 'int32', {"a": 1, "b": 2, "c": 3})
                test_field.data.write(indata)
                output = op(field, test_field)

                np.testing.assert_array_equal(result, output)
                self.assertIsInstance(output, fields.NumericMemField)
                self.assertEqual(output.data.dtype, "bool")

            with self.subTest(f"Testing value Field {i}"):
                test_field = self.df.create_categorical(f'name{i}', 'int32', {"a": 1, "b": 2, "c": 3})
                test_field.data.write(indata)
                output = op(field, test_field)

                np.testing.assert_array_equal(result, output)
                self.assertIsInstance(output, fields.NumericMemField)
                self.assertEqual(output.data.dtype, "bool")

    @parameterized.expand([(operator.eq,),(operator.ge,),(operator.gt,),(operator.le,),(operator.lt,),(operator.ne,),])
    def test_NumericField_binary_ops(self, op):
        raw_data = shuffle_randstate(list(range(-10, 10)) + HARD_INTS)
        numeric_field = self.df.create_numeric('num', 'int64')
        numeric_field.data.write(raw_data)
        target = shuffle_randstate(list(range(-10, 10)) + HARD_INTS)  # against numpy
        result = op(raw_data, target)
        output = op(numeric_field, target)
        numpy.testing.assert_array_equal(result, output)

        field2 = self.df.create_numeric('num2', 'int64')
        field2.data.write(target)
        output = op(numeric_field, field2)  # against numeric field
        numpy.testing.assert_array_equal(result, output)

        memfield = fields.NumericMemField(self.s, 'int64')
        memfield.data.write(np.array(target))
        output = op(numeric_field, field2)  # against memory numeric field
        numpy.testing.assert_array_equal(result, output)

    @parameterized.expand([(operator.add,), (operator.sub,), (operator.mul,), (operator.truediv,), (operator.floordiv,),
                           (operator.mod,), (operator.lt,), (operator.le,), (operator.eq,), (operator.ne,),
                           (operator.ge,), (operator.gt,), (divmod,)])
    def test_TimestampField_binary_ops(self, op):
        raw_data = np.array(TIMESTAMP_DATA)
        target = np.array(TIMESTAMP_DATA)
        ts_field = self.df.create_timestamp('ts_field')
        ts_field.data.write(raw_data)
        result = op(raw_data, target)  # timestampe field vs list
        output = op(ts_field, target)
        if op == divmod:
            numpy.testing.assert_array_equal(result[0], output[0].data[:])
            numpy.testing.assert_array_equal(result[1], output[1].data[:])
        else:
            numpy.testing.assert_array_equal(result, output)

        ts_field2 = self.df.create_timestamp('ts_field2')
        ts_field2.data.write(target)
        output = op(ts_field, ts_field2)  # timestamp field vs timestamp field
        if op == divmod:
            numpy.testing.assert_array_equal(result[0], output[0].data[:])
            numpy.testing.assert_array_equal(result[1], output[1].data[:])
        else:
            numpy.testing.assert_array_equal(result, output)

        ts_field3 = fields.TimestampMemField(self.s)
        ts_field3.data.write(target)
        output = op(ts_field, ts_field3)  # timestamp field vs timestamp mem field
        if op == divmod:
            numpy.testing.assert_array_equal(result[0], output[0].data[:])
            numpy.testing.assert_array_equal(result[1], output[1].data[:])
        else:
            numpy.testing.assert_array_equal(result, output)

    @parameterized.expand([(operator.add,), (operator.sub,), (operator.mul,), (operator.truediv,), (operator.floordiv,),
                           (operator.mod,), (divmod,)])
    def test_TimestampField_binary_reverse(self, op):
        raw_data = TIMESTAMP_DATA
        target = TIMESTAMP_DATA

        ts_field = self.df.create_timestamp('ts_field')
        ts_field.data.write(raw_data)
        output = op(target, ts_field)  # list + field is not implemented, hence will call field.__radd__
        result = op(raw_data, np.array(target))
        if op == divmod:
            numpy.testing.assert_array_equal(result[0], output[0].data[:])
            numpy.testing.assert_array_equal(result[1], output[1].data[:])
        else:
            numpy.testing.assert_array_equal(result, output)


    @parameterized.expand([(operator.add,), (operator.sub,), (operator.mul,), (operator.truediv,), (operator.floordiv,),
                           (operator.mod,), (operator.lt,), (operator.le,), (operator.eq,), (operator.ne,),
                           (operator.ge,), (operator.gt,), (divmod,)])
    def test_TimestampMemField_binary_ops(self, op):
        raw_data = np.array(TIMESTAMP_DATA)
        target = np.array(TIMESTAMP_DATA)
        ts_field = fields.TimestampMemField(self.s)
        ts_field.data.write(raw_data)
        result = op(raw_data, target)  # timestampe field vs list
        output = op(ts_field, target)
        if op == divmod:
            numpy.testing.assert_array_equal(result[0], output[0].data[:])
            numpy.testing.assert_array_equal(result[1], output[1].data[:])
        else:
            numpy.testing.assert_array_equal(result, output)

        ts_field2 = self.df.create_timestamp('ts_field2')
        ts_field2.data.write(target)
        output = op(ts_field, ts_field2)  # timestamp field vs timestamp field
        if op == divmod:
            numpy.testing.assert_array_equal(result[0], output[0].data[:])
            numpy.testing.assert_array_equal(result[1], output[1].data[:])
        else:
            numpy.testing.assert_array_equal(result, output)

        ts_field3 = fields.TimestampMemField(self.s)
        ts_field3.data.write(target)
        output = op(ts_field, ts_field3)  # timestamp field vs timestamp mem field
        if op == divmod:
            numpy.testing.assert_array_equal(result[0], output[0].data[:])
            numpy.testing.assert_array_equal(result[1], output[1].data[:])
        else:
            numpy.testing.assert_array_equal(result, output)

    @parameterized.expand([(operator.add,), (operator.sub,), (operator.mul,), (operator.truediv,), (operator.floordiv,),
                           (operator.mod,), (divmod,)])
    def test_TimestampMemField_binary_reverse(self, op):
        raw_data = np.array(TIMESTAMP_DATA)
        target = TIMESTAMP_DATA

        ts_field = fields.TimestampMemField(self.s)
        ts_field.data.write(raw_data)
        output = op(target, ts_field)  # list + field is not implemented, hence will call field.__radd__
        result = op(raw_data, np.array(target))
        if op == divmod:
            numpy.testing.assert_array_equal(result[0], output[0].data[:])
            numpy.testing.assert_array_equal(result[1], output[1].data[:])
        else:
            numpy.testing.assert_array_equal(result, output)

class TestFieldGetSpans(unittest.TestCase):

    def test_get_spans(self):
        '''
        Here test only the numeric field, categorical field and fixed string field.
        Indexed string see TestIndexedStringFields below
        '''
        vals = np.asarray([0, 1, 1, 3, 3, 6, 5, 5, 5], dtype=np.int32)
        bio = BytesIO()
        with session.Session() as s:
            self.assertListEqual([0, 1, 3, 5, 6, 9], s.get_spans(vals).tolist())

            dst = s.open_dataset(bio, "w", "src")
            ds = dst.create_dataframe('src')
            vals_f = s.create_numeric(ds, "vals", "int32")
            vals_f.data.write(vals)
            self.assertListEqual([0, 1, 3, 5, 6, 9], vals_f.get_spans().tolist())

            fxdstr = s.create_fixed_string(ds, 'fxdstr', 2)
            fxdstr.data.write(np.asarray(['aa', 'bb', 'bb', 'cc', 'cc', 'dd', 'dd', 'dd', 'ee'], dtype='S2'))
            self.assertListEqual([0,1,3,5,8,9],list(fxdstr.get_spans()))

            cat = s.create_categorical(ds, 'cat', 'int8', {'a': 1, 'b': 2})
            cat.data.write([1, 1, 2, 2, 1, 1, 1, 2, 2, 2, 1, 2, 1, 2])
            self.assertListEqual([0,2,4,7,10,11,12,13,14],list(cat.get_spans()))

            timestamp = s.create_timestamp(ds, 'ts')
            timestamp.data.write(TIMESTAMP_DATA)
            self.assertListEqual([i for i in range(11)], list(timestamp.get_spans()))


class TestIsSorted(unittest.TestCase):

    def test_indexed_string_is_sorted(self):
        bio = BytesIO()
        with session.Session() as s:
            ds = s.open_dataset(bio, 'w', 'ds')
            df = ds.create_dataframe('foo')

            f = df.create_indexed_string('f')
            f.data.write('a')
            self.assertTrue(f.is_sorted())

            f.data.clear()
            vals = ['the', 'quick', '', 'brown', 'fox', 'jumps', '', 'over', 'the', 'lazy', '', 'dog']
            f.data.write(vals)
            self.assertFalse(f.is_sorted())

            f2 = df.create_indexed_string('f2')
            svals = sorted(vals)
            f2.data.write(svals)
            self.assertTrue(f2.is_sorted())

    def test_fixed_string_is_sorted(self):
        bio = BytesIO()
        with session.Session() as s:
            ds = s.open_dataset(bio, 'w', 'ds')
            df = ds.create_dataframe('foo')

            f = df.create_fixed_string('f', 5)
            f.data.write('a')
            self.assertTrue(f.is_sorted())

            f.data.clear()
            vals = ['a', 'ba', 'bb', 'bac', 'de', 'ddddd', 'deff', 'aaaa', 'ccd']
            f.data.write([v.encode() for v in vals])
            self.assertFalse(f.is_sorted())

            f2 = df.create_fixed_string('f2', 5)
            svals = sorted(vals)
            f2.data.write([v.encode() for v in svals])
            self.assertTrue(f2.is_sorted())

    def test_numeric_is_sorted(self):
        bio = BytesIO()
        with session.Session() as s:
            ds = s.open_dataset(bio, 'w', 'ds')
            df = ds.create_dataframe('foo')

            f = df.create_numeric('f', 'int32')
            f.data.write([1])
            self.assertTrue(f.is_sorted())

            f.data.clear()
            vals = [74, 1897, 298, 0, -100098, 380982340, 8, 6587, 28421, 293878]
            f.data.write(vals)
            self.assertFalse(f.is_sorted())

            f2 = df.create_numeric('f2', 'int32')
            svals = sorted(vals)
            f2.data.write(svals)
            self.assertTrue(f2.is_sorted())

    def test_categorical_is_sorted(self):
        bio = BytesIO()
        with session.Session() as s:
            ds = s.open_dataset(bio, 'w', 'ds')
            df = ds.create_dataframe('foo')

            f = df.create_categorical('f', 'int8', {'a': 0, 'c': 1, 'd': 2, 'b': 3})
            f.data.write([1])
            self.assertTrue(f.is_sorted())

            f.data.clear()
            vals = [0, 1, 3, 2, 3, 2, 2, 0, 0, 1, 2]
            f.data.write(vals)
            self.assertFalse(f.is_sorted())

            f2 = df.create_categorical('f2', 'int8', {'a': 0, 'c': 1, 'd': 2, 'b': 3})
            svals = sorted(vals)
            f2.data.write(svals)
            self.assertTrue(f2.is_sorted())

    def test_timestamp_is_sorted(self):
        from datetime import datetime as D
        from datetime import timedelta as T
        bio = BytesIO()
        with session.Session() as s:
            ds = s.open_dataset(bio, 'w', 'ds')
            df = ds.create_dataframe('foo')

            f = df.create_timestamp('f')
            d = D(2020, 5, 10)
            f.data.write([d.timestamp()])
            self.assertTrue(f.is_sorted())

            f.data.clear()
            vals = [d + T(seconds=50000), d - T(days=280), d + T(weeks=2), d + T(weeks=250),
                    d - T(weeks=378), d + T(hours=2897), d - T(days=23), d + T(minutes=39873)]
            vals = [v.timestamp() for v in vals]
            f.data.write(vals)
            self.assertFalse(f.is_sorted())

            f2 = df.create_timestamp('f2')
            svals = sorted(vals)
            f2.data.write(svals)
            self.assertTrue(f2.is_sorted())

class TestMemFieldsGeneralMethods(SessionTestCase):
    """
    Methods tested here: created_like, get_spans, is_sorted, unique, writeable
    """
    def test_numeric_mem_field(self):
        raw_data = np.array(shuffle_randstate(NUMERIC_DATA))
        numeric_mem = fields.NumericMemField('num', 'int64')
        numeric_mem.data.write(raw_data)
        self.assertFalse(numeric_mem.is_sorted())

        newfield = numeric_mem.create_like(group=None, name=None)
        self.assertTrue(isinstance(newfield, fields.NumericMemField))
        newfield.data.write(np.array([1]))
        self.assertTrue(newfield.is_sorted())
        newfield.data.clear()
        newfield.data.write(raw_data)
        with self.assertRaises(ValueError):
            newfield.data.write([1,2,3,4,5])
        self.assertListEqual(numeric_mem.get_spans().tolist(), newfield.get_spans().tolist())
        newfield.data.clear()
        newfield.data.write(np.array(sorted(raw_data)))
        self.assertTrue(newfield.is_sorted())
        self.assertListEqual(numeric_mem.unique().tolist(), newfield.unique().tolist())
        self.assertEqual(id(numeric_mem), id(numeric_mem.writeable()))

    def test_categorical_mem_field(self):
        categorical_memfield = fields.CategoricalMemField(self.s, 'int32', {"a": 1, "b": 2, "c": 3})
        categorical_memfield.data.write(np.array([1]))
        self.assertTrue(categorical_memfield.is_sorted())
        categorical_memfield.data.clear()
        memfield_data = RAND_STATE.randint(1, 4, 20)
        categorical_memfield.data.write(memfield_data)
        with self.assertRaises(ValueError):
            categorical_memfield.data.write([])
        self.assertFalse(categorical_memfield.is_sorted())

        newfield = categorical_memfield.create_like(group=None, name=None)
        self.assertTrue(isinstance(newfield, fields.CategoricalMemField))

        newfield.data.write(memfield_data)
        self.assertListEqual(categorical_memfield.get_spans().tolist(), newfield.get_spans().tolist())
        newfield.data.clear()
        newfield.data.write(np.array(sorted(memfield_data)))
        self.assertTrue(newfield.is_sorted())

        self.assertListEqual(categorical_memfield.unique().tolist(), newfield.unique().tolist())
        self.assertEqual(id(categorical_memfield), id(categorical_memfield.writeable()))

        with self.subTest("Test Categorical remap"):
            newfield = categorical_memfield.remap([(1, 4), (2, 5), (3, 6)], {"a": 4, "b": 5, "c": 6})
            self.assertEqual(0, np.sum(np.isin(newfield.data[:], [1,2,3])))

            with self.assertRaises(ValueError):
                categorical_memfield.remap([(1, 4), (2, 5)], {"a": 4, "b": 5, "c": 6})

    def test_fixed_string_mem_field(self):
        memfield = fields.FixedStringMemField(self.s, 3)
        memfield.data.write(np.array(['a']))
        self.assertTrue(memfield.is_sorted())
        memfield.data.clear()
        memfield_data = np.array(FIXED_STRING_DATA)
        memfield.data.write(memfield_data)
        with self.assertRaises(ValueError):
            memfield.data.write([])
        self.assertFalse(memfield.is_sorted())

        newfield = memfield.create_like(group=None, name=None)
        self.assertTrue(isinstance(newfield, fields.FixedStringMemField))

        newfield.data.write(memfield_data)
        self.assertListEqual(memfield.get_spans().tolist(), newfield.get_spans().tolist())
        newfield.data.clear()
        newfield.data.write(np.array(sorted(memfield_data)))
        self.assertTrue(newfield.is_sorted())

        self.assertListEqual(memfield.unique().tolist(), newfield.unique().tolist())
        self.assertEqual(id(memfield), id(memfield.writeable()))

    def test_timestamp_mem_field(self):
        memfield = fields.TimestampMemField(self.s)
        memfield.data.write(np.array([TIMESTAMP_DATA[0]]))
        self.assertTrue(memfield.is_sorted())
        memfield.data.clear()
        memfield_data = np.array(TIMESTAMP_DATA)
        memfield.data.write(memfield_data)
        with self.assertRaises(ValueError):
            memfield.data.write([])
        self.assertFalse(memfield.is_sorted())

        newfield = memfield.create_like(group=None, name=None)
        self.assertTrue(isinstance(newfield, fields.TimestampMemField))

        newfield.data.write(memfield_data)
        self.assertListEqual(memfield.get_spans().tolist(), newfield.get_spans().tolist())
        newfield.data.clear()
        newfield.data.write(np.array(sorted(memfield_data)))
        self.assertTrue(newfield.is_sorted())

        self.assertListEqual(memfield.unique().tolist(), newfield.unique().tolist())
        self.assertEqual(id(memfield), id(memfield.writeable()))

    def test_indexed_string_mem_field(self):
        memfield = fields.IndexedStringMemField(self.s)
        memfield.data.write(np.array([INDEX_STRING_DATA[0]]))
        self.assertTrue(memfield.is_sorted())
        memfield.data.clear()
        memfield_data = np.array(INDEX_STRING_DATA)
        memfield.data.write(memfield_data)
        self.assertFalse(memfield.is_sorted())

        newfield = memfield.create_like(group=None, name=None)
        self.assertTrue(isinstance(newfield, fields.IndexedStringMemField))

        newfield.data.write(memfield_data)
        self.assertListEqual(memfield.get_spans(), newfield.get_spans())
        newfield.data.clear()
        newfield.data.write(np.array(sorted(memfield_data)))
        self.assertTrue(newfield.is_sorted())

        self.assertListEqual(memfield.unique().tolist(), newfield.unique().tolist())
        self.assertEqual(id(memfield), id(memfield.writeable()))


class TestIndexedStringFields(unittest.TestCase):

    def test_create_indexed_string(self):
        bio = BytesIO()
        with session.Session() as s:
            ds = s.open_dataset(bio, 'w', 'src')
            df = ds.create_dataframe('src')
            f = df.create_indexed_string('f')
            f.data.write(INDEX_STRING_DATA)
            self.assertListEqual(INDEX_STRING_DATA, f.data[:])
            wtb = f.writeable()
            self.assertListEqual(INDEX_STRING_DATA, wtb.data[:])


    def test_filter_indexed_string(self):
        bio = BytesIO()
        with session.Session() as s:
            dst = s.open_dataset(bio, "w", "src")
            hf = dst.create_dataframe('src')
            data = ['a', 'bb', 'ccc', 'dddd']
            indices, values, offsets, written_row_count = utils.one_dim_data_to_indexed_for_test(data, 10)               
            foo = fi.IndexedStringImporter(s, hf, 'foo')
            foo.import_part(indices, values, offsets, 0, written_row_count)

            self.assertListEqual([0, 1, 3, 6, 10], hf['foo'].indices[:].tolist())

            f2 = s.create_indexed_string(hf, 'bar')
            s.apply_filter(np.asarray([False, True, True, False]), hf['foo'], f2)
            self.assertListEqual([0, 2, 5], f2.indices[:].tolist())
            self.assertListEqual([98, 98, 99, 99, 99], f2.values[:].tolist())
            self.assertListEqual(['bb', 'ccc'], f2.data[:])
            self.assertEqual('bb', f2.data[0])
            self.assertEqual('ccc', f2.data[1])


    def test_reindex_indexed_string(self):
        bio = BytesIO()
        with session.Session() as s:
            dst = s.open_dataset(bio, "w", "src")
            hf = dst.create_dataframe('src')
            data = ['a', 'bb', 'ccc', 'dddd']
            indices, values, offsets, written_row_count = utils.one_dim_data_to_indexed_for_test(data, 10)               
            foo = fi.IndexedStringImporter(s, hf, 'foo')
            foo.import_part(indices, values, offsets, 0, written_row_count)
            self.assertListEqual([0, 1, 3, 6, 10], hf['foo'].indices[:].tolist())

            f2 = s.create_indexed_string(hf, 'bar')
            s.apply_index(np.asarray([3, 0, 2, 1], dtype=np.int64), hf['foo'], f2)
            self.assertListEqual([0, 4, 5, 8, 10], f2.indices[:].tolist())
            self.assertListEqual([100, 100, 100, 100, 97, 99, 99, 99, 98, 98],
                                 f2.values[:].tolist())
            self.assertListEqual(['dddd', 'a', 'ccc', 'bb'], f2.data[:])


    def test_update_legacy_indexed_string_that_has_uint_values(self):
        bio = BytesIO()
        with session.Session() as s:
            dst = s.open_dataset(bio, "w", "src")
            hf = dst.create_dataframe('src')
            data = ['a', 'bb', 'ccc', 'dddd']
            indices, values, offsets, written_row_count = utils.one_dim_data_to_indexed_for_test(data, 10)               
            foo = fi.IndexedStringImporter(s, hf, 'foo')
            foo.import_part(indices, values, offsets, 0, written_row_count)
            self.assertListEqual([97, 98, 98, 99, 99, 99, 100, 100, 100, 100], hf['foo'].values[:].tolist())


    def test_index_string_field_get_span(self):
        bio = BytesIO()
        with session.Session() as s:
            dst = s.open_dataset(bio, "w", "src")
            ds = dst.create_dataframe('src')
            idx = s.create_indexed_string(ds, 'idx')
            idx.data.write(['aa', 'bb', 'bb', 'c', 'c', 'c', 'ddd', 'ddd', 'e', 'f', 'f', 'f'])
            self.assertListEqual([0, 1, 3, 6, 8, 9, 12], s.get_spans(idx))


class TestFieldArray(SessionTestCase):
    @parameterized.expand(NUMERIC_ONLY)
    def test_write_part(self, creator, name, kwargs, data):
        """
        Checks that `write_part` will write the data into each field type.
        """
        f = self.s.create_numeric(self.df, name, **kwargs)
        f.data.write_part(data)
        
        if "nformat" in kwargs:
            data = np.asarray(data, dtype=kwargs["nformat"])
        
        self.assertFieldEqual(data, f)

    @parameterized.expand(NUMERIC_ONLY)
    def test_clear(self, creator, name, kwargs, data):
        """
        Checks that `clear` removes data from every field type.
        """
        f = self.s.create_numeric(self.df, name, **kwargs)
        f.data.write_part(data)
        f.data.clear()
        self.assertFieldEqual([], f)

    def test_indexed_array(self):
        f = self.df.create_indexed_string('idxs')
        f.data.write(INDEX_STRING_DATA)
        self.assertEqual(len(INDEX_STRING_DATA), len(f.data))
        self.assertListEqual(INDEX_STRING_DATA, f.data[:])
        with self.assertRaises(ValueError):
            f.data[len(INDEX_STRING_DATA)]


    def test_readonly_array(self):
        f = self.df.create_numeric('num', 'int32')
        data = np.array(DEFAULT_FIELD_DATA[1][3], dtype='int32')
        f.data.write(data)
        f = fields.NumericField(self.s, self.df._h5group['num'], self.df)
        self.assertEqual(len(data), len(f.data))
        self.assertEqual('int32', f.data.dtype)
        self.assertListEqual(data.tolist(), f.data[:].tolist())
        with self.assertRaises(PermissionError):
            f.data[:] = data
            f.data.clear()
            f.data.write(data)
            f.data.write_part(data)
            f.data.complete()

    def test_readonly_indexed_array(self):
        f = self.df.create_indexed_string('idx')
        data = ["a", "bb", "eeeee", "ccc", "dddd","", " ",]*2
        f.data.write(data)
        f = fields.IndexedStringField(self.s, self.df._h5group['idx'], self.df)
        self.assertEqual(len(data), len(f.data))
        #self.assertEqual(f.data.dtype)
        self.assertListEqual(data, f.data[:])
        with self.assertRaises(PermissionError):
            f.data[:] = data
        with self.assertRaises(PermissionError):
            f.data.clear()
        with self.assertRaises(PermissionError):
            f.data.write(data)
        with self.assertRaises(PermissionError):
            f.data.write_part(data)
        with self.assertRaises(PermissionError):
            f.data.complete()
        self.assertEqual(data[0], f.data[0])
        with self.assertRaises(AttributeError):
            f.data[len(data)]


class TestMemoryFieldCreateLike(unittest.TestCase):


    def test_categorical_create_like(self):
        bio = BytesIO()
        with session.Session() as s:
            ds = s.open_dataset(bio, 'w', 'ds')
            df = ds.create_dataframe('df')
            foo = df.create_categorical('foo', 'int8', {b'a': 0, b'b': 1})
            foo.data.write(np.array([0, 1, 1, 0]))
            foo2 = foo.create_like(df, 'foo2')
            foo2.data.write(foo)
            self.assertListEqual([0, 1, 1, 0], foo2.data[:].tolist())

    def test_numeric_create_like(self):
        bio = BytesIO()
        with session.Session() as s:
            ds = s.open_dataset(bio, 'w', 'ds')
            df = ds.create_dataframe('df')
            foo = df.create_numeric('foo', 'int32')
            foo.data.write(np.array([1, 2, 3, 4]))
            mfoo = foo + 1
            foo2 = mfoo.create_like(df, 'foo2')
            foo2.data.write(mfoo)
            self.assertListEqual([2, 3, 4, 5], foo2.data[:].tolist())


    def test_indexed_string_create_like(self):
        data = np.array(['bb', 'a', 'ccc', 'ccd'])
        bio = BytesIO()
        with session.Session() as s:
            ds = s.open_dataset(bio, 'w', 'ds')
            df = ds.create_dataframe('df')

            mf = fields.IndexedStringMemField(s)
            mf.data.write(data)
            self.assertIsInstance(mf, fields.IndexedStringMemField)

            mmmf = mf.create_like(df, 'mmmf')
            mmmf.data.write(data)
            self.assertListEqual(data.tolist(), mmmf.data[:])


class TestMemoryFields(unittest.TestCase):

    def _execute_memory_field_test(self, a1, a2, scalar, function):

        def test_simple(expected, actual):
            self.assertListEqual(expected.tolist(), actual.data[:].tolist())

        def test_tuple(expected, actual):
            self.assertListEqual(expected[0].tolist(), actual[0].data[:].tolist())
            self.assertListEqual(expected[1].tolist(), actual[1].data[:].tolist())

        expected = function(a1, a2)
        expected_scalar = function(a1, scalar)
        expected_rscalar = function(scalar, a2)

        test_equal = test_tuple if isinstance(expected, tuple) else test_simple

        s = session.Session()
        f1 = fields.NumericMemField(s, 'int32')
        f2 = fields.NumericMemField(s, 'int32')
        f1.data.write(a1)
        f2.data.write(a2)

        test_equal(expected, function(f1, f2))
        test_equal(expected, function(f1, a2))
        test_equal(expected, function(fields.as_field(a1), f2))
        test_equal(expected_scalar, function(f1, 1))
        test_equal(expected_rscalar, function(1, f2))

    def _execute_field_test(self, a1, a2, scalar, function):

        def test_simple(expected, actual):
            self.assertListEqual(expected.tolist(), actual.data[:].tolist())

        def test_tuple(expected, actual):
            self.assertListEqual(expected[0].tolist(), actual[0].data[:].tolist())
            self.assertListEqual(expected[1].tolist(), actual[1].data[:].tolist())

        expected = function(a1, a2)
        expected_scalar = function(a1, scalar)
        expected_rscalar = function(scalar, a2)

        test_equal = test_tuple if isinstance(expected, tuple) else test_simple

        bio = BytesIO()
        with session.Session() as s:
            ds = s.open_dataset(bio, 'w', 'ds')
            df = ds.create_dataframe('df')

            m1 = fields.NumericMemField(s, fields.dtype_to_str(a1.dtype))
            m2 = fields.NumericMemField(s, fields.dtype_to_str(a2.dtype))
            m1.data.write(a1)
            m2.data.write(a2)

            f1 = df.create_numeric('f1', fields.dtype_to_str(a1.dtype))
            f2 = df.create_numeric('f2', fields.dtype_to_str(a2.dtype))
            f1.data.write(a1)
            f2.data.write(a2)

            # test memory field and field operations
            test_equal(expected, function(f1, f2))
            test_equal(expected, function(f1, m2))
            test_equal(expected, function(m1, f2))
            test_equal(expected_scalar, function(f1, scalar))
            test_equal(expected_rscalar, function(scalar, f2))

            # test that the resulting memory field writes to a non-memory field properly
            r = function(f1, f2)
            if isinstance(r, tuple):
                df.create_numeric(
                    'f3a', fields.dtype_to_str(r[0].data.dtype)).data.write(r[0])
                df.create_numeric(
                    'f3b', fields.dtype_to_str(r[1].data.dtype)).data.write(r[1])
                test_simple(expected[0], df['f3a'])
                test_simple(expected[1], df['f3b'])
            else:
                df.create_numeric(
                    'f3', fields.dtype_to_str(r.data.dtype)).data.write(r)
                test_simple(expected, df['f3'])

    def _execute_unary_field_test(self, a1, function):

        def test_simple(expected, actual):
            self.assertListEqual(expected.tolist(), actual.data[:].tolist())

        def test_tuple(expected, actual):
            self.assertListEqual(expected[0].tolist(), actual[0].data[:].tolist())
            self.assertListEqual(expected[1].tolist(), actual[1].data[:].tolist())

        expected = function(a1)

        test_equal = test_tuple if isinstance(expected, tuple) else test_simple

        bio = BytesIO()
        with session.Session() as s:
            ds = s.open_dataset(bio, 'w', 'ds')
            df = ds.create_dataframe('df')

            m1 = fields.NumericMemField(s, fields.dtype_to_str(a1.dtype))
            m1.data.write(a1)

            f1 = df.create_numeric('f1', fields.dtype_to_str(a1.dtype))
            f1.data.write(a1)

            # test memory field and field operations
            test_equal(expected, function(f1))
            test_equal(expected, function(f1))
            test_equal(expected, function(m1))

    def test_mixed_field_add(self):

        a1 = np.array([1, 2, 3, 4], dtype=np.int32)
        a2 = np.array([2, 3, 4, 5], dtype=np.int32)
        self._execute_memory_field_test(a1, a2, 1, lambda x, y: x + y)
        self._execute_field_test(a1, a2, 1, lambda x, y: x + y)

    def test_mixed_field_sub(self):

        a1 = np.array([1, 2, 3, 4], dtype=np.int32)
        a2 = np.array([2, 3, 4, 5], dtype=np.int32)
        self._execute_memory_field_test(a1, a2, 1, lambda x, y: x - y)
        self._execute_field_test(a1, a2, 1, lambda x, y: x - y)

    def test_mixed_field_mul(self):

        a1 = np.array([1, 2, 3, 4], dtype=np.int32)
        a2 = np.array([2, 3, 4, 5], dtype=np.int32)
        self._execute_memory_field_test(a1, a2, 1, lambda x, y: x * y)
        self._execute_field_test(a1, a2, 1, lambda x, y: x * y)

    def test_mixed_field_div(self):

        a1 = np.array([1, 2, 3, 4], dtype=np.int32)
        a2 = np.array([2, 3, 4, 5], dtype=np.int32)
        self._execute_memory_field_test(a1, a2, 1, lambda x, y: x / y)
        self._execute_field_test(a1, a2, 1, lambda x, y: x / y)

    def test_mixed_field_floordiv(self):

        a1 = np.array([1, 2, 3, 4], dtype=np.int32)
        a2 = np.array([2, 3, 4, 5], dtype=np.int32)
        self._execute_memory_field_test(a1, a2, 1, lambda x, y: x // y)
        self._execute_field_test(a1, a2, 1, lambda x, y: x // y)

    def test_mixed_field_mod(self):

        a1 = np.array([1, 2, 3, 4], dtype=np.int32)
        a2 = np.array([2, 3, 4, 5], dtype=np.int32)
        self._execute_memory_field_test(a1, a2, 1, lambda x, y: x % y)
        self._execute_field_test(a1, a2, 1, lambda x, y: x % y)

    def test_mixed_field_divmod(self):

        a1 = np.array([1, 2, 3, 4], dtype=np.int32)
        a2 = np.array([2, 3, 4, 5], dtype=np.int32)
        self._execute_memory_field_test(a1, a2, 1, lambda x, y: divmod(x, y))
        self._execute_field_test(a1, a2, 1, lambda x, y: divmod(x, y))

    def test_mixed_field_and(self):

        a1 = np.array([1, 2, 3, 4], dtype=np.int32)
        a2 = np.array([2, 3, 4, 5], dtype=np.int32)
        self._execute_memory_field_test(a1, a2, 1, lambda x, y: x & y)
        self._execute_field_test(a1, a2, 1, lambda x, y: x & y)

    def test_mixed_field_xor(self):

        a1 = np.array([1, 2, 3, 4], dtype=np.int32)
        a2 = np.array([2, 3, 4, 5], dtype=np.int32)
        self._execute_memory_field_test(a1, a2, 1, lambda x, y: x ^ y)
        self._execute_field_test(a1, a2, 1, lambda x, y: x ^ y)

    def test_mixed_field_or(self):

        a1 = np.array([1, 2, 3, 4], dtype=np.int32)
        a2 = np.array([2, 3, 4, 5], dtype=np.int32)
        self._execute_memory_field_test(a1, a2, 1, lambda x, y: x | y)
        self._execute_field_test(a1, a2, 1, lambda x, y: x | y)

    def test_mixed_field_invert(self):
        a1 = np.array([0, 0, 1, 1], dtype=np.int32)
        self._execute_unary_field_test(a1, lambda x: ~x)

    def test_logical_not(self):
        a1 = np.array([0, 0, 1, 1], dtype=np.int32)
        bio = BytesIO()
        with session.Session() as s:
            ds = s.open_dataset(bio, 'w', 'ds')
            df = ds.create_dataframe('df')
            num = df.create_numeric('num', 'uint32')
            num.data.write(a1)
            self.assertListEqual(np.logical_not(a1).tolist(), num.logical_not().data[:].tolist())

    def test_less_than(self):

        a1 = np.array([1, 2, 3, 4], dtype=np.int32)
        r = 1 < a1
        a2 = np.array([5, 4, 3, 2], dtype=np.int32)
        self._execute_memory_field_test(a1, a2, 1, lambda x, y: x < y)

    def test_less_than_equal(self):

        a1 = np.array([1, 2, 3, 4], dtype=np.int32)
        r = 1 < a1
        a2 = np.array([5, 4, 3, 2], dtype=np.int32)
        self._execute_memory_field_test(a1, a2, 1, lambda x, y: x <= y)

    def test_equal(self):

        a1 = np.array([1, 2, 3, 4], dtype=np.int32)
        r = 1 < a1
        a2 = np.array([5, 4, 3, 2], dtype=np.int32)
        self._execute_memory_field_test(a1, a2, 1, lambda x, y: x == y)

    def test_not_equal(self):

        a1 = np.array([1, 2, 3, 4], dtype=np.int32)
        r = 1 < a1
        a2 = np.array([5, 4, 3, 2], dtype=np.int32)
        self._execute_memory_field_test(a1, a2, 1, lambda x, y: x != y)

    def test_greater_than_equal(self):

        a1 = np.array([1, 2, 3, 4], dtype=np.int32)
        r = 1 < a1
        a2 = np.array([5, 4, 3, 2], dtype=np.int32)
        self._execute_memory_field_test(a1, a2, 1, lambda x, y: x >= y)

    def test_greater_than(self):

        a1 = np.array([1, 2, 3, 4], dtype=np.int32)
        r = 1 < a1
        a2 = np.array([5, 4, 3, 2], dtype=np.int32)
        self._execute_memory_field_test(a1, a2, 1, lambda x, y: x > y)

    def test_categorical_remap(self):

        bio = BytesIO()
        with session.Session() as s:
            ds = s.open_dataset(bio, 'w', 'ds')
            df = ds.create_dataframe('df')
            foo = df.create_categorical('foo', 'int8', {b'a': 1, b'b': 2})
            foo.data.write(np.array([1, 2, 2, 1], dtype='int8'))
            mbar = foo.remap([(1, 0), (2, 1)], {b'a': 0, b'b': 1})
            self.assertListEqual([0, 1, 1, 0], mbar.data[:].tolist())
            self.assertDictEqual({0: b'a', 1: b'b'}, mbar.keys)
            bar = mbar.create_like(df, 'bar')
            bar.data.write(mbar)
            self.assertListEqual([0, 1, 1, 0], mbar.data[:].tolist())
            self.assertDictEqual({0: b'a', 1: b'b'}, mbar.keys)


class TestFieldApplyFilter(unittest.TestCase):

    def test_indexed_string_apply_filter(self):

        data = ['a', 'bb', 'ccc', 'dddd', '', 'eeee', 'fff', 'gg', 'h']
        filt = np.array([0, 2, 0, 1, 0, 1, 0, 1, 0])

        expected_indices = [0, 1, 3, 6, 10, 10, 14, 17, 19, 20]
        expected_values = [97, 98, 98, 99, 99, 99, 100, 100, 100, 100,
                           101, 101, 101, 101, 102, 102, 102, 103, 103, 104]
        expected_filt_indices = [0, 2, 6, 10, 12]
        expected_filt_values = [98, 98, 100, 100, 100, 100, 101, 101, 101, 101, 103, 103]
        expected_filt_data = ['bb', 'dddd', 'eeee', 'gg']

        bio = BytesIO()
        with session.Session() as s:
            ds = s.open_dataset(bio, 'w', 'ds')
            df = ds.create_dataframe('df')
            f = df.create_indexed_string('f')
            f.data.write(data)
            self.assertListEqual(expected_indices, f.indices[:].tolist())
            self.assertListEqual(expected_values, f.values[:].tolist())
            self.assertListEqual(data, f.data[:])

            ff = f.apply_filter(filt, in_place=True)
            self.assertListEqual(expected_filt_indices, f.indices[:].tolist())
            self.assertListEqual(expected_filt_values, f.values[:].tolist())
            self.assertListEqual(expected_filt_data, f.data[:])
            self.assertListEqual(expected_filt_indices, ff.indices[:].tolist())
            self.assertListEqual(expected_filt_values, ff.values[:].tolist())
            self.assertListEqual(expected_filt_data, ff.data[:])

            g = f.create_like(df, 'g')
            g.data.write(data)
            fg = f.create_like(df, 'fg')
            fgr = g.apply_filter(filt, fg)
            self.assertListEqual(expected_filt_indices, fg.indices[:].tolist())
            self.assertListEqual(expected_filt_values, fg.values[:].tolist())
            self.assertListEqual(expected_filt_data, fg.data[:])
            self.assertListEqual(expected_filt_indices, fgr.indices[:].tolist())
            self.assertListEqual(expected_filt_values, fgr.values[:].tolist())
            self.assertListEqual(expected_filt_data, fgr.data[:])
            fh = g.apply_filter(filt)
            self.assertListEqual(expected_filt_indices, fh.indices[:].tolist())
            self.assertListEqual(expected_filt_values, fh.values[:].tolist())
            self.assertListEqual(expected_filt_data, fh.data[:])

            mf = fields.IndexedStringMemField(s)
            mf.data.write(data)
            self.assertListEqual(expected_indices, mf.indices[:].tolist())
            self.assertListEqual(expected_values, mf.values[:].tolist())
            self.assertListEqual(data, mf.data[:])

            mf.apply_filter(filt, in_place=True)
            self.assertListEqual(expected_filt_indices, mf.indices[:].tolist())
            self.assertListEqual(expected_filt_values, mf.values[:].tolist())
            self.assertListEqual(expected_filt_data, mf.data[:])

            b = df.create_indexed_string('bar')
            b.data.write(data)
            self.assertListEqual(expected_indices, b.indices[:].tolist())
            self.assertListEqual(expected_values, b.values[:].tolist())
            self.assertListEqual(data, b.data[:])

            mb = b.apply_filter(filt)
            self.assertListEqual(expected_filt_indices, mb.indices[:].tolist())
            self.assertListEqual(expected_filt_values, mb.values[:].tolist())
            self.assertListEqual(expected_filt_data, mb.data[:])

            df_t = ds.create_dataframe('df_t')
            df_t['bar'] = b.apply_filter(filt)
            self.assertListEqual(expected_filt_indices, df_t['bar'].indices[:].tolist())
            self.assertListEqual(expected_filt_values, df_t['bar'].values[:].tolist())
            self.assertListEqual(expected_filt_data, df_t['bar'].data[:])


    def test_fixed_string_apply_filter(self):
        data = np.array([b'a', b'bb', b'ccc', b'dddd', b'eeee', b'fff', b'gg', b'h'], dtype='S4')
        filt = np.array([0, 1, 0, 1, 0, 1, 0, 1])
        expected = [b'bb', b'dddd', b'fff', b'h']

        bio = BytesIO()
        with session.Session() as s:
            ds = s.open_dataset(bio, 'w', 'ds')
            df = ds.create_dataframe('df')
            f = df.create_fixed_string('foo', 4)
            f.data.write(data)
            self.assertListEqual(data.tolist(), f.data[:].tolist())

            ff = f.apply_filter(filt, in_place=True)
            self.assertListEqual(expected, f.data[:].tolist())
            self.assertListEqual(expected, ff.data[:].tolist())

            g = f.create_like(df, 'g')
            g.data.write(data)
            fg = f.create_like(df, 'fg')
            fgr = g.apply_filter(filt, fg)
            self.assertListEqual(expected, fg.data[:].tolist())
            self.assertListEqual(expected, fgr.data[:].tolist())

            fh = g.apply_filter(filt)
            self.assertListEqual(expected, fh.data[:].tolist())

            mf = fields.FixedStringMemField(s, 4)
            mf.data.write(data)
            self.assertListEqual(data.tolist(), mf.data[:].tolist())

            mf.apply_filter(filt, in_place=True)
            self.assertListEqual(expected, mf.data[:].tolist())

            b = df.create_fixed_string('bar', 4)
            b.data.write(data)
            self.assertListEqual(data.tolist(), b.data[:].tolist())

            mb = b.apply_filter(filt)
            self.assertListEqual(expected, mb.data[:].tolist())

    def test_numeric_apply_filter(self):
        data = np.array([1, 2, 3, 4, 5, 6, 7, 8, 9], dtype=np.int32)
        filt = np.array([0, 1, 0, 1, 0, 1, 0, 1, 0], dtype=bool)
        expected = [2, 4, 6, 8]

        bio = BytesIO()
        with session.Session() as s:
            ds = s.open_dataset(bio, 'w', 'ds')
            df = ds.create_dataframe('df')
            f = df.create_numeric('foo', 'int32')
            f.data.write(data)
            self.assertListEqual(data.tolist(), f.data[:].tolist())

            ff = f.apply_filter(filt, in_place=True)
            self.assertListEqual(expected, f.data[:].tolist())
            self.assertListEqual(expected, ff.data[:].tolist())

            g = f.create_like(df, 'g')
            g.data.write(data)
            fg = f.create_like(df, 'fg')
            fgr = g.apply_filter(filt, fg)
            self.assertListEqual(expected, fg.data[:].tolist())
            self.assertListEqual(expected, fgr.data[:].tolist())

            fh = g.apply_filter(filt)
            self.assertListEqual(expected, fh.data[:].tolist())

            mf = fields.NumericMemField(s, 'int32')
            mf.data.write(data)
            self.assertListEqual(data.tolist(), mf.data[:].tolist())

            mf.apply_filter(filt, in_place=True)
            self.assertListEqual(expected, mf.data[:].tolist())

            b = df.create_numeric('bar', 'int32')
            b.data.write(data)
            self.assertListEqual(data.tolist(), b.data[:].tolist())

            mb = b.apply_filter(filt)
            self.assertListEqual(expected, mb.data[:].tolist())

    def test_categorical_apply_filter(self):
        data = np.array([0, 1, 2, 0, 1, 2, 2, 1, 0], dtype=np.int32)
        keys = {b'a': 0, b'b': 1, b'c': 2}
        filt = np.array([0, 1, 0, 1, 0, 1, 0, 1, 0], dtype=bool)
        expected = [1, 0, 2, 1]

        bio = BytesIO()
        with session.Session() as s:
            ds = s.open_dataset(bio, 'w', 'ds')
            df = ds.create_dataframe('df')
            f = df.create_categorical('foo', 'int8', keys)
            f.data.write(data)
            self.assertListEqual(data.tolist(), f.data[:].tolist())

            ff = f.apply_filter(filt, in_place=True)
            self.assertListEqual(expected, f.data[:].tolist())
            self.assertListEqual(expected, ff.data[:].tolist())

            g = f.create_like(df, 'g')
            g.data.write(data)
            fg = f.create_like(df, 'fg')
            fgr = g.apply_filter(filt, fg)
            self.assertListEqual(expected, fg.data[:].tolist())
            self.assertListEqual(expected, fgr.data[:].tolist())

            fh = g.apply_filter(filt)
            self.assertListEqual(expected, fh.data[:].tolist())

            mf = fields.CategoricalMemField(s, 'int8', keys)
            mf.data.write(data)
            self.assertListEqual(data.tolist(), mf.data[:].tolist())

            mf.apply_filter(filt, in_place=True)
            self.assertListEqual(expected, mf.data[:].tolist())

            b = df.create_categorical('bar', 'int8', keys)
            b.data.write(data)
            self.assertListEqual(data.tolist(), b.data[:].tolist())

            mb = b.apply_filter(filt)
            self.assertListEqual(expected, mb.data[:].tolist())

    def test_timestamp_apply_filter(self):
        from datetime import datetime as D
        from datetime import timezone
        data = [D(2020, 1, 1, tzinfo=timezone.utc), D(2021, 5, 18, tzinfo=timezone.utc), D(2950, 8, 17, tzinfo=timezone.utc), D(1840, 10, 11, tzinfo=timezone.utc),
                D(2110, 11, 1, tzinfo=timezone.utc), D(2002, 3, 3, tzinfo=timezone.utc), D(2018, 2, 28, tzinfo=timezone.utc), D(2400, 9, 1, tzinfo=timezone.utc)]
        data = np.asarray([d.timestamp() for d in data], dtype=np.float64)
        filt = np.array([0, 1, 0, 1, 0, 1, 0, 1], dtype=bool)
        expected = data[filt].tolist()

        bio = BytesIO()
        with session.Session() as s:
            ds = s.open_dataset(bio, 'w', 'ds')
            df = ds.create_dataframe('df')
            f = df.create_timestamp('foo')
            f.data.write(data)
            self.assertListEqual(data.tolist(), f.data[:].tolist())

            ff = f.apply_filter(filt, in_place=True)
            self.assertListEqual(expected, f.data[:].tolist())
            self.assertListEqual(expected, ff.data[:].tolist())

            g = f.create_like(df, 'g')
            g.data.write(data)
            fg = f.create_like(df, 'fg')
            fgr = g.apply_filter(filt, fg)
            self.assertListEqual(expected, fg.data[:].tolist())
            self.assertListEqual(expected, fgr.data[:].tolist())

            fh = g.apply_filter(filt)
            self.assertListEqual(expected, fh.data[:].tolist())

            mf = fields.TimestampMemField(s)
            mf.data.write(data)
            self.assertListEqual(data.tolist(), mf.data[:].tolist())

            mf.apply_filter(filt, in_place=True)
            self.assertListEqual(expected, mf.data[:].tolist())

            b = df.create_timestamp('bar')
            b.data.write(data)
            self.assertListEqual(data.tolist(), b.data[:].tolist())

            mb = b.apply_filter(filt)
            self.assertListEqual(expected, mb.data[:].tolist())


class TestFieldApplyIndex(unittest.TestCase):

    def test_indexed_string_apply_index(self):

        data = ['a', 'bb', 'ccc', 'dddd', '', 'eeee', 'fff', 'gg', 'h']
        inds = np.array([8, 0, 7, 1, 6, 2, 5, 3, 4], dtype=np.int32)

        expected_indices = [0, 1, 3, 6, 10, 10, 14, 17, 19, 20]
        expected_values = [97, 98, 98, 99, 99, 99, 100, 100, 100, 100,
                           101, 101, 101, 101, 102, 102, 102, 103, 103, 104]
        expected_filt_indices = [0, 1, 2, 4, 6, 9, 12, 16, 20, 20]
        expected_filt_values = [104, 97, 103, 103, 98, 98, 102, 102, 102, 99, 99, 99,
                                101, 101, 101, 101, 100, 100, 100, 100]
        expected_filt_data = ['h', 'a', 'gg', 'bb', 'fff', 'ccc', 'eeee', 'dddd', '']

        bio = BytesIO()
        with session.Session() as s:
            ds = s.open_dataset(bio, 'w', 'ds')
            df = ds.create_dataframe('df')
            f = df.create_indexed_string('foo')
            f.data.write(data)
            self.assertListEqual(expected_indices, f.indices[:].tolist())
            self.assertListEqual(expected_values, f.values[:].tolist())
            self.assertListEqual(data, f.data[:])

            ff = f.apply_index(inds, in_place=True)
            self.assertListEqual(expected_filt_indices, f.indices[:].tolist())
            self.assertListEqual(expected_filt_values, f.values[:].tolist())
            self.assertListEqual(expected_filt_data, f.data[:])
            self.assertListEqual(expected_filt_indices, ff.indices[:].tolist())
            self.assertListEqual(expected_filt_values, ff.values[:].tolist())
            self.assertListEqual(expected_filt_data, ff.data[:])

            g = f.create_like(df, 'g')
            g.data.write(data)
            fg = f.create_like(df, 'fg')
            fgr = g.apply_index(inds, fg)
            self.assertListEqual(expected_filt_indices, fg.indices[:].tolist())
            self.assertListEqual(expected_filt_values, fg.values[:].tolist())
            self.assertListEqual(expected_filt_data, fg.data[:])
            self.assertListEqual(expected_filt_indices, fgr.indices[:].tolist())
            self.assertListEqual(expected_filt_values, fgr.values[:].tolist())
            self.assertListEqual(expected_filt_data, fgr.data[:])

            fh = g.apply_index(inds)
            self.assertListEqual(expected_filt_indices, fh.indices[:].tolist())
            self.assertListEqual(expected_filt_values, fh.values[:].tolist())
            self.assertListEqual(expected_filt_data, fh.data[:])

            mf = fields.IndexedStringMemField(s)
            mf.data.write(data)
            self.assertListEqual(expected_indices, mf.indices[:].tolist())
            self.assertListEqual(expected_values, mf.values[:].tolist())
            self.assertListEqual(data, mf.data[:])

            mf.apply_index(inds, in_place=True)
            self.assertListEqual(expected_filt_indices, mf.indices[:].tolist())
            self.assertListEqual(expected_filt_values, mf.values[:].tolist())
            self.assertListEqual(expected_filt_data, mf.data[:])

            b = df.create_indexed_string('bar')
            b.data.write(data)
            self.assertListEqual(expected_indices, b.indices[:].tolist())
            self.assertListEqual(expected_values, b.values[:].tolist())
            self.assertListEqual(data, b.data[:])

            mb = b.apply_index(inds)
            self.assertListEqual(expected_filt_indices, mb.indices[:].tolist())
            self.assertListEqual(expected_filt_values, mb.values[:].tolist())
            self.assertListEqual(expected_filt_data, mb.data[:])

    def test_fixed_string_apply_index(self):
        data = np.array([b'a', b'bb', b'ccc', b'dddd', b'eeee', b'fff', b'gg', b'h'], dtype='S4')
        indices = np.array([7, 0, 6, 1, 5, 2, 4, 3], dtype=np.int32)
        expected = [b'h', b'a', b'gg', b'bb', b'fff', b'ccc', b'eeee', b'dddd']
        bio = BytesIO()
        with session.Session() as s:
            ds = s.open_dataset(bio, 'w', 'ds')
            df = ds.create_dataframe('df')
            f = df.create_fixed_string('foo', 4)
            f.data.write(data)
            self.assertListEqual(data.tolist(), f.data[:].tolist())

            ff = f.apply_index(indices, in_place=True)
            self.assertListEqual(expected, f.data[:].tolist())
            self.assertListEqual(expected, ff.data[:].tolist())

            g = f.create_like(df, 'g')
            g.data.write(data)
            fg = f.create_like(df, 'fg')
            fgr = g.apply_index(indices, fg)
            self.assertListEqual(expected, fg.data[:].tolist())
            self.assertListEqual(expected, fgr.data[:].tolist())

            fh = g.apply_index(indices)
            self.assertListEqual(expected, fh.data[:].tolist())

            mf = fields.FixedStringMemField(s, 4)
            mf.data.write(data)
            self.assertListEqual(data.tolist(), mf.data[:].tolist())

            mf.apply_index(indices, in_place=True)
            self.assertListEqual(expected, mf.data[:].tolist())

            b = df.create_fixed_string('bar', 4)
            b.data.write(data)
            self.assertListEqual(data.tolist(), b.data[:].tolist())

            mb = b.apply_index(indices)
            self.assertListEqual(expected, mb.data[:].tolist())

    def test_numeric_apply_index(self):
        data = np.array([1, 2, 3, 4, 5, 6, 7, 8, 9], dtype='int32')
        indices = np.array([8, 0, 7, 1, 6, 2, 5, 3, 4], dtype=np.int32)
        expected = [9, 1, 8, 2, 7, 3, 6, 4, 5]
        bio = BytesIO()
        with session.Session() as s:
            ds = s.open_dataset(bio, 'w', 'ds')
            df = ds.create_dataframe('df')
            f = df.create_numeric('foo', 'int32')
            f.data.write(data)
            self.assertListEqual(data.tolist(), f.data[:].tolist())

            ff = f.apply_index(indices, in_place=True)
            self.assertListEqual(expected, f.data[:].tolist())
            self.assertListEqual(expected, ff.data[:].tolist())

            g = f.create_like(df, 'g')
            g.data.write(data)
            fg = f.create_like(df, 'fg')
            fgr = g.apply_index(indices, fg)
            self.assertListEqual(expected, fg.data[:].tolist())
            self.assertListEqual(expected, fgr.data[:].tolist())

            fh = g.apply_index(indices)
            self.assertListEqual(expected, fh.data[:].tolist())

            mf = fields.NumericMemField(s, 'int32')
            mf.data.write(data)
            self.assertListEqual(data.tolist(), mf.data[:].tolist())

            mf.apply_index(indices, in_place=True)
            self.assertListEqual(expected, mf.data[:].tolist())

            b = df.create_numeric('bar', 'int32')
            b.data.write(data)
            self.assertListEqual(data.tolist(), b.data[:].tolist())

            mb = b.apply_index(indices)
            self.assertListEqual(expected, mb.data[:].tolist())

    def test_categorical_apply_index(self):
        data = np.array([0, 1, 2, 0, 1, 2, 2, 1, 0], dtype=np.int32)
        keys = {b'a': 0, b'b': 1, b'c': 2}
        indices = np.array([8, 0, 7, 1, 6, 2, 5, 3, 4], dtype=np.int32)
        expected = [0, 0, 1, 1, 2, 2, 2, 0, 1]
        bio = BytesIO()
        with session.Session() as s:
            ds = s.open_dataset(bio, 'w', 'ds')
            df = ds.create_dataframe('df')
            f = df.create_categorical('foo', 'int8', keys)
            f.data.write(data)
            self.assertListEqual(data.tolist(), f.data[:].tolist())

            ff = f.apply_index(indices, in_place=True)
            self.assertListEqual(expected, f.data[:].tolist())
            self.assertListEqual(expected, ff.data[:].tolist())

            g = f.create_like(df, 'g')
            g.data.write(data)
            fg = f.create_like(df, 'fg')
            fgr = g.apply_index(indices, fg)
            self.assertListEqual(expected, fg.data[:].tolist())
            self.assertListEqual(expected, fgr.data[:].tolist())

            fh = g.apply_index(indices)
            self.assertListEqual(expected, fh.data[:].tolist())

            mf = fields.CategoricalMemField(s, 'int8', keys)
            mf.data.write(data)
            self.assertListEqual(data.tolist(), mf.data[:].tolist())

            mf.apply_index(indices, in_place=True)
            self.assertListEqual(expected, mf.data[:].tolist())

            b = df.create_categorical('bar', 'int8', keys)
            b.data.write(data)
            self.assertListEqual(data.tolist(), b.data[:].tolist())

            mb = b.apply_index(indices)
            self.assertListEqual(expected, mb.data[:].tolist())

    def test_timestamp_apply_index(self):
        from datetime import datetime as D
        from datetime import timezone
        data = [D(2020, 1, 1, tzinfo=timezone.utc), D(2021, 5, 18, tzinfo=timezone.utc), D(2950, 8, 17, tzinfo=timezone.utc), D(1840, 10, 11, tzinfo=timezone.utc),
                D(2110, 11, 1, tzinfo=timezone.utc), D(2002, 3, 3, tzinfo=timezone.utc), D(2018, 2, 28, tzinfo=timezone.utc), D(2400, 9, 1, tzinfo=timezone.utc)]
        data = np.asarray([d.timestamp() for d in data], dtype=np.float64)
        indices = np.array([7, 0, 6, 1, 5, 2, 4, 3], dtype=np.int32)
        expected = data[indices].tolist()
        bio = BytesIO()
        with session.Session() as s:
            ds = s.open_dataset(bio, 'w', 'ds')
            df = ds.create_dataframe('df')
            f = df.create_timestamp('foo', 'int32')
            f.data.write(data)
            self.assertListEqual(data.tolist(), f.data[:].tolist())

            ff = f.apply_index(indices, in_place=True)
            self.assertListEqual(expected, f.data[:].tolist())
            self.assertListEqual(expected, ff.data[:].tolist())

            g = f.create_like(df, 'g')
            g.data.write(data)
            fg = f.create_like(df, 'fg')
            fgr = g.apply_index(indices, fg)
            self.assertListEqual(expected, fg.data[:].tolist())
            self.assertListEqual(expected, fgr.data[:].tolist())

            fh = g.apply_index(indices)
            self.assertListEqual(expected, fh.data[:].tolist())

            mf = fields.TimestampMemField(s)
            mf.data.write(data)
            self.assertListEqual(data.tolist(), mf.data[:].tolist())

            mf.apply_index(indices, in_place=True)
            self.assertListEqual(expected, mf.data[:].tolist())

            b = df.create_timestamp('bar')
            b.data.write(data)
            self.assertListEqual(data.tolist(), b.data[:].tolist())

            mb = b.apply_index(indices)
            self.assertListEqual(expected, mb.data[:].tolist())

class TestFieldMemApplySpansCount(SessionTestCase):
    def setUp(self):
        super(TestFieldMemApplySpansCount, self).setUp()

    @parameterized.expand([(fields.IndexedStringMemField.apply_spans_first, ['a', 'ccc', 'dddd', 'gg']),
                           (fields.IndexedStringMemField.apply_spans_last, ['bb', 'ccc', 'fff', 'h']),
                           (fields.IndexedStringMemField.apply_spans_min, ['a', 'ccc', 'dddd', 'gg']),
                           (fields.IndexedStringMemField.apply_spans_max, ['bb', 'ccc', 'fff', 'h'])])
    def test_indexed_string_mem_field(self, ops, expected):  # target is type field
        src_data = ['a', 'bb', 'ccc', 'dddd', 'eeee', 'fff', 'gg', 'h']
        f = fields.IndexedStringMemField(self.s)
        f.data.write(src_data)
        spans = np.array([0, 2, 3, 6, 8], dtype=np.int32)

        output = ops(f, spans, None, False)  # output is a mem field

        self.assertListEqual(output.data[:], expected)
        dest = fields.IndexedStringMemField(self.s)
        output = ops(f, spans, dest, False)
        self.assertListEqual(dest.data[:], expected)
        output = ops(f, spans, None, True)
        self.assertListEqual(f.data[:], expected)

    @parameterized.expand([(fields.FixedStringMemField.apply_spans_first, [b'a1', b'b1', b'c1', b'd1']),
                           (fields.FixedStringMemField.apply_spans_last, [b'a2', b'b1', b'c3', b'd2']),
                           (fields.FixedStringMemField.apply_spans_min, [b'a1', b'b1', b'c1', b'd1']),
                           (fields.FixedStringMemField.apply_spans_max, [b'a2', b'b1', b'c3', b'd2'])])
    def test_fixed_string_mem_field(self,ops, expected):  # target is type field
        src_data = np.array([b'a1', b'a2', b'b1', b'c1', b'c2', b'c3', b'd1', b'd2'])
        f = fields.FixedStringMemField(self.s, 2)
        f.data.write(src_data)
        spans = np.array([0, 2, 3, 6, 8], dtype=np.int32)

        output = ops(f, spans, None, False)  # output is a mem field

        self.assertListEqual(output.data[:].tolist(), expected)
        dest = fields.FixedStringMemField(self.s, 2)
        output = ops(f, spans, dest, False)
        self.assertListEqual(dest.data[:].tolist(), expected)
        output = ops(f, spans, None, True)
        self.assertListEqual(f.data[:].tolist(), expected)

    @parameterized.expand([(fields.CategoricalMemField.apply_spans_first, [0, 2, 0, 0]),
                           (fields.CategoricalMemField.apply_spans_last, [1, 2, 2, 1]),
                           (fields.CategoricalMemField.apply_spans_min, [0, 2, 0, 0]),
                           (fields.CategoricalMemField.apply_spans_max, [1, 2, 2, 1])])
    def test_categorical_mem_field(self, ops, expected):  # target is type field
        spans = np.array([0, 2, 3, 6, 8], dtype=np.int32)
        src_data = np.array([0, 1, 2, 0, 1, 2, 0, 1])
        keys = {b'a': 0, b'b': 1, b'c': 2}

        f = fields.CategoricalMemField(self.s, 'int32', keys)
        f.data.write(src_data)

        #no dest
        output = ops(f, spans, None, False)  # output is a mem field
        self.assertListEqual(output.data[:].tolist(), expected)

        #dest
        dest = fields.CategoricalMemField(self.s, 'int32', keys)
        output = ops(f, spans, dest, False)  # output is a mem field
        self.assertListEqual(dest.data[:].tolist(), expected)

        #inplace
        output = ops(f, spans, None, True)  # output is a mem field
        self.assertListEqual(f.data[:].tolist(), expected)

    @parameterized.expand([(fields.NumericMemField.apply_spans_first, [1, 11, 21, 31]),
                           (fields.NumericMemField.apply_spans_last, [2, 11, 23, 32]),
                           (fields.NumericMemField.apply_spans_min, [1, 11, 21, 31]),
                           (fields.NumericMemField.apply_spans_max, [2, 11, 23, 32])])
    def test_numeric_mem_field(self, ops, expected):  # target is type field
        spans = np.array([0, 2, 3, 6, 8], dtype=np.int32)
        src_data = np.array([1, 2, 11, 21, 22, 23, 31, 32])

        f = fields.NumericMemField(self.s, 'int32')
        f.data.write(src_data)

        # no dest
        output = ops(f, spans, None, False)  # output is a mem field
        self.assertListEqual(output.data[:].tolist(), expected)

        # dest
        dest = fields.NumericMemField(self.s, 'int32')
        output = ops(f, spans, dest, False)  # output is a mem field
        self.assertListEqual(dest.data[:].tolist(), expected)

        # inplace
        output = ops(f, spans, None, True)  # output is a mem field
        self.assertListEqual(f.data[:].tolist(), expected)

    @parameterized.expand([(fields.TimestampMemField.apply_spans_first, [0, 2, 3, 6]),
                           (fields.TimestampMemField.apply_spans_last, [1, 2, 5, 7]),
                           (fields.TimestampMemField.apply_spans_min, [0, 2, 3, 7]),
                           (fields.TimestampMemField.apply_spans_max, [1, 2, 5, 6])])
    def test_timestamp_mem_field(self, ops, expected):  # target is type field
        from datetime import datetime as D
        from datetime import timezone
        src_data = [D(2020, 1, 1, tzinfo=timezone.utc), D(2021, 5, 1, tzinfo=timezone.utc),
                    D(2950, 8, 17, tzinfo=timezone.utc), D(1840, 10, 11, tzinfo=timezone.utc),
                    D(2021, 1, 1, tzinfo=timezone.utc), D(2022, 5, 18, tzinfo=timezone.utc),
                    D(2951, 8, 17, tzinfo=timezone.utc), D(1841, 10, 11, tzinfo=timezone.utc)]
        src_data = np.asarray([d.timestamp() for d in src_data], dtype=np.float64)
        spans = np.array([0, 2, 3, 6, 8], dtype=np.int32)

        f = fields.TimestampMemField(self.s)
        f.data.write(src_data)

        # no dest
        output = ops(f, spans, None, False)  # output is a mem field
        self.assertListEqual(output.data[:].tolist(), src_data[expected].tolist())

        # dest
        dest = fields.TimestampMemField(self.s)
        output = ops(f, spans, dest, False)  # output is a mem field
        self.assertListEqual(dest.data[:].tolist(), src_data[expected].tolist())

        # inplace
        output = ops(f, spans, None, True)  # output is a mem field
        self.assertListEqual(f.data[:].tolist(), src_data[expected].tolist())



class TestFieldApplySpansCount(unittest.TestCase):

    def _test_apply_spans_src(self, spans, src_data, expected, create_fn, apply_fn):
        bio = BytesIO()
        with session.Session() as s:
            ds = s.open_dataset(bio, 'w', 'ds')
            df = ds.create_dataframe('df')
            f = create_fn(df)
            f.data.write(src_data)

            actual = apply_fn(f, spans, None)
            if actual.indexed:
                self.assertListEqual(expected, actual.data[:])
            else:
                self.assertListEqual(expected, actual.data[:].tolist())

    def test_indexed_string_apply_spans(self):
        spans = np.array([0, 2, 3, 6, 8], dtype=np.int32)
        src_data = ['a', 'bb', 'ccc', 'dddd', 'eeee', 'fff', 'gg', 'h']

        expected = ['a', 'ccc', 'dddd', 'gg']
        self._test_apply_spans_src(spans, src_data, expected,
                                   lambda df: df.create_indexed_string('foo'),
                                   lambda f, p, d: f.apply_spans_first(p, d))

        expected = ['bb', 'ccc', 'fff', 'h']
        self._test_apply_spans_src(spans, src_data, expected,
                                   lambda df: df.create_indexed_string('foo'),
                                   lambda f, p, d: f.apply_spans_last(p, d))

        expected = ['a', 'ccc', 'dddd', 'gg']
        self._test_apply_spans_src(spans, src_data, expected,
                                   lambda df: df.create_indexed_string('foo'),
                                   lambda f, p, d: f.apply_spans_min(p, d))

        expected = ['bb', 'ccc', 'fff', 'h']
        self._test_apply_spans_src(spans, src_data, expected,
                                   lambda df: df.create_indexed_string('foo'),
                                   lambda f, p, d: f.apply_spans_max(p, d))

    def test_fixed_string_apply_spans(self):
        spans = np.array([0, 2, 3, 6, 8], dtype=np.int32)
        src_data = [b'a1', b'a2', b'b1', b'c1', b'c2', b'c3', b'd1', b'd2']

        expected = [b'a1', b'b1', b'c1', b'd1']
        self._test_apply_spans_src(spans, src_data, expected,
                                   lambda df: df.create_fixed_string('foo', 2),
                                   lambda f, p, d: f.apply_spans_first(p, d))

        expected = [b'a2', b'b1', b'c3', b'd2']
        self._test_apply_spans_src(spans, src_data, expected,
                                   lambda df: df.create_fixed_string('foo', 2),
                                   lambda f, p, d: f.apply_spans_last(p, d))

        expected = [b'a1', b'b1', b'c1', b'd1']
        self._test_apply_spans_src(spans, src_data, expected,
                                   lambda df: df.create_fixed_string('foo', 2),
                                   lambda f, p, d: f.apply_spans_min(p, d))

        expected = [b'a2', b'b1', b'c3', b'd2']
        self._test_apply_spans_src(spans, src_data, expected,
                                   lambda df: df.create_fixed_string('foo', 2),
                                   lambda f, p, d: f.apply_spans_max(p, d))

    def test_numeric_apply_spans(self):
        spans = np.array([0, 2, 3, 6, 8], dtype=np.int32)
        src_data = [1, 2, 11, 21, 22, 23, 31, 32]

        expected = [1, 11, 21, 31]
        self._test_apply_spans_src(spans, src_data, expected,
                                   lambda df: df.create_numeric('foo', 'int32'),
                                   lambda f, p, d: f.apply_spans_first(p, d))

        expected = [2, 11, 23, 32]
        self._test_apply_spans_src(spans, src_data, expected,
                                   lambda df: df.create_numeric('foo', 'int32'),
                                   lambda f, p, d: f.apply_spans_last(p, d))

        expected = [1, 11, 21, 31]
        self._test_apply_spans_src(spans, src_data, expected,
                                   lambda df: df.create_numeric('foo', 'int32'),
                                   lambda f, p, d: f.apply_spans_min(p, d))

        expected = [2, 11, 23, 32]
        self._test_apply_spans_src(spans, src_data, expected,
                                   lambda df: df.create_numeric('foo', 'int32'),
                                   lambda f, p, d: f.apply_spans_max(p, d))

    def test_categorical_apply_spans(self):
        spans = np.array([0, 2, 3, 6, 8], dtype=np.int32)
        src_data = [0, 1, 2, 0, 1, 2, 0, 1]
        keys = {b'a': 0, b'b': 1, b'c': 2}

        expected = [0, 2, 0, 0]
        self._test_apply_spans_src(spans, src_data, expected,
                                   lambda df: df.create_categorical('foo', 'int8', keys),
                                   lambda f, p, d: f.apply_spans_first(p, d))

        expected = [1, 2, 2, 1]
        self._test_apply_spans_src(spans, src_data, expected,
                                   lambda df: df.create_categorical('foo', 'int8', keys),
                                   lambda f, p, d: f.apply_spans_last(p, d))

        expected = [0, 2, 0, 0]
        self._test_apply_spans_src(spans, src_data, expected,
                                   lambda df: df.create_categorical('foo', 'int8', keys),
                                   lambda f, p, d: f.apply_spans_min(p, d))

        expected = [1, 2, 2, 1]
        self._test_apply_spans_src(spans, src_data, expected,
                                   lambda df: df.create_categorical('foo', 'int8', keys),
                                   lambda f, p, d: f.apply_spans_max(p, d))

    def test_timestamp_apply_spans(self):
        spans = np.array([0, 2, 3, 6, 8], dtype=np.int32)
        from datetime import datetime as D
        from datetime import timezone
        src_data = [D(2020, 1, 1, tzinfo=timezone.utc), D(2021, 5, 1, tzinfo=timezone.utc), D(2950, 8, 17, tzinfo=timezone.utc), D(1840, 10, 11, tzinfo=timezone.utc),
                    D(2021, 1, 1, tzinfo=timezone.utc), D(2022, 5, 18, tzinfo=timezone.utc), D(2951, 8, 17, tzinfo=timezone.utc), D(1841, 10, 11, tzinfo=timezone.utc)]
        src_data = np.asarray([d.timestamp() for d in src_data], dtype=np.float64)

        expected = src_data[[0, 2, 3, 6]].tolist()
        self._test_apply_spans_src(spans, src_data, expected,
                                   lambda df: df.create_timestamp('foo'),
                                   lambda f, p, d: f.apply_spans_first(p, d))

        expected = src_data[[1, 2, 5, 7]].tolist()
        self._test_apply_spans_src(spans, src_data, expected,
                                   lambda df: df.create_timestamp('foo'),
                                   lambda f, p, d: f.apply_spans_last(p, d))

        expected = src_data[[0, 2, 3, 7]].tolist()
        self._test_apply_spans_src(spans, src_data, expected,
                                   lambda df: df.create_timestamp('foo'),
                                   lambda f, p, d: f.apply_spans_min(p, d))

        expected = src_data[[1, 2, 5, 6]].tolist()
        self._test_apply_spans_src(spans, src_data, expected,
                                   lambda df: df.create_timestamp('foo'),
                                   lambda f, p, d: f.apply_spans_max(p, d))


class TestFieldCreateLike(unittest.TestCase):

    def test_indexed_string_field_create_like(self):
        data = ['a', 'bb', 'ccc', 'ddd']

        bio = BytesIO()
        with session.Session() as s:
            ds = s.open_dataset(bio, 'w', 'ds')
            df = ds.create_dataframe('df')
            f = df.create_indexed_string('foo')
            f.data.write(data)
            self.assertListEqual(data, f.data[:])

            g = f.create_like()
            self.assertIsInstance(g, fields.IndexedStringMemField)
            self.assertEqual(0, len(g.data))

            h = f.create_like(df, "h")
            self.assertIsInstance(h, fields.IndexedStringField)
            self.assertEqual(0, len(h.data))

    def test_fixed_string_field_create_like(self):
        data = np.asarray([b'a', b'bb', b'ccc', b'dddd'], dtype='S4')

        bio = BytesIO()
        with session.Session() as s:
            ds = s.open_dataset(bio, 'w', 'ds')
            df = ds.create_dataframe('df')
            f = df.create_fixed_string('foo', 4)
            f.data.write(data)
            self.assertListEqual(data.tolist(), f.data[:].tolist())

            g = f.create_like()
            self.assertIsInstance(g, fields.FixedStringMemField)
            self.assertEqual(0, len(g.data))

            h = f.create_like(df, "h")
            self.assertIsInstance(h, fields.FixedStringField)
            self.assertEqual(0, len(h.data))

    def test_numeric_field_create_like(self):
        data = np.asarray([1, 2, 3, 4], dtype=np.int32)

        bio = BytesIO()
        with session.Session() as s:
            ds = s.open_dataset(bio, 'w', 'ds')
            df = ds.create_dataframe('df')
            f = df.create_numeric('foo', 'int32')
            f.data.write(data)
            self.assertListEqual(data.tolist(), f.data[:].tolist())

            g = f.create_like()
            self.assertIsInstance(g, fields.NumericMemField)
            self.assertEqual(0, len(g.data))

            h = f.create_like(df, "h")
            self.assertIsInstance(h, fields.NumericField)
            self.assertEqual(0, len(h.data))

    def test_categorical_field_create_like(self):
        data = np.asarray([0, 1, 1, 0], dtype=np.int8)
        key = {b'a': 0, b'b': 1}

        bio = BytesIO()
        with session.Session() as s:
            ds = s.open_dataset(bio, 'w', 'ds')
            df = ds.create_dataframe('df')
            f = df.create_categorical('foo', 'int8', key)
            f.data.write(data)
            self.assertListEqual(data.tolist(), f.data[:].tolist())

            g = f.create_like()
            self.assertIsInstance(g, fields.CategoricalMemField)
            self.assertEqual(0, len(g.data))

            h = f.create_like(df, "h")
            self.assertIsInstance(h, fields.CategoricalField)
            self.assertEqual(0, len(h.data))

    def test_timestamp_field_create_like(self):
        from datetime import datetime as D
        from datetime import timezone
        data = [D(2020, 1, 1, tzinfo=timezone.utc), D(2021, 5, 18, tzinfo=timezone.utc), D(2950, 8, 17, tzinfo=timezone.utc), D(1840, 10, 11, tzinfo=timezone.utc)]
        data = np.asarray([d.timestamp() for d in data], dtype=np.float64)

        bio = BytesIO()
        with session.Session() as s:
            ds = s.open_dataset(bio, 'w', 'ds')
            df = ds.create_dataframe('df')
            f = df.create_timestamp('foo')
            f.data.write(data)
            self.assertListEqual(data.tolist(), f.data[:].tolist())

            g = f.create_like()
            self.assertIsInstance(g, fields.TimestampMemField)
            self.assertEqual(0, len(g.data))

            h = f.create_like(df, "h")
            self.assertIsInstance(h, fields.TimestampField)
            self.assertEqual(0, len(h.data))


class TestFieldCreateLikeWithGroups(unittest.TestCase):

    def test_indexed_string_field_create_like(self):
        data = ['a', 'bb', 'ccc', 'ddd']

        bio = BytesIO()
        with h5py.File(bio, 'w') as ds:
            with session.Session() as s:
                df = ds.create_group('df')
                f = s.create_indexed_string(df, 'foo')
                f.data.write(data)
                self.assertListEqual(data, f.data[:])

                g = f.create_like(df, "g")
                self.assertIsInstance(g, fields.IndexedStringField)
                self.assertEqual(0, len(g.data))

    def test_fixed_string_field_create_like(self):
        data = np.asarray([b'a', b'bb', b'ccc', b'dddd'], dtype='S4')

        bio = BytesIO()
        with h5py.File(bio, 'w') as ds:
            with session.Session() as s:
                df = ds.create_group('df')
                f = s.create_fixed_string(df, 'foo', 4)
                f.data.write(data)
                self.assertListEqual(data.tolist(), f.data[:].tolist())

                g = f.create_like(df, "g")
                self.assertIsInstance(g, fields.FixedStringField)
                self.assertEqual(0, len(g.data))

    def test_numeric_field_create_like(self):
        expected = [1, 2, 3, 4]
        data = np.asarray(expected, dtype=np.int32)

        bio = BytesIO()
        with h5py.File(bio, 'w') as ds:
            with session.Session() as s:
                df = ds.create_group('df')
                f = s.create_numeric(df, 'foo', 'int32')
                f.data.write(data)
                self.assertListEqual(data.tolist(), f.data[:].tolist())

                g = f.create_like(df, "g")
                self.assertIsInstance(g, fields.NumericField)
                self.assertEqual(0, len(g.data))

    def test_categorical_field_create_like(self):
        data = np.asarray([0, 1, 1, 0], dtype=np.int8)
        key = {b'a': 0, b'b': 1}

        bio = BytesIO()
        with h5py.File(bio, 'w') as ds:
            with session.Session() as s:
                df = ds.create_group('df')
                f = s.create_categorical(df, 'foo', 'int8', key)
                f.data.write(data)
                self.assertListEqual(data.tolist(), f.data[:].tolist())

                g = f.create_like(df, "g")
                self.assertIsInstance(g, fields.CategoricalField)
                self.assertEqual(0, len(g.data))
                self.assertDictEqual({0: b'a', 1: b'b'}, g.keys)

    def test_timestamp_field_create_like(self):
        from datetime import datetime as D
        from datetime import timezone
        data = [D(2020, 1, 1, tzinfo=timezone.utc), D(2021, 5, 18, tzinfo=timezone.utc), D(2950, 8, 17, tzinfo=timezone.utc), D(1840, 10, 11, tzinfo=timezone.utc)]
        data = np.asarray([d.timestamp() for d in data], dtype=np.float64)

        bio = BytesIO()
        with h5py.File(bio, 'w') as ds:
            with session.Session() as s:
                df = ds.create_group('df')
                f = s.create_timestamp(df, 'foo')
                f.data.write(data)
                self.assertListEqual(data.tolist(), f.data[:].tolist())

                g = f.create_like(df, "g")
                self.assertIsInstance(g, fields.TimestampField)
                self.assertEqual(0, len(g.data))


class TestNumericFieldAsType(unittest.TestCase):

    def test_numeric_field_astype(self):
        bio = BytesIO()
        with session.Session() as s:
            src = s.open_dataset(bio, 'w', 'src')
            df = src.create_dataframe('df')
            num = df.create_numeric('num', 'int16')
            num.data.write(NUMERIC_DATA)

            for t in ['int32', 'int64', 'float32', 'float64']:
                with self.subTest('Convert to '+t):
                    num = num.astype(t)
                    self.assertEqual(num.data[:].dtype.name, t)
            with self.assertRaises(TypeError):
                num.astype('int32', casting='safe')
            with self.assertRaises(ValueError):
                num.astype('str')

class TestFieldUnique(unittest.TestCase):

    def test_unique_numeric_with_input_in_order(self):
        bio = BytesIO()
        with session.Session() as s:
            src = s.open_dataset(bio, 'w', 'src')
            df = src.create_dataframe('df')
            df.create_numeric('f', 'int16').data.write([1, 2, 3, 1, 2])

            self.assertEqual(df['f'].unique().tolist(), [1,2,3])


    def test_unique_numeric_with_input_out_of_order(self):
        bio = BytesIO()
        with session.Session() as s:
            src = s.open_dataset(bio, 'w', 'src')
            df = src.create_dataframe('df')
            df.create_numeric('f', 'int16').data.write([3, 2, 1, 2, 1])

            self.assertEqual(df['f'].unique().tolist(), [1,2,3])


    def test_unique_indexed_string_with_input_in_order(self):
        bio = BytesIO()
        with session.Session() as s:
            src = s.open_dataset(bio, 'w', 'src')
            df = src.create_dataframe('df')
            df.create_indexed_string('foo').data.write(['a','bb','bb', 'ccc', 'a', 'bb'])

            self.assertEqual(df['foo'].unique().tolist(), ['a', 'bb', 'ccc'])


    def test_unique_indexed_string_with_input_out_of_order(self):
        bio = BytesIO()
        with session.Session() as s:
            src = s.open_dataset(bio, 'w', 'src')
            df = src.create_dataframe('df')
            df.create_indexed_string('foo').data.write(['ccc','bb','a','bb'])

            self.assertEqual(df['foo'].unique().tolist(), ['a', 'bb', 'ccc'])

            
    def test_unique_indexed_string_return_index(self):
        bio = BytesIO()
        with session.Session() as s:
            src = s.open_dataset(bio, 'w', 'src')
            df = src.create_dataframe('df')
            df.create_indexed_string('foo').data.write(['ccc','bb','a','bb'])

            val, indices = df['foo'].unique(return_index=True)
            self.assertEqual(val.tolist(), ['a', 'bb', 'ccc'])
            self.assertEqual(indices.tolist(), [2,1,0])


    def test_unique_indexed_string_return_inverse(self):
        bio = BytesIO()
        with session.Session() as s:
            src = s.open_dataset(bio, 'w', 'src')
            df = src.create_dataframe('df')
            df.create_indexed_string('foo').data.write(['ccc','bb','a','bb','a'])

            val, indices = df['foo'].unique(return_inverse=True)
            self.assertEqual(val.tolist(), ['a', 'bb', 'ccc'])
            self.assertEqual(indices.tolist(), [2,1,0,1,0])


    def test_unique_indexed_string_return_counts(self):
        bio = BytesIO()
        with session.Session() as s:
            src = s.open_dataset(bio, 'w', 'src')
            df = src.create_dataframe('df')
            df.create_indexed_string('foo').data.write(['ccc','bb','a','bb'])

            val, counts = df['foo'].unique(return_counts=True)
            self.assertEqual(val.tolist(), ['a', 'bb', 'ccc'])
            self.assertEqual(counts.tolist(), [1,2,1])


    def test_unique_fixed_stringwith_with_input_in_order(self):
        bio = BytesIO()
        with session.Session() as s:
            src = s.open_dataset(bio, 'w', 'src')
            df = src.create_dataframe('df')
            df.create_fixed_string('foo', 2).data.write(['aa','aa','bb','cc', 'bb'])

            self.assertEqual(df['foo'].unique().tolist(), [b'aa', b'bb', b'cc'])


    def test_unique_fixed_stringwith_with_input_out_of_order(self):
        bio = BytesIO()
        with session.Session() as s:
            src = s.open_dataset(bio, 'w', 'src')
            df = src.create_dataframe('df')
            df.create_fixed_string('foo', 2).data.write(['bb','aa','cc','aa'])

            self.assertEqual(df['foo'].unique().tolist(), [b'aa', b'bb', b'cc'])


    def test_unique_categorical_field_with_input_in_order(self):
        bio = BytesIO()
        with session.Session() as s:
            src = s.open_dataset(bio, 'w', 'src')
            df = src.create_dataframe('df')
            f = df.create_categorical('f', 'int8', {'a': 0, 'c': 1, 'd': 2, 'b': 3})
            f.data.write([0, 1, 2, 2, 3, 3, 0, 2, 2, 3])
            self.assertEqual(df['f'].unique().tolist(), [0, 1, 2, 3])


    def test_unique_categorical_field_with_input_out_of_order(self):
        bio = BytesIO()
        with session.Session() as s:
            src = s.open_dataset(bio, 'w', 'src')
            df = src.create_dataframe('df')
            f = df.create_categorical('f', 'int8', {'a': 0, 'c': 1, 'd': 2, 'b': 3})
            f.data.write([0, 1, 3, 2, 3, 2, 0, 1, 0])
            self.assertEqual(df['f'].unique().tolist(), [0, 1, 2, 3])
        

    def test_unique_timestamp_field_with_input_in_order(self):
        bio = BytesIO()
        with session.Session() as s:
            src = s.open_dataset(bio, 'w', 'src')
            df = src.create_dataframe('df')

            ts1 = datetime(2021, 12, 1).timestamp()
            ts2 = datetime(2022, 1, 1).timestamp()
            df.create_timestamp('ts').data.write([ts1, ts2, ts1])

            self.assertEqual(df['ts'].unique().tolist(), [ts1, ts2])


    def test_unique_timestamp_field_with_input_out_of_order(self):
        bio = BytesIO()
        with session.Session() as s:
            src = s.open_dataset(bio, 'w', 'src')
            df = src.create_dataframe('df')

            ts1 = datetime(2021, 12, 1).timestamp()
            ts2 = datetime(2022, 1, 1).timestamp()
            df.create_timestamp('ts').data.write([ts2, ts2, ts1])

            self.assertEqual(df['ts'].unique().tolist(), [ts1, ts2])



REALLY_LARGE_LIST = list(range(1_000_000))
NUMERIC_ISIN_TESTS = [
    ("int16", [1, 2, 3, 4, 5], [], None),
    ("int16", [1, 2, 3, 4, 5], [6, 7], None),
    ("int16", [1, 2, 3, 4, 5], [1, 2, 3], None),
    ("int16", [1, 2, 3, 4, 5], [1, 2, 3, 6, 7], None),
    ("int16", [1, 2, 3, 4, 5], [4, 1, 3], None),
    ("int16", [3, 1, 5, 4, 2], [4, 1, 3], None),
    ("int16", [1, 2, 3, 4, 5], 3, None),
    ("int16", [3, 1, 5, 4, 2], 4, None),
    # really large inputs can take a long time to run through oracle to pre-compute result
    ("int32", REALLY_LARGE_LIST, REALLY_LARGE_LIST, [True] * len(REALLY_LARGE_LIST)),
    ("int32", REALLY_LARGE_LIST, shuffle_randstate(REALLY_LARGE_LIST), [True] * len(REALLY_LARGE_LIST)),
]

# test data for index string field, test conditions these define are covered to a degree already by DEFAULT_FIELD_DATA
INDEX_STR_DATA = ["a", "", "apple", "app", "APPLE", "APP", "aaaa", "app/", "apple12", "ip"]
INDEX_STR_ISIN_TESTS = [
    (INDEX_STR_DATA,[],None),
    (INDEX_STR_DATA,None,None),
    (INDEX_STR_DATA,[None],None),
    (INDEX_STR_DATA, ["None"], None),
    (INDEX_STR_DATA, ["a", "APPLE"], None),
    (INDEX_STR_DATA, ["app", "APP"], None),
    (INDEX_STR_DATA, ["app/", "app//"], None),
    (INDEX_STR_DATA, ["apple12", "APPLE12", "apple13"], None),
    (INDEX_STR_DATA, ["ip", "ipd", "id"], None),
    (INDEX_STR_DATA, [""], None),
    (INDEX_STR_DATA, INDEX_STR_DATA, [True] * len(INDEX_STR_DATA)),
]


def isin_oracle(data, isin_values, expected=None):
    """
    Generates the expected membership list of boolean values that should be returned by `f.isin(isin_values)` where `f`
    contains `data`. If `expected` is not None this is returned instead, this allows pre-defined expected values to be
    given for only some test cases so to avoid long running calls to this function.
    """
    if expected is not None:
        return expected

    if isinstance(isin_values, type(data)) and isin_values == data:
        return [True] * len(data)

    if isinstance(isin_values, (tuple, list)):
        return [d in isin_values for d in data]

    return [d == isin_values for d in data]


class TestFieldIsIn(SessionTestCase):
    @parameterized.expand(DEFAULT_FIELD_DATA)
    def test_isin_default_fields(self, creator, name, kwargs, data):
        """
        Tests `isin` for the default fields by checking with an empty input list and lists containing every value
        and every pair of values from the field data.
        """
        f = self.setup_field(self.df, creator, name, (), kwargs, data)
        if "nformat" in kwargs:
            data = np.asarray(data, dtype=kwargs["nformat"])

        with self.subTest("Test empty isin parameter"):
            expected = [False] * len(data)
            result = f.isin([])
            np.testing.assert_array_equal(expected, result)

        with self.subTest("Test 1 isin values"):
            for idx in range(len(data)):
                isin_data=[data[idx]]
                expected = isin_oracle(data, isin_data)
                result = f.isin(isin_data)
                np.testing.assert_array_equal(expected, result)

        with self.subTest("Test 2 isin values"):
            for idx1,idx2 in itertools.product(range(len(data)),repeat=2):
                isin_data=[data[idx1],data[idx2]]
                expected = isin_oracle(data, isin_data)
                result = f.isin(isin_data)
                np.testing.assert_array_equal(expected, result)


    @parameterized.expand(NUMERIC_ISIN_TESTS)
    def test_module_field_isin(self, dtype, data, isin_data, expected):
        """
        Test `isin` for the numeric fields using `fields.isin` function and the object's method.
        """
        f = self.setup_field(self.df, "create_numeric", "f", (dtype,), {}, data)

        with self.subTest("Test module function"):
            result = fields.isin(f, isin_data)
            expected = isin_oracle(data, isin_data, expected)

            self.assertIsInstance(result, fields.NumericMemField)
            self.assertFieldEqual(expected, result)

        with self.subTest("Test field method"):
            result = f.isin(isin_data)
            expected = isin_oracle(data, isin_data, expected)

            self.assertIsInstance(result, np.ndarray)
            self.assertIsInstance(expected, list)
            np.testing.assert_array_equal(expected, result)


    @parameterized.expand(INDEX_STR_ISIN_TESTS)
    def test_indexed_string_isin(self, data, isin_data, expected):
        """
        Test `isin` for the fixed string fields using `fields.isin` function and the object's method.
        """
        f = self.setup_field(self.df, "create_indexed_string", "f", (), {}, data)

        if isin_data is None:
            with self.assertRaises(TypeError) as context:
                f.isin(isin_data)

<<<<<<< HEAD
            ts1 = datetime(2021, 12, 1).timestamp()
            ts2 = datetime(2022, 1, 1).timestamp()
            ts3 = datetime(2022, 2, 1).timestamp()
            df.create_timestamp('ts').data.write([ts2, ts3, ts1])
            self.assertEqual(df['ts'].isin({ts1, ts2}).tolist(), [True, False, True])

class TestFieldModuleFunctions(SessionTestCase):

    @parameterized.expand(DEFAULT_FIELD_DATA)
    def test_argsort(self, creator, name, kwargs, data):
        """
        Tests basic creation of every field type, checking it's contents are actually what was put into them.
        """
        f = self.setup_field(self.df, creator, name, (), kwargs, data)
        if 'nformat' in kwargs and kwargs['nformat'] in ['int32', 'int64', 'uint32']:
            self.assertListEqual(np.argsort(f.data[:]).tolist(), fields.argsort(f, dtype=kwargs['nformat']).data[:].tolist())
        else:
            with self.assertRaises(ValueError):
                fields.argsort(f)
=======
            self.assertEqual(str(context.exception), "only list-like or dict-like objects are allowed to be passed to field.isin(), you passed a 'NoneType'")

        else:

            with self.subTest("Test with given data"):
                expected = isin_oracle(data, isin_data, expected)
                result = f.isin(isin_data)
                self.assertIsInstance(result, np.ndarray)
                np.testing.assert_array_equal(expected, result)

            with self.subTest("Test with duplicate data"):
                isin_data = shuffle_randstate(isin_data * 2)  # duplicate the search items and shuffle using a fixed seed
                # reuse expected data from previous subtest
                result = f.isin(isin_data)
                self.assertIsInstance(result, np.ndarray)
                np.testing.assert_array_equal(expected, result)
>>>>>>> 24cc402c
<|MERGE_RESOLUTION|>--- conflicted
+++ resolved
@@ -2167,7 +2167,6 @@
             self.assertIsInstance(expected, list)
             np.testing.assert_array_equal(expected, result)
 
-
     @parameterized.expand(INDEX_STR_ISIN_TESTS)
     def test_indexed_string_isin(self, data, isin_data, expected):
         """
@@ -2179,12 +2178,25 @@
             with self.assertRaises(TypeError) as context:
                 f.isin(isin_data)
 
-<<<<<<< HEAD
-            ts1 = datetime(2021, 12, 1).timestamp()
-            ts2 = datetime(2022, 1, 1).timestamp()
-            ts3 = datetime(2022, 2, 1).timestamp()
-            df.create_timestamp('ts').data.write([ts2, ts3, ts1])
-            self.assertEqual(df['ts'].isin({ts1, ts2}).tolist(), [True, False, True])
+            self.assertEqual(str(context.exception),
+                             "only list-like or dict-like objects are allowed to be passed to field.isin(), you passed a 'NoneType'")
+
+        else:
+
+            with self.subTest("Test with given data"):
+                expected = isin_oracle(data, isin_data, expected)
+                result = f.isin(isin_data)
+                self.assertIsInstance(result, np.ndarray)
+                np.testing.assert_array_equal(expected, result)
+
+            with self.subTest("Test with duplicate data"):
+                isin_data = shuffle_randstate(
+                    isin_data * 2)  # duplicate the search items and shuffle using a fixed seed
+                # reuse expected data from previous subtest
+                result = f.isin(isin_data)
+                self.assertIsInstance(result, np.ndarray)
+                np.testing.assert_array_equal(expected, result)
+
 
 class TestFieldModuleFunctions(SessionTestCase):
 
@@ -2198,22 +2210,4 @@
             self.assertListEqual(np.argsort(f.data[:]).tolist(), fields.argsort(f, dtype=kwargs['nformat']).data[:].tolist())
         else:
             with self.assertRaises(ValueError):
-                fields.argsort(f)
-=======
-            self.assertEqual(str(context.exception), "only list-like or dict-like objects are allowed to be passed to field.isin(), you passed a 'NoneType'")
-
-        else:
-
-            with self.subTest("Test with given data"):
-                expected = isin_oracle(data, isin_data, expected)
-                result = f.isin(isin_data)
-                self.assertIsInstance(result, np.ndarray)
-                np.testing.assert_array_equal(expected, result)
-
-            with self.subTest("Test with duplicate data"):
-                isin_data = shuffle_randstate(isin_data * 2)  # duplicate the search items and shuffle using a fixed seed
-                # reuse expected data from previous subtest
-                result = f.isin(isin_data)
-                self.assertIsInstance(result, np.ndarray)
-                np.testing.assert_array_equal(expected, result)
->>>>>>> 24cc402c
+                fields.argsort(f)