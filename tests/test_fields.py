import unittest

import numpy as np
from io import BytesIO

import h5py

from exetera.core import session
from exetera.core import fields
from exetera.core import persistence as per
from exetera.core import field_importers as fi
from exetera.core import utils


class TestFieldExistence(unittest.TestCase):

    def test_field_truthness(self):
        bio = BytesIO()
        with session.Session() as s:
            dst = s.open_dataset(bio, "w", "src")
            src=dst.create_dataframe('src')
            f = s.create_indexed_string(src, "a")
            self.assertTrue(bool(f))
            f = s.create_fixed_string(src, "b", 5)
            self.assertTrue(bool(f))
            f = s.create_numeric(src, "c", "int32")
            self.assertTrue(bool(f))
            f = s.create_categorical(src, "d", "int8", {"no": 0, "yes": 1})
            self.assertTrue(bool(f))


class TestFieldGetSpans(unittest.TestCase):

    def test_get_spans(self):
        '''
        Here test only the numeric field, categorical field and fixed string field.
        Indexed string see TestIndexedStringFields below
        '''
        vals = np.asarray([0, 1, 1, 3, 3, 6, 5, 5, 5], dtype=np.int32)
        bio = BytesIO()
        with session.Session() as s:
            self.assertListEqual([0, 1, 3, 5, 6, 9], s.get_spans(vals).tolist())

            dst = s.open_dataset(bio, "w", "src")
            ds = dst.create_dataframe('src')
            vals_f = s.create_numeric(ds, "vals", "int32")
            vals_f.data.write(vals)
            self.assertListEqual([0, 1, 3, 5, 6, 9], vals_f.get_spans().tolist())

            fxdstr = s.create_fixed_string(ds, 'fxdstr', 2)
            fxdstr.data.write(np.asarray(['aa', 'bb', 'bb', 'cc', 'cc', 'dd', 'dd', 'dd', 'ee'], dtype='S2'))
            self.assertListEqual([0,1,3,5,8,9],list(fxdstr.get_spans()))

            cat = s.create_categorical(ds, 'cat', 'int8', {'a': 1, 'b': 2})
            cat.data.write([1, 1, 2, 2, 1, 1, 1, 2, 2, 2, 1, 2, 1, 2])
            self.assertListEqual([0,2,4,7,10,11,12,13,14],list(cat.get_spans()))


class TestIsSorted(unittest.TestCase):

    def test_indexed_string_is_sorted(self):
        bio = BytesIO()
        with session.Session() as s:
            ds = s.open_dataset(bio, 'w', 'ds')
            df = ds.create_dataframe('foo')

            f = df.create_indexed_string('f')
            vals = ['the', 'quick', '', 'brown', 'fox', 'jumps', '', 'over', 'the', 'lazy', '', 'dog']
            f.data.write(vals)
            self.assertFalse(f.is_sorted())

            f2 = df.create_indexed_string('f2')
            svals = sorted(vals)
            f2.data.write(svals)
            self.assertTrue(f2.is_sorted())

    def test_fixed_string_is_sorted(self):
        bio = BytesIO()
        with session.Session() as s:
            ds = s.open_dataset(bio, 'w', 'ds')
            df = ds.create_dataframe('foo')

            f = df.create_fixed_string('f', 5)
            vals = ['a', 'ba', 'bb', 'bac', 'de', 'ddddd', 'deff', 'aaaa', 'ccd']
            f.data.write([v.encode() for v in vals])
            self.assertFalse(f.is_sorted())

            f2 = df.create_fixed_string('f2', 5)
            svals = sorted(vals)
            f2.data.write([v.encode() for v in svals])
            self.assertTrue(f2.is_sorted())

    def test_numeric_is_sorted(self):
        bio = BytesIO()
        with session.Session() as s:
            ds = s.open_dataset(bio, 'w', 'ds')
            df = ds.create_dataframe('foo')

            f = df.create_numeric('f', 'int32')
            vals = [74, 1897, 298, 0, -100098, 380982340, 8, 6587, 28421, 293878]
            f.data.write(vals)
            self.assertFalse(f.is_sorted())

            f2 = df.create_numeric('f2', 'int32')
            svals = sorted(vals)
            f2.data.write(svals)
            self.assertTrue(f2.is_sorted())

    def test_categorical_is_sorted(self):
        bio = BytesIO()
        with session.Session() as s:
            ds = s.open_dataset(bio, 'w', 'ds')
            df = ds.create_dataframe('foo')

            f = df.create_categorical('f', 'int8', {'a': 0, 'c': 1, 'd': 2, 'b': 3})
            vals = [0, 1, 3, 2, 3, 2, 2, 0, 0, 1, 2]
            f.data.write(vals)
            self.assertFalse(f.is_sorted())

            f2 = df.create_categorical('f2', 'int8', {'a': 0, 'c': 1, 'd': 2, 'b': 3})
            svals = sorted(vals)
            f2.data.write(svals)
            self.assertTrue(f2.is_sorted())

    def test_timestamp_is_sorted(self):
        from datetime import datetime as D
        from datetime import timedelta as T
        bio = BytesIO()
        with session.Session() as s:
            ds = s.open_dataset(bio, 'w', 'ds')
            df = ds.create_dataframe('foo')

            f = df.create_timestamp('f')
            d = D(2020, 5, 10)
            vals = [d + T(seconds=50000), d - T(days=280), d + T(weeks=2), d + T(weeks=250),
                    d - T(weeks=378), d + T(hours=2897), d - T(days=23), d + T(minutes=39873)]
            vals = [v.timestamp() for v in vals]
            f.data.write(vals)
            self.assertFalse(f.is_sorted())

            f2 = df.create_timestamp('f2')
            svals = sorted(vals)
            f2.data.write(svals)
            self.assertTrue(f2.is_sorted())


class TestIndexedStringFields(unittest.TestCase):

    def test_create_indexed_string(self):
        bio = BytesIO()
        with session.Session() as s:
            ds = s.open_dataset(bio, 'w', 'src')
            df = ds.create_dataframe('src')
            f = df.create_indexed_string('f')
            d = f.data[:]
            print(d)


    def test_filter_indexed_string(self):
        bio = BytesIO()
        with session.Session() as s:
            dst = s.open_dataset(bio, "w", "src")
            hf = dst.create_dataframe('src')
            data = ['a', 'bb', 'ccc', 'dddd']
            indices, values, offsets, written_row_count = utils.one_dim_data_to_indexed_for_test(data, 10)               
            foo = fi.IndexedStringImporter(s, hf, 'foo')
            foo.import_part(indices, values, offsets, 0, written_row_count)

            self.assertListEqual([0, 1, 3, 6, 10], hf['foo'].indices[:].tolist())

            f2 = s.create_indexed_string(hf, 'bar')
            s.apply_filter(np.asarray([False, True, True, False]), hf['foo'], f2)
            self.assertListEqual([0, 2, 5], f2.indices[:].tolist())
            self.assertListEqual([98, 98, 99, 99, 99], f2.values[:].tolist())
            self.assertListEqual(['bb', 'ccc'], f2.data[:])
            self.assertEqual('bb', f2.data[0])
            self.assertEqual('ccc', f2.data[1])


    def test_reindex_indexed_string(self):
        bio = BytesIO()
        with session.Session() as s:
            dst = s.open_dataset(bio, "w", "src")
            hf = dst.create_dataframe('src')
            data = ['a', 'bb', 'ccc', 'dddd']
            indices, values, offsets, written_row_count = utils.one_dim_data_to_indexed_for_test(data, 10)               
            foo = fi.IndexedStringImporter(s, hf, 'foo')
            foo.import_part(indices, values, offsets, 0, written_row_count)
            self.assertListEqual([0, 1, 3, 6, 10], hf['foo'].indices[:].tolist())

            f2 = s.create_indexed_string(hf, 'bar')
            s.apply_index(np.asarray([3, 0, 2, 1], dtype=np.int64), hf['foo'], f2)
            self.assertListEqual([0, 4, 5, 8, 10], f2.indices[:].tolist())
            self.assertListEqual([100, 100, 100, 100, 97, 99, 99, 99, 98, 98],
                                 f2.values[:].tolist())
            self.assertListEqual(['dddd', 'a', 'ccc', 'bb'], f2.data[:])


    def test_update_legacy_indexed_string_that_has_uint_values(self):
        bio = BytesIO()
        with session.Session() as s:
            dst = s.open_dataset(bio, "w", "src")
            hf = dst.create_dataframe('src')
            data = ['a', 'bb', 'ccc', 'dddd']
            indices, values, offsets, written_row_count = utils.one_dim_data_to_indexed_for_test(data, 10)               
            foo = fi.IndexedStringImporter(s, hf, 'foo')
            foo.import_part(indices, values, offsets, 0, written_row_count)
            self.assertListEqual([97, 98, 98, 99, 99, 99, 100, 100, 100, 100], hf['foo'].values[:].tolist())


    def test_index_string_field_get_span(self):
        bio = BytesIO()
        with session.Session() as s:
            dst = s.open_dataset(bio, "w", "src")
            ds = dst.create_dataframe('src')
            idx = s.create_indexed_string(ds, 'idx')
            idx.data.write(['aa', 'bb', 'bb', 'c', 'c', 'c', 'ddd', 'ddd', 'e', 'f', 'f', 'f'])
            self.assertListEqual([0, 1, 3, 6, 8, 9, 12], s.get_spans(idx))


class TestFieldArray(unittest.TestCase):

    def test_write_part(self):
        bio = BytesIO()
        s = session.Session()
        ds = s.open_dataset(bio, "w", "src")
        dst = ds.create_dataframe('src')
        num = s.create_numeric(dst, 'num', 'int32')
        num.data.write_part(np.arange(10))
        self.assertListEqual([0, 1, 2, 3, 4, 5, 6, 7, 8, 9], list(num.data[:]))

    def test_clear(self):
        bio = BytesIO()
        s = session.Session()
        ds = s.open_dataset(bio, "w", "src")
        dst = ds.create_dataframe('src')
        num = s.create_numeric(dst, 'num', 'int32')
        num.data.write_part(np.arange(10))
        num.data.clear()
        self.assertListEqual([], list(num.data[:]))


class TestMemoryFieldCreateLike(unittest.TestCase):


    def test_categorical_create_like(self):
        bio = BytesIO()
        with session.Session() as s:
            ds = s.open_dataset(bio, 'w', 'ds')
            df = ds.create_dataframe('df')
            foo = df.create_categorical('foo', 'int8', {b'a': 0, b'b': 1})
            foo.data.write(np.array([0, 1, 1, 0]))
            foo2 = foo.create_like(df, 'foo2')
            foo2.data.write(foo)
            self.assertListEqual([0, 1, 1, 0], foo2.data[:].tolist())

    def test_numeric_create_like(self):
        bio = BytesIO()
        with session.Session() as s:
            ds = s.open_dataset(bio, 'w', 'ds')
            df = ds.create_dataframe('df')
            foo = df.create_numeric('foo', 'int32')
            foo.data.write(np.array([1, 2, 3, 4]))
            mfoo = foo + 1
            foo2 = mfoo.create_like(df, 'foo2')
            foo2.data.write(mfoo)
            self.assertListEqual([2, 3, 4, 5], foo2.data[:].tolist())


class TestMemoryFields(unittest.TestCase):

    def _execute_memory_field_test(self, a1, a2, scalar, function):

        def test_simple(expected, actual):
            self.assertListEqual(expected.tolist(), actual.data[:].tolist())

        def test_tuple(expected, actual):
            self.assertListEqual(expected[0].tolist(), actual[0].data[:].tolist())
            self.assertListEqual(expected[1].tolist(), actual[1].data[:].tolist())

        expected = function(a1, a2)
        expected_scalar = function(a1, scalar)
        expected_rscalar = function(scalar, a2)

        test_equal = test_tuple if isinstance(expected, tuple) else test_simple

        s = session.Session()
        f1 = fields.NumericMemField(s, 'int32')
        f2 = fields.NumericMemField(s, 'int32')
        f1.data.write(a1)
        f2.data.write(a2)

        test_equal(expected, function(f1, f2))
        test_equal(expected, function(f1, a2))
        test_equal(expected, function(fields.as_field(a1), f2))
        test_equal(expected_scalar, function(f1, 1))
        test_equal(expected_rscalar, function(1, f2))

    def _execute_field_test(self, a1, a2, scalar, function):

        def test_simple(expected, actual):
            self.assertListEqual(expected.tolist(), actual.data[:].tolist())

        def test_tuple(expected, actual):
            self.assertListEqual(expected[0].tolist(), actual[0].data[:].tolist())
            self.assertListEqual(expected[1].tolist(), actual[1].data[:].tolist())

        expected = function(a1, a2)
        expected_scalar = function(a1, scalar)
        expected_rscalar = function(scalar, a2)

        test_equal = test_tuple if isinstance(expected, tuple) else test_simple

        bio = BytesIO()
        with session.Session() as s:
            ds = s.open_dataset(bio, 'w', 'ds')
            df = ds.create_dataframe('df')

            m1 = fields.NumericMemField(s, fields.dtype_to_str(a1.dtype))
            m2 = fields.NumericMemField(s, fields.dtype_to_str(a2.dtype))
            m1.data.write(a1)
            m2.data.write(a2)

            f1 = df.create_numeric('f1', fields.dtype_to_str(a1.dtype))
            f2 = df.create_numeric('f2', fields.dtype_to_str(a2.dtype))
            f1.data.write(a1)
            f2.data.write(a2)

            # test memory field and field operations
            test_equal(expected, function(f1, f2))
            test_equal(expected, function(f1, m2))
            test_equal(expected, function(m1, f2))
            test_equal(expected_scalar, function(f1, scalar))
            test_equal(expected_rscalar, function(scalar, f2))

            # test that the resulting memory field writes to a non-memory field properly
            r = function(f1, f2)
            if isinstance(r, tuple):
                df.create_numeric(
                    'f3a', fields.dtype_to_str(r[0].data.dtype)).data.write(r[0])
                df.create_numeric(
                    'f3b', fields.dtype_to_str(r[1].data.dtype)).data.write(r[1])
                test_simple(expected[0], df['f3a'])
                test_simple(expected[1], df['f3b'])
            else:
                df.create_numeric(
                    'f3', fields.dtype_to_str(r.data.dtype)).data.write(r)
                test_simple(expected, df['f3'])

    def _execute_unary_field_test(self, a1, function):

        def test_simple(expected, actual):
            self.assertListEqual(expected.tolist(), actual.data[:].tolist())

        def test_tuple(expected, actual):
            self.assertListEqual(expected[0].tolist(), actual[0].data[:].tolist())
            self.assertListEqual(expected[1].tolist(), actual[1].data[:].tolist())

        expected = function(a1)

        test_equal = test_tuple if isinstance(expected, tuple) else test_simple

        bio = BytesIO()
        with session.Session() as s:
            ds = s.open_dataset(bio, 'w', 'ds')
            df = ds.create_dataframe('df')

            m1 = fields.NumericMemField(s, fields.dtype_to_str(a1.dtype))
            m1.data.write(a1)

            f1 = df.create_numeric('f1', fields.dtype_to_str(a1.dtype))
            f1.data.write(a1)

            # test memory field and field operations
            test_equal(expected, function(f1))
            test_equal(expected, function(f1))
            test_equal(expected, function(m1))

    def test_mixed_field_add(self):

        a1 = np.array([1, 2, 3, 4], dtype=np.int32)
        a2 = np.array([2, 3, 4, 5], dtype=np.int32)
        self._execute_memory_field_test(a1, a2, 1, lambda x, y: x + y)
        self._execute_field_test(a1, a2, 1, lambda x, y: x + y)

    def test_mixed_field_sub(self):

        a1 = np.array([1, 2, 3, 4], dtype=np.int32)
        a2 = np.array([2, 3, 4, 5], dtype=np.int32)
        self._execute_memory_field_test(a1, a2, 1, lambda x, y: x - y)
        self._execute_field_test(a1, a2, 1, lambda x, y: x - y)

    def test_mixed_field_mul(self):

        a1 = np.array([1, 2, 3, 4], dtype=np.int32)
        a2 = np.array([2, 3, 4, 5], dtype=np.int32)
        self._execute_memory_field_test(a1, a2, 1, lambda x, y: x * y)
        self._execute_field_test(a1, a2, 1, lambda x, y: x * y)

    def test_mixed_field_div(self):

        a1 = np.array([1, 2, 3, 4], dtype=np.int32)
        a2 = np.array([2, 3, 4, 5], dtype=np.int32)
        self._execute_memory_field_test(a1, a2, 1, lambda x, y: x / y)
        self._execute_field_test(a1, a2, 1, lambda x, y: x / y)

    def test_mixed_field_floordiv(self):

        a1 = np.array([1, 2, 3, 4], dtype=np.int32)
        a2 = np.array([2, 3, 4, 5], dtype=np.int32)
        self._execute_memory_field_test(a1, a2, 1, lambda x, y: x // y)
        self._execute_field_test(a1, a2, 1, lambda x, y: x // y)

    def test_mixed_field_mod(self):

        a1 = np.array([1, 2, 3, 4], dtype=np.int32)
        a2 = np.array([2, 3, 4, 5], dtype=np.int32)
        self._execute_memory_field_test(a1, a2, 1, lambda x, y: x % y)
        self._execute_field_test(a1, a2, 1, lambda x, y: x % y)

    def test_mixed_field_divmod(self):

        a1 = np.array([1, 2, 3, 4], dtype=np.int32)
        a2 = np.array([2, 3, 4, 5], dtype=np.int32)
        self._execute_memory_field_test(a1, a2, 1, lambda x, y: divmod(x, y))
        self._execute_field_test(a1, a2, 1, lambda x, y: divmod(x, y))

    def test_mixed_field_and(self):

        a1 = np.array([1, 2, 3, 4], dtype=np.int32)
        a2 = np.array([2, 3, 4, 5], dtype=np.int32)
        self._execute_memory_field_test(a1, a2, 1, lambda x, y: x & y)
        self._execute_field_test(a1, a2, 1, lambda x, y: x & y)

    def test_mixed_field_xor(self):

        a1 = np.array([1, 2, 3, 4], dtype=np.int32)
        a2 = np.array([2, 3, 4, 5], dtype=np.int32)
        self._execute_memory_field_test(a1, a2, 1, lambda x, y: x ^ y)
        self._execute_field_test(a1, a2, 1, lambda x, y: x ^ y)

    def test_mixed_field_or(self):

        a1 = np.array([1, 2, 3, 4], dtype=np.int32)
        a2 = np.array([2, 3, 4, 5], dtype=np.int32)
        self._execute_memory_field_test(a1, a2, 1, lambda x, y: x | y)
        self._execute_field_test(a1, a2, 1, lambda x, y: x | y)

    def test_mixed_field_invert(self):
        a1 = np.array([0, 0, 1, 1], dtype=np.int32)
        self._execute_unary_field_test(a1, lambda x: ~x)

    def test_logical_not(self):
        a1 = np.array([0, 0, 1, 1], dtype=np.int32)
        bio = BytesIO()
        with session.Session() as s:
            ds = s.open_dataset(bio, 'w', 'ds')
            df = ds.create_dataframe('df')
            num = df.create_numeric('num', 'uint32')
            num.data.write(a1)
            self.assertListEqual(np.logical_not(a1).tolist(), num.logical_not().data[:].tolist())

    def test_less_than(self):

        a1 = np.array([1, 2, 3, 4], dtype=np.int32)
        r = 1 < a1
        a2 = np.array([5, 4, 3, 2], dtype=np.int32)
        self._execute_memory_field_test(a1, a2, 1, lambda x, y: x < y)

    def test_less_than_equal(self):

        a1 = np.array([1, 2, 3, 4], dtype=np.int32)
        r = 1 < a1
        a2 = np.array([5, 4, 3, 2], dtype=np.int32)
        self._execute_memory_field_test(a1, a2, 1, lambda x, y: x <= y)

    def test_equal(self):

        a1 = np.array([1, 2, 3, 4], dtype=np.int32)
        r = 1 < a1
        a2 = np.array([5, 4, 3, 2], dtype=np.int32)
        self._execute_memory_field_test(a1, a2, 1, lambda x, y: x == y)

    def test_not_equal(self):

        a1 = np.array([1, 2, 3, 4], dtype=np.int32)
        r = 1 < a1
        a2 = np.array([5, 4, 3, 2], dtype=np.int32)
        self._execute_memory_field_test(a1, a2, 1, lambda x, y: x != y)

    def test_greater_than_equal(self):

        a1 = np.array([1, 2, 3, 4], dtype=np.int32)
        r = 1 < a1
        a2 = np.array([5, 4, 3, 2], dtype=np.int32)
        self._execute_memory_field_test(a1, a2, 1, lambda x, y: x >= y)

    def test_greater_than(self):

        a1 = np.array([1, 2, 3, 4], dtype=np.int32)
        r = 1 < a1
        a2 = np.array([5, 4, 3, 2], dtype=np.int32)
        self._execute_memory_field_test(a1, a2, 1, lambda x, y: x > y)

    def test_categorical_remap(self):

        bio = BytesIO()
        with session.Session() as s:
            ds = s.open_dataset(bio, 'w', 'ds')
            df = ds.create_dataframe('df')
            foo = df.create_categorical('foo', 'int8', {b'a': 1, b'b': 2})
            foo.data.write(np.array([1, 2, 2, 1], dtype='int8'))
            mbar = foo.remap([(1, 0), (2, 1)], {b'a': 0, b'b': 1})
            self.assertListEqual([0, 1, 1, 0], mbar.data[:].tolist())
            self.assertDictEqual({0: b'a', 1: b'b'}, mbar.keys)
            bar = mbar.create_like(df, 'bar')
            bar.data.write(mbar)
            self.assertListEqual([0, 1, 1, 0], mbar.data[:].tolist())
            self.assertDictEqual({0: b'a', 1: b'b'}, mbar.keys)


class TestFieldApplyFilter(unittest.TestCase):

    def test_indexed_string_apply_filter(self):

        data = ['a', 'bb', 'ccc', 'dddd', '', 'eeee', 'fff', 'gg', 'h']
        filt = np.array([0, 1, 0, 1, 0, 1, 0, 1, 0], dtype=bool)

        expected_indices = [0, 1, 3, 6, 10, 10, 14, 17, 19, 20]
        expected_values = [97, 98, 98, 99, 99, 99, 100, 100, 100, 100,
                           101, 101, 101, 101, 102, 102, 102, 103, 103, 104]
        expected_filt_indices = [0, 2, 6, 10, 12]
        expected_filt_values = [98, 98, 100, 100, 100, 100, 101, 101, 101, 101, 103, 103]
        expected_filt_data = ['bb', 'dddd', 'eeee', 'gg']

        bio = BytesIO()
        with session.Session() as s:
            ds = s.open_dataset(bio, 'w', 'ds')
            df = ds.create_dataframe('df')
            f = df.create_indexed_string('f')
            f.data.write(data)
            self.assertListEqual(expected_indices, f.indices[:].tolist())
            self.assertListEqual(expected_values, f.values[:].tolist())
            self.assertListEqual(data, f.data[:])

            ff = f.apply_filter(filt, in_place=True)
            self.assertListEqual(expected_filt_indices, f.indices[:].tolist())
            self.assertListEqual(expected_filt_values, f.values[:].tolist())
            self.assertListEqual(expected_filt_data, f.data[:])
            self.assertListEqual(expected_filt_indices, ff.indices[:].tolist())
            self.assertListEqual(expected_filt_values, ff.values[:].tolist())
            self.assertListEqual(expected_filt_data, ff.data[:])

            g = f.create_like(df, 'g')
            g.data.write(data)
            fg = f.create_like(df, 'fg')
            fgr = g.apply_filter(filt, fg)
            self.assertListEqual(expected_filt_indices, fg.indices[:].tolist())
            self.assertListEqual(expected_filt_values, fg.values[:].tolist())
            self.assertListEqual(expected_filt_data, fg.data[:])
            self.assertListEqual(expected_filt_indices, fgr.indices[:].tolist())
            self.assertListEqual(expected_filt_values, fgr.values[:].tolist())
            self.assertListEqual(expected_filt_data, fgr.data[:])
            fh = g.apply_filter(filt)
            self.assertListEqual(expected_filt_indices, fh.indices[:].tolist())
            self.assertListEqual(expected_filt_values, fh.values[:].tolist())
            self.assertListEqual(expected_filt_data, fh.data[:])

            mf = fields.IndexedStringMemField(s)
            mf.data.write(data)
            self.assertListEqual(expected_indices, mf.indices[:].tolist())
            self.assertListEqual(expected_values, mf.values[:].tolist())
            self.assertListEqual(data, mf.data[:])

            mf.apply_filter(filt, in_place=True)
            self.assertListEqual(expected_filt_indices, mf.indices[:].tolist())
            self.assertListEqual(expected_filt_values, mf.values[:].tolist())
            self.assertListEqual(expected_filt_data, mf.data[:])

            b = df.create_indexed_string('bar')
            b.data.write(data)
            self.assertListEqual(expected_indices, b.indices[:].tolist())
            self.assertListEqual(expected_values, b.values[:].tolist())
            self.assertListEqual(data, b.data[:])

            mb = b.apply_filter(filt)
            self.assertListEqual(expected_filt_indices, mb.indices[:].tolist())
            self.assertListEqual(expected_filt_values, mb.values[:].tolist())
            self.assertListEqual(expected_filt_data, mb.data[:])

            df2 = ds.create_dataframe("filter")


    def test_fixed_string_apply_filter(self):
        data = np.array([b'a', b'bb', b'ccc', b'dddd', b'eeee', b'fff', b'gg', b'h'], dtype='S4')
        filt = np.array([0, 1, 0, 1, 0, 1, 0, 1], dtype=bool)
        expected = [b'bb', b'dddd', b'fff', b'h']

        bio = BytesIO()
        with session.Session() as s:
            ds = s.open_dataset(bio, 'w', 'ds')
            df = ds.create_dataframe('df')
            f = df.create_fixed_string('foo', 4)
            f.data.write(data)
            self.assertListEqual(data.tolist(), f.data[:].tolist())

            ff = f.apply_filter(filt, in_place=True)
            self.assertListEqual(expected, f.data[:].tolist())
            self.assertListEqual(expected, ff.data[:].tolist())

            g = f.create_like(df, 'g')
            g.data.write(data)
            fg = f.create_like(df, 'fg')
            fgr = g.apply_filter(filt, fg)
            self.assertListEqual(expected, fg.data[:].tolist())
            self.assertListEqual(expected, fgr.data[:].tolist())

            fh = g.apply_filter(filt)
            self.assertListEqual(expected, fh.data[:].tolist())

            mf = fields.FixedStringMemField(s, 4)
            mf.data.write(data)
            self.assertListEqual(data.tolist(), mf.data[:].tolist())

            mf.apply_filter(filt, in_place=True)
            self.assertListEqual(expected, mf.data[:].tolist())

            b = df.create_fixed_string('bar', 4)
            b.data.write(data)
            self.assertListEqual(data.tolist(), b.data[:].tolist())

            mb = b.apply_filter(filt)
            self.assertListEqual(expected, mb.data[:].tolist())

    def test_numeric_apply_filter(self):
        data = np.array([1, 2, 3, 4, 5, 6, 7, 8, 9], dtype=np.int32)
        filt = np.array([0, 1, 0, 1, 0, 1, 0, 1, 0], dtype=bool)
        expected = [2, 4, 6, 8]

        bio = BytesIO()
        with session.Session() as s:
            ds = s.open_dataset(bio, 'w', 'ds')
            df = ds.create_dataframe('df')
            f = df.create_numeric('foo', 'int32')
            f.data.write(data)
            self.assertListEqual(data.tolist(), f.data[:].tolist())

            ff = f.apply_filter(filt, in_place=True)
            self.assertListEqual(expected, f.data[:].tolist())
            self.assertListEqual(expected, ff.data[:].tolist())

            g = f.create_like(df, 'g')
            g.data.write(data)
            fg = f.create_like(df, 'fg')
            fgr = g.apply_filter(filt, fg)
            self.assertListEqual(expected, fg.data[:].tolist())
            self.assertListEqual(expected, fgr.data[:].tolist())

            fh = g.apply_filter(filt)
            self.assertListEqual(expected, fh.data[:].tolist())

            mf = fields.NumericMemField(s, 'int32')
            mf.data.write(data)
            self.assertListEqual(data.tolist(), mf.data[:].tolist())

            mf.apply_filter(filt, in_place=True)
            self.assertListEqual(expected, mf.data[:].tolist())

            b = df.create_numeric('bar', 'int32')
            b.data.write(data)
            self.assertListEqual(data.tolist(), b.data[:].tolist())

            mb = b.apply_filter(filt)
            self.assertListEqual(expected, mb.data[:].tolist())

    def test_categorical_apply_filter(self):
        data = np.array([0, 1, 2, 0, 1, 2, 2, 1, 0], dtype=np.int32)
        keys = {b'a': 0, b'b': 1, b'c': 2}
        filt = np.array([0, 1, 0, 1, 0, 1, 0, 1, 0], dtype=bool)
        expected = [1, 0, 2, 1]

        bio = BytesIO()
        with session.Session() as s:
            ds = s.open_dataset(bio, 'w', 'ds')
            df = ds.create_dataframe('df')
            f = df.create_categorical('foo', 'int8', keys)
            f.data.write(data)
            self.assertListEqual(data.tolist(), f.data[:].tolist())

            ff = f.apply_filter(filt, in_place=True)
            self.assertListEqual(expected, f.data[:].tolist())
            self.assertListEqual(expected, ff.data[:].tolist())

            g = f.create_like(df, 'g')
            g.data.write(data)
            fg = f.create_like(df, 'fg')
            fgr = g.apply_filter(filt, fg)
            self.assertListEqual(expected, fg.data[:].tolist())
            self.assertListEqual(expected, fgr.data[:].tolist())

            fh = g.apply_filter(filt)
            self.assertListEqual(expected, fh.data[:].tolist())

            mf = fields.CategoricalMemField(s, 'int8', keys)
            mf.data.write(data)
            self.assertListEqual(data.tolist(), mf.data[:].tolist())

            mf.apply_filter(filt, in_place=True)
            self.assertListEqual(expected, mf.data[:].tolist())

            b = df.create_categorical('bar', 'int8', keys)
            b.data.write(data)
            self.assertListEqual(data.tolist(), b.data[:].tolist())

            mb = b.apply_filter(filt)
            self.assertListEqual(expected, mb.data[:].tolist())

    def test_timestamp_apply_filter(self):
        from datetime import datetime as D
        from datetime import timezone
        data = [D(2020, 1, 1, tzinfo=timezone.utc), D(2021, 5, 18, tzinfo=timezone.utc), D(2950, 8, 17, tzinfo=timezone.utc), D(1840, 10, 11, tzinfo=timezone.utc),
                D(2110, 11, 1, tzinfo=timezone.utc), D(2002, 3, 3, tzinfo=timezone.utc), D(2018, 2, 28, tzinfo=timezone.utc), D(2400, 9, 1, tzinfo=timezone.utc)]
        data = np.asarray([d.timestamp() for d in data], dtype=np.float64)
        filt = np.array([0, 1, 0, 1, 0, 1, 0, 1], dtype=bool)
        expected = data[filt].tolist()

        bio = BytesIO()
        with session.Session() as s:
            ds = s.open_dataset(bio, 'w', 'ds')
            df = ds.create_dataframe('df')
            f = df.create_timestamp('foo')
            f.data.write(data)
            self.assertListEqual(data.tolist(), f.data[:].tolist())

            ff = f.apply_filter(filt, in_place=True)
            self.assertListEqual(expected, f.data[:].tolist())
            self.assertListEqual(expected, ff.data[:].tolist())

            g = f.create_like(df, 'g')
            g.data.write(data)
            fg = f.create_like(df, 'fg')
            fgr = g.apply_filter(filt, fg)
            self.assertListEqual(expected, fg.data[:].tolist())
            self.assertListEqual(expected, fgr.data[:].tolist())

            fh = g.apply_filter(filt)
            self.assertListEqual(expected, fh.data[:].tolist())

            mf = fields.TimestampMemField(s)
            mf.data.write(data)
            self.assertListEqual(data.tolist(), mf.data[:].tolist())

            mf.apply_filter(filt, in_place=True)
            self.assertListEqual(expected, mf.data[:].tolist())

            b = df.create_timestamp('bar')
            b.data.write(data)
            self.assertListEqual(data.tolist(), b.data[:].tolist())

            mb = b.apply_filter(filt)
            self.assertListEqual(expected, mb.data[:].tolist())


class TestFieldApplyIndex(unittest.TestCase):

    def test_indexed_string_apply_index(self):

        data = ['a', 'bb', 'ccc', 'dddd', '', 'eeee', 'fff', 'gg', 'h']
        inds = np.array([8, 0, 7, 1, 6, 2, 5, 3, 4], dtype=np.int32)

        expected_indices = [0, 1, 3, 6, 10, 10, 14, 17, 19, 20]
        expected_values = [97, 98, 98, 99, 99, 99, 100, 100, 100, 100,
                           101, 101, 101, 101, 102, 102, 102, 103, 103, 104]
        expected_filt_indices = [0, 1, 2, 4, 6, 9, 12, 16, 20, 20]
        expected_filt_values = [104, 97, 103, 103, 98, 98, 102, 102, 102, 99, 99, 99,
                                101, 101, 101, 101, 100, 100, 100, 100]
        expected_filt_data = ['h', 'a', 'gg', 'bb', 'fff', 'ccc', 'eeee', 'dddd', '']

        bio = BytesIO()
        with session.Session() as s:
            ds = s.open_dataset(bio, 'w', 'ds')
            df = ds.create_dataframe('df')
            f = df.create_indexed_string('foo')
            f.data.write(data)
            self.assertListEqual(expected_indices, f.indices[:].tolist())
            self.assertListEqual(expected_values, f.values[:].tolist())
            self.assertListEqual(data, f.data[:])

            ff = f.apply_index(inds, in_place=True)
            self.assertListEqual(expected_filt_indices, f.indices[:].tolist())
            self.assertListEqual(expected_filt_values, f.values[:].tolist())
            self.assertListEqual(expected_filt_data, f.data[:])
            self.assertListEqual(expected_filt_indices, ff.indices[:].tolist())
            self.assertListEqual(expected_filt_values, ff.values[:].tolist())
            self.assertListEqual(expected_filt_data, ff.data[:])

            g = f.create_like(df, 'g')
            g.data.write(data)
            fg = f.create_like(df, 'fg')
            fgr = g.apply_index(inds, fg)
            self.assertListEqual(expected_filt_indices, fg.indices[:].tolist())
            self.assertListEqual(expected_filt_values, fg.values[:].tolist())
            self.assertListEqual(expected_filt_data, fg.data[:])
            self.assertListEqual(expected_filt_indices, fgr.indices[:].tolist())
            self.assertListEqual(expected_filt_values, fgr.values[:].tolist())
            self.assertListEqual(expected_filt_data, fgr.data[:])

            fh = g.apply_index(inds)
            self.assertListEqual(expected_filt_indices, fh.indices[:].tolist())
            self.assertListEqual(expected_filt_values, fh.values[:].tolist())
            self.assertListEqual(expected_filt_data, fh.data[:])

            mf = fields.IndexedStringMemField(s)
            mf.data.write(data)
            self.assertListEqual(expected_indices, mf.indices[:].tolist())
            self.assertListEqual(expected_values, mf.values[:].tolist())
            self.assertListEqual(data, mf.data[:])

            mf.apply_index(inds, in_place=True)
            self.assertListEqual(expected_filt_indices, mf.indices[:].tolist())
            self.assertListEqual(expected_filt_values, mf.values[:].tolist())
            self.assertListEqual(expected_filt_data, mf.data[:])

            b = df.create_indexed_string('bar')
            b.data.write(data)
            self.assertListEqual(expected_indices, b.indices[:].tolist())
            self.assertListEqual(expected_values, b.values[:].tolist())
            self.assertListEqual(data, b.data[:])

            mb = b.apply_index(inds)
            self.assertListEqual(expected_filt_indices, mb.indices[:].tolist())
            self.assertListEqual(expected_filt_values, mb.values[:].tolist())
            self.assertListEqual(expected_filt_data, mb.data[:])

    def test_fixed_string_apply_index(self):
        data = np.array([b'a', b'bb', b'ccc', b'dddd', b'eeee', b'fff', b'gg', b'h'], dtype='S4')
        indices = np.array([7, 0, 6, 1, 5, 2, 4, 3], dtype=np.int32)
        expected = [b'h', b'a', b'gg', b'bb', b'fff', b'ccc', b'eeee', b'dddd']
        bio = BytesIO()
        with session.Session() as s:
            ds = s.open_dataset(bio, 'w', 'ds')
            df = ds.create_dataframe('df')
            f = df.create_fixed_string('foo', 4)
            f.data.write(data)
            self.assertListEqual(data.tolist(), f.data[:].tolist())

            ff = f.apply_index(indices, in_place=True)
            self.assertListEqual(expected, f.data[:].tolist())
            self.assertListEqual(expected, ff.data[:].tolist())

            g = f.create_like(df, 'g')
            g.data.write(data)
            fg = f.create_like(df, 'fg')
            fgr = g.apply_index(indices, fg)
            self.assertListEqual(expected, fg.data[:].tolist())
            self.assertListEqual(expected, fgr.data[:].tolist())

            fh = g.apply_index(indices)
            self.assertListEqual(expected, fh.data[:].tolist())

            mf = fields.FixedStringMemField(s, 4)
            mf.data.write(data)
            self.assertListEqual(data.tolist(), mf.data[:].tolist())

            mf.apply_index(indices, in_place=True)
            self.assertListEqual(expected, mf.data[:].tolist())

            b = df.create_fixed_string('bar', 4)
            b.data.write(data)
            self.assertListEqual(data.tolist(), b.data[:].tolist())

            mb = b.apply_index(indices)
            self.assertListEqual(expected, mb.data[:].tolist())

    def test_numeric_apply_index(self):
        data = np.array([1, 2, 3, 4, 5, 6, 7, 8, 9], dtype='int32')
        indices = np.array([8, 0, 7, 1, 6, 2, 5, 3, 4], dtype=np.int32)
        expected = [9, 1, 8, 2, 7, 3, 6, 4, 5]
        bio = BytesIO()
        with session.Session() as s:
            ds = s.open_dataset(bio, 'w', 'ds')
            df = ds.create_dataframe('df')
            f = df.create_numeric('foo', 'int32')
            f.data.write(data)
            self.assertListEqual(data.tolist(), f.data[:].tolist())

            ff = f.apply_index(indices, in_place=True)
            self.assertListEqual(expected, f.data[:].tolist())
            self.assertListEqual(expected, ff.data[:].tolist())

            g = f.create_like(df, 'g')
            g.data.write(data)
            fg = f.create_like(df, 'fg')
            fgr = g.apply_index(indices, fg)
            self.assertListEqual(expected, fg.data[:].tolist())
            self.assertListEqual(expected, fgr.data[:].tolist())

            fh = g.apply_index(indices)
            self.assertListEqual(expected, fh.data[:].tolist())

            mf = fields.NumericMemField(s, 'int32')
            mf.data.write(data)
            self.assertListEqual(data.tolist(), mf.data[:].tolist())

            mf.apply_index(indices, in_place=True)
            self.assertListEqual(expected, mf.data[:].tolist())

            b = df.create_numeric('bar', 'int32')
            b.data.write(data)
            self.assertListEqual(data.tolist(), b.data[:].tolist())

            mb = b.apply_index(indices)
            self.assertListEqual(expected, mb.data[:].tolist())

    def test_categorical_apply_index(self):
        data = np.array([0, 1, 2, 0, 1, 2, 2, 1, 0], dtype=np.int32)
        keys = {b'a': 0, b'b': 1, b'c': 2}
        indices = np.array([8, 0, 7, 1, 6, 2, 5, 3, 4], dtype=np.int32)
        expected = [0, 0, 1, 1, 2, 2, 2, 0, 1]
        bio = BytesIO()
        with session.Session() as s:
            ds = s.open_dataset(bio, 'w', 'ds')
            df = ds.create_dataframe('df')
            f = df.create_categorical('foo', 'int8', keys)
            f.data.write(data)
            self.assertListEqual(data.tolist(), f.data[:].tolist())

            ff = f.apply_index(indices, in_place=True)
            self.assertListEqual(expected, f.data[:].tolist())
            self.assertListEqual(expected, ff.data[:].tolist())

            g = f.create_like(df, 'g')
            g.data.write(data)
            fg = f.create_like(df, 'fg')
            fgr = g.apply_index(indices, fg)
            self.assertListEqual(expected, fg.data[:].tolist())
            self.assertListEqual(expected, fgr.data[:].tolist())

            fh = g.apply_index(indices)
            self.assertListEqual(expected, fh.data[:].tolist())

            mf = fields.CategoricalMemField(s, 'int8', keys)
            mf.data.write(data)
            self.assertListEqual(data.tolist(), mf.data[:].tolist())

            mf.apply_index(indices, in_place=True)
            self.assertListEqual(expected, mf.data[:].tolist())

            b = df.create_categorical('bar', 'int8', keys)
            b.data.write(data)
            self.assertListEqual(data.tolist(), b.data[:].tolist())

            mb = b.apply_index(indices)
            self.assertListEqual(expected, mb.data[:].tolist())

    def test_timestamp_apply_index(self):
        from datetime import datetime as D
        from datetime import timezone
        data = [D(2020, 1, 1, tzinfo=timezone.utc), D(2021, 5, 18, tzinfo=timezone.utc), D(2950, 8, 17, tzinfo=timezone.utc), D(1840, 10, 11, tzinfo=timezone.utc),
                D(2110, 11, 1, tzinfo=timezone.utc), D(2002, 3, 3, tzinfo=timezone.utc), D(2018, 2, 28, tzinfo=timezone.utc), D(2400, 9, 1, tzinfo=timezone.utc)]
        data = np.asarray([d.timestamp() for d in data], dtype=np.float64)
        indices = np.array([7, 0, 6, 1, 5, 2, 4, 3], dtype=np.int32)
        expected = data[indices].tolist()
        bio = BytesIO()
        with session.Session() as s:
            ds = s.open_dataset(bio, 'w', 'ds')
            df = ds.create_dataframe('df')
            f = df.create_timestamp('foo', 'int32')
            f.data.write(data)
            self.assertListEqual(data.tolist(), f.data[:].tolist())

            ff = f.apply_index(indices, in_place=True)
            self.assertListEqual(expected, f.data[:].tolist())
            self.assertListEqual(expected, ff.data[:].tolist())

            g = f.create_like(df, 'g')
            g.data.write(data)
            fg = f.create_like(df, 'fg')
            fgr = g.apply_index(indices, fg)
            self.assertListEqual(expected, fg.data[:].tolist())
            self.assertListEqual(expected, fgr.data[:].tolist())

            fh = g.apply_index(indices)
            self.assertListEqual(expected, fh.data[:].tolist())

            mf = fields.TimestampMemField(s)
            mf.data.write(data)
            self.assertListEqual(data.tolist(), mf.data[:].tolist())

            mf.apply_index(indices, in_place=True)
            self.assertListEqual(expected, mf.data[:].tolist())

            b = df.create_timestamp('bar')
            b.data.write(data)
            self.assertListEqual(data.tolist(), b.data[:].tolist())

            mb = b.apply_index(indices)
            self.assertListEqual(expected, mb.data[:].tolist())


class TestFieldApplySpansCount(unittest.TestCase):

    def _test_apply_spans_src(self, spans, src_data, expected, create_fn, apply_fn):
        bio = BytesIO()
        with session.Session() as s:
            ds = s.open_dataset(bio, 'w', 'ds')
            df = ds.create_dataframe('df')
            f = create_fn(df)
            f.data.write(src_data)

            actual = apply_fn(f, spans, None)
            if actual.indexed:
                self.assertListEqual(expected, actual.data[:])
            else:
                self.assertListEqual(expected, actual.data[:].tolist())

    def test_indexed_string_apply_spans(self):
        spans = np.array([0, 2, 3, 6, 8], dtype=np.int32)
        src_data = ['a', 'bb', 'ccc', 'dddd', 'eeee', 'fff', 'gg', 'h']

        expected = ['a', 'ccc', 'dddd', 'gg']
        self._test_apply_spans_src(spans, src_data, expected,
                                   lambda df: df.create_indexed_string('foo'),
                                   lambda f, p, d: f.apply_spans_first(p, d))

        expected = ['bb', 'ccc', 'fff', 'h']
        self._test_apply_spans_src(spans, src_data, expected,
                                   lambda df: df.create_indexed_string('foo'),
                                   lambda f, p, d: f.apply_spans_last(p, d))

        expected = ['a', 'ccc', 'dddd', 'gg']
        self._test_apply_spans_src(spans, src_data, expected,
                                   lambda df: df.create_indexed_string('foo'),
                                   lambda f, p, d: f.apply_spans_min(p, d))

        expected = ['bb', 'ccc', 'fff', 'h']
        self._test_apply_spans_src(spans, src_data, expected,
                                   lambda df: df.create_indexed_string('foo'),
                                   lambda f, p, d: f.apply_spans_max(p, d))

    def test_fixed_string_apply_spans(self):
        spans = np.array([0, 2, 3, 6, 8], dtype=np.int32)
        src_data = [b'a1', b'a2', b'b1', b'c1', b'c2', b'c3', b'd1', b'd2']

        expected = [b'a1', b'b1', b'c1', b'd1']
        self._test_apply_spans_src(spans, src_data, expected,
                                   lambda df: df.create_fixed_string('foo', 2),
                                   lambda f, p, d: f.apply_spans_first(p, d))

        expected = [b'a2', b'b1', b'c3', b'd2']
        self._test_apply_spans_src(spans, src_data, expected,
                                   lambda df: df.create_fixed_string('foo', 2),
                                   lambda f, p, d: f.apply_spans_last(p, d))

        expected = [b'a1', b'b1', b'c1', b'd1']
        self._test_apply_spans_src(spans, src_data, expected,
                                   lambda df: df.create_fixed_string('foo', 2),
                                   lambda f, p, d: f.apply_spans_min(p, d))

        expected = [b'a2', b'b1', b'c3', b'd2']
        self._test_apply_spans_src(spans, src_data, expected,
                                   lambda df: df.create_fixed_string('foo', 2),
                                   lambda f, p, d: f.apply_spans_max(p, d))

    def test_numeric_apply_spans(self):
        spans = np.array([0, 2, 3, 6, 8], dtype=np.int32)
        src_data = [1, 2, 11, 21, 22, 23, 31, 32]

        expected = [1, 11, 21, 31]
        self._test_apply_spans_src(spans, src_data, expected,
                                   lambda df: df.create_numeric('foo', 'int32'),
                                   lambda f, p, d: f.apply_spans_first(p, d))

        expected = [2, 11, 23, 32]
        self._test_apply_spans_src(spans, src_data, expected,
                                   lambda df: df.create_numeric('foo', 'int32'),
                                   lambda f, p, d: f.apply_spans_last(p, d))

        expected = [1, 11, 21, 31]
        self._test_apply_spans_src(spans, src_data, expected,
                                   lambda df: df.create_numeric('foo', 'int32'),
                                   lambda f, p, d: f.apply_spans_min(p, d))

        expected = [2, 11, 23, 32]
        self._test_apply_spans_src(spans, src_data, expected,
                                   lambda df: df.create_numeric('foo', 'int32'),
                                   lambda f, p, d: f.apply_spans_max(p, d))

    def test_categorical_apply_spans(self):
        spans = np.array([0, 2, 3, 6, 8], dtype=np.int32)
        src_data = [0, 1, 2, 0, 1, 2, 0, 1]
        keys = {b'a': 0, b'b': 1, b'c': 2}

        expected = [0, 2, 0, 0]
        self._test_apply_spans_src(spans, src_data, expected,
                                   lambda df: df.create_categorical('foo', 'int8', keys),
                                   lambda f, p, d: f.apply_spans_first(p, d))

        expected = [1, 2, 2, 1]
        self._test_apply_spans_src(spans, src_data, expected,
                                   lambda df: df.create_categorical('foo', 'int8', keys),
                                   lambda f, p, d: f.apply_spans_last(p, d))

        expected = [0, 2, 0, 0]
        self._test_apply_spans_src(spans, src_data, expected,
                                   lambda df: df.create_categorical('foo', 'int8', keys),
                                   lambda f, p, d: f.apply_spans_min(p, d))

        expected = [1, 2, 2, 1]
        self._test_apply_spans_src(spans, src_data, expected,
                                   lambda df: df.create_categorical('foo', 'int8', keys),
                                   lambda f, p, d: f.apply_spans_max(p, d))

    def test_timestamp_apply_spans(self):
        spans = np.array([0, 2, 3, 6, 8], dtype=np.int32)
        from datetime import datetime as D
        from datetime import timezone
        src_data = [D(2020, 1, 1, tzinfo=timezone.utc), D(2021, 5, 1, tzinfo=timezone.utc), D(2950, 8, 17, tzinfo=timezone.utc), D(1840, 10, 11, tzinfo=timezone.utc),
                    D(2021, 1, 1, tzinfo=timezone.utc), D(2022, 5, 18, tzinfo=timezone.utc), D(2951, 8, 17, tzinfo=timezone.utc), D(1841, 10, 11, tzinfo=timezone.utc)]
        src_data = np.asarray([d.timestamp() for d in src_data], dtype=np.float64)

        expected = src_data[[0, 2, 3, 6]].tolist()
        self._test_apply_spans_src(spans, src_data, expected,
                                   lambda df: df.create_timestamp('foo'),
                                   lambda f, p, d: f.apply_spans_first(p, d))

        expected = src_data[[1, 2, 5, 7]].tolist()
        self._test_apply_spans_src(spans, src_data, expected,
                                   lambda df: df.create_timestamp('foo'),
                                   lambda f, p, d: f.apply_spans_last(p, d))

        expected = src_data[[0, 2, 3, 7]].tolist()
        self._test_apply_spans_src(spans, src_data, expected,
                                   lambda df: df.create_timestamp('foo'),
                                   lambda f, p, d: f.apply_spans_min(p, d))

        expected = src_data[[1, 2, 5, 6]].tolist()
        self._test_apply_spans_src(spans, src_data, expected,
                                   lambda df: df.create_timestamp('foo'),
                                   lambda f, p, d: f.apply_spans_max(p, d))


class TestFieldCreateLike(unittest.TestCase):

    def test_indexed_string_field_create_like(self):
        data = ['a', 'bb', 'ccc', 'ddd']

        bio = BytesIO()
        with session.Session() as s:
            ds = s.open_dataset(bio, 'w', 'ds')
            df = ds.create_dataframe('df')
            f = df.create_indexed_string('foo')
            f.data.write(data)
            self.assertListEqual(data, f.data[:])

            g = f.create_like()
            self.assertIsInstance(g, fields.IndexedStringMemField)
            self.assertEqual(0, len(g.data))

            h = f.create_like(df, "h")
            self.assertIsInstance(h, fields.IndexedStringField)
            self.assertEqual(0, len(h.data))

    def test_fixed_string_field_create_like(self):
        data = np.asarray([b'a', b'bb', b'ccc', b'dddd'], dtype='S4')

        bio = BytesIO()
        with session.Session() as s:
            ds = s.open_dataset(bio, 'w', 'ds')
            df = ds.create_dataframe('df')
            f = df.create_fixed_string('foo', 4)
            f.data.write(data)
            self.assertListEqual(data.tolist(), f.data[:].tolist())

            g = f.create_like()
            self.assertIsInstance(g, fields.FixedStringMemField)
            self.assertEqual(0, len(g.data))

            h = f.create_like(df, "h")
            self.assertIsInstance(h, fields.FixedStringField)
            self.assertEqual(0, len(h.data))

    def test_numeric_field_create_like(self):
        data = np.asarray([1, 2, 3, 4], dtype=np.int32)

        bio = BytesIO()
        with session.Session() as s:
            ds = s.open_dataset(bio, 'w', 'ds')
            df = ds.create_dataframe('df')
            f = df.create_numeric('foo', 'int32')
            f.data.write(data)
            self.assertListEqual(data.tolist(), f.data[:].tolist())

            g = f.create_like()
            self.assertIsInstance(g, fields.NumericMemField)
            self.assertEqual(0, len(g.data))

            h = f.create_like(df, "h")
            self.assertIsInstance(h, fields.NumericField)
            self.assertEqual(0, len(h.data))

    def test_categorical_field_create_like(self):
        data = np.asarray([0, 1, 1, 0], dtype=np.int8)
        key = {b'a': 0, b'b': 1}

        bio = BytesIO()
        with session.Session() as s:
            ds = s.open_dataset(bio, 'w', 'ds')
            df = ds.create_dataframe('df')
            f = df.create_categorical('foo', 'int8', key)
            f.data.write(data)
            self.assertListEqual(data.tolist(), f.data[:].tolist())

            g = f.create_like()
            self.assertIsInstance(g, fields.CategoricalMemField)
            self.assertEqual(0, len(g.data))

            h = f.create_like(df, "h")
            self.assertIsInstance(h, fields.CategoricalField)
            self.assertEqual(0, len(h.data))

    def test_timestamp_field_create_like(self):
        from datetime import datetime as D
        from datetime import timezone
        data = [D(2020, 1, 1, tzinfo=timezone.utc), D(2021, 5, 18, tzinfo=timezone.utc), D(2950, 8, 17, tzinfo=timezone.utc), D(1840, 10, 11, tzinfo=timezone.utc)]
        data = np.asarray([d.timestamp() for d in data], dtype=np.float64)

        bio = BytesIO()
        with session.Session() as s:
            ds = s.open_dataset(bio, 'w', 'ds')
            df = ds.create_dataframe('df')
            f = df.create_timestamp('foo')
            f.data.write(data)
            self.assertListEqual(data.tolist(), f.data[:].tolist())

            g = f.create_like()
            self.assertIsInstance(g, fields.TimestampMemField)
            self.assertEqual(0, len(g.data))

            h = f.create_like(df, "h")
            self.assertIsInstance(h, fields.TimestampField)
            self.assertEqual(0, len(h.data))


class TestFieldCreateLikeWithGroups(unittest.TestCase):

    def test_indexed_string_field_create_like(self):
        data = ['a', 'bb', 'ccc', 'ddd']

        bio = BytesIO()
        with h5py.File(bio, 'w') as ds:
            with session.Session() as s:
                df = ds.create_group('df')
                f = s.create_indexed_string(df, 'foo')
                f.data.write(data)
                self.assertListEqual(data, f.data[:])

                g = f.create_like(df, "g")
                self.assertIsInstance(g, fields.IndexedStringField)
                self.assertEqual(0, len(g.data))

    def test_fixed_string_field_create_like(self):
        data = np.asarray([b'a', b'bb', b'ccc', b'dddd'], dtype='S4')

        bio = BytesIO()
        with h5py.File(bio, 'w') as ds:
            with session.Session() as s:
                df = ds.create_group('df')
                f = s.create_fixed_string(df, 'foo', 4)
                f.data.write(data)
                self.assertListEqual(data.tolist(), f.data[:].tolist())

                g = f.create_like(df, "g")
                self.assertIsInstance(g, fields.FixedStringField)
                self.assertEqual(0, len(g.data))

    def test_numeric_field_create_like(self):
        expected = [1, 2, 3, 4]
        data = np.asarray(expected, dtype=np.int32)

        bio = BytesIO()
        with h5py.File(bio, 'w') as ds:
            with session.Session() as s:
                df = ds.create_group('df')
                f = s.create_numeric(df, 'foo', 'int32')
                f.data.write(data)
                self.assertListEqual(data.tolist(), f.data[:].tolist())

                g = f.create_like(df, "g")
                self.assertIsInstance(g, fields.NumericField)
                self.assertEqual(0, len(g.data))

    def test_categorical_field_create_like(self):
        data = np.asarray([0, 1, 1, 0], dtype=np.int8)
        key = {b'a': 0, b'b': 1}

        bio = BytesIO()
        with h5py.File(bio, 'w') as ds:
            with session.Session() as s:
                df = ds.create_group('df')
                f = s.create_categorical(df, 'foo', 'int8', key)
                f.data.write(data)
                self.assertListEqual(data.tolist(), f.data[:].tolist())

                g = f.create_like(df, "g")
                self.assertIsInstance(g, fields.CategoricalField)
                self.assertEqual(0, len(g.data))
                self.assertDictEqual({0: b'a', 1: b'b'}, g.keys)

    def test_timestamp_field_create_like(self):
        from datetime import datetime as D
        from datetime import timezone
        data = [D(2020, 1, 1, tzinfo=timezone.utc), D(2021, 5, 18, tzinfo=timezone.utc), D(2950, 8, 17, tzinfo=timezone.utc), D(1840, 10, 11, tzinfo=timezone.utc)]
        data = np.asarray([d.timestamp() for d in data], dtype=np.float64)

        bio = BytesIO()
        with h5py.File(bio, 'w') as ds:
            with session.Session() as s:
                df = ds.create_group('df')
                f = s.create_timestamp(df, 'foo')
                f.data.write(data)
                self.assertListEqual(data.tolist(), f.data[:].tolist())

                g = f.create_like(df, "g")
                self.assertIsInstance(g, fields.TimestampField)
                self.assertEqual(0, len(g.data))


<<<<<<< HEAD
class TestFieldWhereFunc(unittest.TestCase):

    def test_static_where_numeric(self):
        input_data = [1,2,3,4]
        data = np.asarray(input_data, dtype=np.int32)
=======
class TestNumericFieldAsType(unittest.TestCase):

    def test_numeric_field_astype(self):
>>>>>>> 418c0bf2
        bio = BytesIO()
        with session.Session() as s:
            src = s.open_dataset(bio, 'w', 'src')
            df = src.create_dataframe('df')
<<<<<<< HEAD
            f = df.create_numeric('foo', 'int32')
            f.data.write(data)

            r = fields.where(f > 2, 1, 0)
            self.assertEqual(r.tolist(), [0,0,1,1])

    def test_instance_where_numeric(self):
        input_data = [1,2,3,4]
        data = np.asarray(input_data, dtype=np.int32)
        bio = BytesIO()
        with session.Session() as s:
            src = s.open_dataset(bio, 'w', 'src')
            df = src.create_dataframe('df')
            f = df.create_numeric('foo', 'int32')
            f.data.write(data)
            r = f.where(f > 2, 0)
            self.assertEqual(r.tolist(), [0,0,3,4])

    def test_instance_where_numeric_inplace(self):
        input_data = [1,2,3,4]
        data = np.asarray(input_data, dtype=np.int32)
        bio = BytesIO()
        with session.Session() as s:
            src = s.open_dataset(bio, 'w', 'src')
            df = src.create_dataframe('df')
            f = df.create_numeric('foo', 'int32')
            f.data.write(data)

            r = f.where(f > 2, 0)
            self.assertEqual(list(f.data[:]), [1,2,3,4])
            r = f.where(f > 2, 0, inplace=True)
            self.assertEqual(list(f.data[:]), [0,0,3,4])

    def test_instance_where_with_callable(self):
        input_data = [10,20,30,40]
        data = np.asarray(input_data, dtype=np.int32)
        bio = BytesIO()
        with session.Session() as s:
            src = s.open_dataset(bio, 'w', 'src')
            df = src.create_dataframe('df')
            f = df.create_numeric('foo', 'int32')
            f.data.write(data)

            r = f.where(lambda x: x > 25, 0)
            self.assertEqual(r.tolist(), [0,0,30,40])

    def test_where_bool_condition(self):
        input_data = [1,2,3,4]
        data = np.asarray(input_data, dtype=np.int32)
        bio = BytesIO()
        with session.Session() as s:
            src = s.open_dataset(bio, 'w', 'src')
            df = src.create_dataframe('df')
            f = df.create_numeric('foo', 'int32')
            f.data.write(data)

            cond = np.array([False,False,True,True])
            r = f.where(cond, 0)
            self.assertEqual(r.tolist(), [0, 0, 3, 4])
=======
            num = df.create_numeric('num', 'int16')
            num.data.write([1, 2, 3, 4, 5])

            num = num.astype('int32')
            self.assertEqual(num.data[:].dtype.type, np.int32)
            num = num.astype('int64')
            self.assertEqual(num.data[:].dtype.type, np.int64)
            num = num.astype('float32')
            self.assertEqual(num.data[:].dtype.type, np.float32)
            num = num.astype('float64')
            self.assertEqual(num.data[:].dtype.type, np.float64)
            with self.assertRaises(Exception) as context:
                num.astype('int32', casting='safe')
            self.assertTrue(isinstance(context.exception,TypeError))




>>>>>>> 418c0bf2
<|MERGE_RESOLUTION|>--- conflicted
+++ resolved
@@ -1326,22 +1326,15 @@
                 self.assertEqual(0, len(g.data))
 
 
-<<<<<<< HEAD
 class TestFieldWhereFunc(unittest.TestCase):
 
     def test_static_where_numeric(self):
         input_data = [1,2,3,4]
         data = np.asarray(input_data, dtype=np.int32)
-=======
-class TestNumericFieldAsType(unittest.TestCase):
-
-    def test_numeric_field_astype(self):
->>>>>>> 418c0bf2
         bio = BytesIO()
         with session.Session() as s:
             src = s.open_dataset(bio, 'w', 'src')
             df = src.create_dataframe('df')
-<<<<<<< HEAD
             f = df.create_numeric('foo', 'int32')
             f.data.write(data)
 
@@ -1401,7 +1394,15 @@
             cond = np.array([False,False,True,True])
             r = f.where(cond, 0)
             self.assertEqual(r.tolist(), [0, 0, 3, 4])
-=======
+
+
+class TestNumericFieldAsType(unittest.TestCase):
+
+    def test_numeric_field_astype(self):
+        bio = BytesIO()
+        with session.Session() as s:
+            src = s.open_dataset(bio, 'w', 'src')
+            df = src.create_dataframe('df')
             num = df.create_numeric('num', 'int16')
             num.data.write([1, 2, 3, 4, 5])
 
@@ -1416,8 +1417,3 @@
             with self.assertRaises(Exception) as context:
                 num.astype('int32', casting='safe')
             self.assertTrue(isinstance(context.exception,TypeError))
-
-
-
-
->>>>>>> 418c0bf2
