--- conflicted
+++ resolved
@@ -53,7 +53,6 @@
             cat.data.write([1, 1, 2, 2, 1, 1, 1, 2, 2, 2, 1, 2, 1, 2])
             self.assertListEqual([0,2,4,7,10,11,12,13,14],list(cat.get_spans()))
 
-<<<<<<< HEAD
 
 class TestIsSorted(unittest.TestCase):
 
@@ -138,8 +137,6 @@
             self.assertTrue(f2.is_sorted())
 
 
-=======
->>>>>>> b75be4f6
 class TestIndexedStringFields(unittest.TestCase):
 
     def test_create_indexed_string(self):
