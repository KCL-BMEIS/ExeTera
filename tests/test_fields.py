--- conflicted
+++ resolved
@@ -1326,54 +1326,13 @@
                 self.assertEqual(0, len(g.data))
 
 
-<<<<<<< HEAD
-class TestFieldUnique(unittest.TestCase):
-
-    def test_unique_numeric(self):
-=======
 class TestNumericFieldAsType(unittest.TestCase):
 
     def test_numeric_field_astype(self):
->>>>>>> 418c0bf2
         bio = BytesIO()
         with session.Session() as s:
             src = s.open_dataset(bio, 'w', 'src')
             df = src.create_dataframe('df')
-<<<<<<< HEAD
-            f = df.create_numeric('f', 'int16')
-            f.data.write([1, 2, 3, 1, 2])
-
-            self.assertEqual(f.unique().tolist(), [1,2,3])
-
-    def test_unique_indexed_string(self):
-        bio = BytesIO()
-        with session.Session() as s:
-            src = s.open_dataset(bio, 'w', 'src')
-            df = src.create_dataframe('df')
-            f = df.create_indexed_string('foo')
-            f.data.write(['a','bb','ccc','bb'])
-
-            self.assertEqual(f.unique(), ['a', 'bb', 'ccc'])
-
-    # can be deleted, for the purpose of comparing performance
-    # def test_unique_indexed_string_perf(self):
-    #     bio = BytesIO()
-    #     multiplier = 10000000
-    #     data = ['a','bb','dd','ccc'] * multiplier
-
-    #     from timeit import Timer
-    #     with session.Session() as s:
-    #         src = s.open_dataset(bio, 'w', 'src')
-    #         df = src.create_dataframe('df')
-    #         f = df.create_indexed_string('foo')
-    #         f.data.write(data)
-
-    #         t = Timer(lambda: fields.unique(f))
-    #         print("Using isin on data[:]:  ", t.timeit(number=1))
-
-    #         t = Timer(lambda: f.unique())
-    #         print("Using own implementation:", t.timeit(number=1))
-=======
             num = df.create_numeric('num', 'int16')
             num.data.write([1, 2, 3, 4, 5])
 
@@ -1390,6 +1349,48 @@
             self.assertTrue(isinstance(context.exception,TypeError))
 
 
-
-
->>>>>>> 418c0bf2
+class TestFieldUnique(unittest.TestCase):
+
+    def test_unique_numeric(self):
+        bio = BytesIO()
+        with session.Session() as s:
+            src = s.open_dataset(bio, 'w', 'src')
+            df = src.create_dataframe('df')
+            f = df.create_numeric('f', 'int16')
+            f.data.write([1, 2, 3, 1, 2])
+
+            self.assertEqual(f.unique().tolist(), [1,2,3])
+
+    def test_unique_indexed_string(self):
+        bio = BytesIO()
+        with session.Session() as s:
+            src = s.open_dataset(bio, 'w', 'src')
+            df = src.create_dataframe('df')
+            f = df.create_indexed_string('foo')
+            f.data.write(['a','bb','ccc','bb'])
+
+            self.assertEqual(f.unique(), ['a', 'bb', 'ccc'])
+
+    # can be deleted, for the purpose of comparing performance
+    # def test_unique_indexed_string_perf(self):
+    #     bio = BytesIO()
+    #     multiplier = 10000000
+    #     data = ['a','bb','dd','ccc'] * multiplier
+
+    #     from timeit import Timer
+    #     with session.Session() as s:
+    #         src = s.open_dataset(bio, 'w', 'src')
+    #         df = src.create_dataframe('df')
+    #         f = df.create_indexed_string('foo')
+    #         f.data.write(data)
+
+    #         t = Timer(lambda: fields.unique(f))
+    #         print("Using isin on data[:]:  ", t.timeit(number=1))
+
+    #         t = Timer(lambda: f.unique())
+    #         print("Using own implementation:", t.timeit(number=1))
+
+
+
+
+
