import unittest

import h5py
import numpy as np

from exetera.core import session, fields
from exetera.core.abstract_types import DataFrame
from io import BytesIO
from exetera.core.dataset import HDF5Dataset, copy, move


class TestDataSet(unittest.TestCase):

    def test_dataset_init(self):
        bio = BytesIO()
        with session.Session() as s:
            dst = s.open_dataset(bio, 'r+', 'dst')
            df = dst.create_dataframe('df')

            #create field using session api
            num = s.create_numeric(df,'num', 'int32')
            num.data.write([1, 2, 3, 4])
            self.assertEqual([1, 2, 3, 4], num.data[:].tolist())

            cat = s.create_categorical(df, 'cat', 'int8', {'a': 1, 'b': 2})
            cat.data.write([1 , 1, 2, 2])
            self.assertEqual([1, 1, 2, 2], s.get(df['cat']).data[:].tolist())

            #create field using dataframe api
            idsf = df.create_indexed_string('idsf')
            idsf.data.write(['a', 'bb', 'ccc', 'dddd'])
            self.assertEqual(['a', 'bb', 'ccc', 'dddd'], df['idsf'].data[:])

            fsf = df.create_fixed_string('fsf', 3)
            fsf.data.write([b'aaa', b'bbb', b'ccc', b'ddd'])
            self.assertEqual([b'aaa', b'bbb', b'ccc', b'ddd'], df['fsf'].data[:].tolist())

    def test_dataset_init_with_data(self):
        bio = BytesIO()
        with session.Session() as s:
            h5file = h5py.File(bio, 'w')
            hgrp1 = h5file.create_group("grp1")
            num1 = s.create_numeric(hgrp1, 'num1', 'uint32')
            num1.data.write(np.array([0, 1, 2, 3, 4]))
            h5file.close()

            # read existing datafile
            dst = s.open_dataset(bio, 'r+', 'dst')
            self.assertTrue(isinstance(dst['grp1'], DataFrame))
            self.assertEqual(s.get(dst['grp1']['num1']).data[:].tolist(), [0, 1, 2, 3, 4])

            # add dataframe
            bio2 = BytesIO()
            ds2 = s.open_dataset(bio2, 'w', 'ds2')
            df2 = ds2.create_dataframe('df2')
            fs = df2.create_fixed_string('fs', 1)
            fs.data.write([b'a', b'b', b'c', b'd'])

            dst.copy(df2, 'df2')
            self.assertTrue(isinstance(dst['df2'], DataFrame))
            self.assertEqual([b'a', b'b', b'c', b'd'], dst['df2']['fs'].data[:].tolist())

            del dst['df2']
            self.assertTrue(len(dst.keys()) == 1)
            self.assertTrue(len(dst._file.keys()) == 1)

            # set dataframe (this is a copy between datasets
            dst['df3'] = df2
            self.assertTrue(isinstance(dst['df3'], DataFrame))
            self.assertEqual([b'a', b'b', b'c', b'd'], dst['df3']['fs'].data[:].tolist())

    def test_dataset_static_func(self):
        bio = BytesIO()
        bio2 = BytesIO()
        with session.Session() as s:
            dst = s.open_dataset(bio, 'r+', 'dst')
            df = dst.create_dataframe('df')
            num1 = df.create_numeric('num', 'uint32')
            num1.data.write([1, 2, 3, 4])

            ds2 = s.open_dataset(bio2, 'r+', 'ds2')
            copy(df, ds2, 'df2')
            self.assertTrue(isinstance(ds2['df2'], DataFrame))
            self.assertTrue(isinstance(ds2['df2']['num'], fields.Field))

            ds2.drop('df2')
            self.assertTrue(len(ds2) == 0)

            move(df, ds2, 'df2')
            self.assertTrue(len(dst) == 0)
            self.assertTrue(len(ds2) == 1)

    def test_dataframe_create_with_dataframe(self):

        iscontents1 = ['a', 'bb', 'ccc', 'dddd']
        iscontents2 = ['eeee', 'fff', 'gg', 'h']
        fscontents1 = [s.encode() for s in iscontents1]
        fscontents2 = [s.encode() for s in iscontents2]
        ccontents1 = np.array([1, 2, 2, 1], dtype=np.int8)
        ccontents2 = np.array([2, 1, 1, 2], dtype=np.int8)
        ncontents1 = np.array([1, 2, 3, 4], dtype=np.int32)
        ncontents2 = np.array([5, 6, 7, 8], dtype=np.int32)
        from datetime import datetime as D
        tcontents1 = [D(2020, 1, 1), D(2020, 1, 2), D(2020, 1, 3), D(2020, 1, 4)]
        tcontents1 = np.array([d.timestamp() for d in tcontents1])
        tcontents2 = [D(2021, 1, 1), D(2021, 1, 2), D(2021, 1, 3), D(2021, 1, 4)]
        tcontents2 = np.array([d.timestamp() for d in tcontents2])

        bio = BytesIO()
        with session.Session() as s:
            ds = s.open_dataset(bio, 'w', 'ds')
            df1 = ds.create_dataframe('df1')
            df1.create_indexed_string('is_foo').data.write(iscontents1)
            df1.create_fixed_string('fs_foo', 4).data.write(fscontents1)
            df1.create_categorical('c_foo', 'int8', {b'a': 1, b'b': 2}).data.write(ccontents1)
            df1.create_numeric('n_foo', 'uint32').data.write(ncontents1)
            df1.create_timestamp('t_foo').data.write(tcontents1)

            df2 = ds.create_dataframe('df2', dataframe=df1)

            self.assertListEqual(iscontents1, df1['is_foo'].data[:])
            self.assertListEqual(iscontents1, df2['is_foo'].data[:])
            df2['is_foo'].data.clear()
            df2['is_foo'].data.write(iscontents2)
            self.assertListEqual(iscontents1, df1['is_foo'].data[:])
            self.assertListEqual(iscontents2, df2['is_foo'].data[:])

<<<<<<< HEAD
    def test_dataset_ops(self):
        pass
=======
            self.assertListEqual(fscontents1, df1['fs_foo'].data[:].tolist())
            self.assertListEqual(fscontents1, df2['fs_foo'].data[:].tolist())
            df2['fs_foo'].data[:] = fscontents2
            self.assertListEqual(fscontents1, df1['fs_foo'].data[:].tolist())
            self.assertListEqual(fscontents2, df2['fs_foo'].data[:].tolist())

            self.assertListEqual(ccontents1.tolist(), df1['c_foo'].data[:].tolist())
            self.assertListEqual(ccontents1.tolist(), df2['c_foo'].data[:].tolist())
            df2['c_foo'].data[:] = ccontents2
            self.assertListEqual(ccontents1.tolist(), df1['c_foo'].data[:].tolist())
            self.assertListEqual(ccontents2.tolist(), df2['c_foo'].data[:].tolist())
            self.assertDictEqual({1: b'a', 2: b'b'}, df1['c_foo'].keys)
            self.assertDictEqual({1: b'a', 2: b'b'}, df2['c_foo'].keys)

            self.assertListEqual(ncontents1.tolist(), df1['n_foo'].data[:].tolist())
            self.assertListEqual(ncontents1.tolist(), df2['n_foo'].data[:].tolist())
            df2['n_foo'].data[:] = np.array(ncontents2, dtype=np.uint32)
            self.assertListEqual(ncontents1.tolist(), df1['n_foo'].data[:].tolist())
            self.assertListEqual(ncontents2.tolist(), df2['n_foo'].data[:].tolist())

            self.assertListEqual(tcontents1.tolist(), df1['t_foo'].data[:].tolist())
            self.assertListEqual(tcontents1.tolist(), df2['t_foo'].data[:].tolist())
            df2['t_foo'].data[:] = np.array(tcontents2, dtype=np.float64)
            self.assertListEqual(tcontents1.tolist(), df1['t_foo'].data[:].tolist())
            self.assertListEqual(tcontents2.tolist(), df2['t_foo'].data[:].tolist())
>>>>>>> c4646930
<|MERGE_RESOLUTION|>--- conflicted
+++ resolved
@@ -125,10 +125,6 @@
             self.assertListEqual(iscontents1, df1['is_foo'].data[:])
             self.assertListEqual(iscontents2, df2['is_foo'].data[:])
 
-<<<<<<< HEAD
-    def test_dataset_ops(self):
-        pass
-=======
             self.assertListEqual(fscontents1, df1['fs_foo'].data[:].tolist())
             self.assertListEqual(fscontents1, df2['fs_foo'].data[:].tolist())
             df2['fs_foo'].data[:] = fscontents2
@@ -154,4 +150,6 @@
             df2['t_foo'].data[:] = np.array(tcontents2, dtype=np.float64)
             self.assertListEqual(tcontents1.tolist(), df1['t_foo'].data[:].tolist())
             self.assertListEqual(tcontents2.tolist(), df2['t_foo'].data[:].tolist())
->>>>>>> c4646930
+
+    def test_dataset_ops(self):
+        pass