--- conflicted
+++ resolved
@@ -205,15 +205,10 @@
             df2 = dst.create_dataframe('df2')
             dataframe.copy(numf, df2,'numf')
             self.assertListEqual([5, 4, 3, 2, 1], df2['numf'].data[:].tolist())
-<<<<<<< HEAD
-            dataframe.drop(df, numf)
-            self.assertTrue('numf' not in df)
-            dataframe.move(df2,df2['numf'],df,'numf')
-=======
+
             df.drop('numf')
             self.assertTrue('numf' not in df)
             dataframe.move(df2['numf'], df, 'numf')
->>>>>>> e5dc536f
             self.assertTrue('numf' not in df2)
             self.assertListEqual([5, 4, 3, 2, 1], df['numf'].data[:].tolist())
 
