import unittest

import numpy as np
from io import BytesIO

import h5py

from exetera.core import session
from exetera.core import fields
from exetera.core import persistence as per
from exetera.core import operations as ops
from exetera.core import utils


class TestSafeMap(unittest.TestCase):

    def _impl_safe_map_index_values(self, indices, values, map_indices,
                                    expected_indices, expected_values, empty_value):
        map_filter = map_indices != ops.INVALID_INDEX
        actual_indices, actual_values =\
            ops.safe_map_indexed_values(indices, values, map_indices, map_filter, empty_value)

        self.assertTrue(np.array_equal(actual_indices, expected_indices))
        self.assertTrue(np.array_equal(actual_values, expected_values))

    def test_safe_map_index_values(self):
        self._impl_safe_map_index_values(
            np.asarray([0, 1, 3, 6, 10, 15, 15, 20, 24, 27, 29, 30], dtype=np.int32),
            np.frombuffer(b'abbcccddddeeeeeggggghhhhiiijjk', dtype='S1'),
            np.asarray([0, 4, 10, ops.INVALID_INDEX, 8, 2, 1, ops.INVALID_INDEX, 6, 5, 9]),
            np.asarray([0, 1, 6, 7, 8, 11, 14, 16, 17, 22, 22, 24]),
            np.frombuffer(b'aeeeeekxiiicccbbxgggggjj', dtype='S1'), b'x')

    def test_safe_map_index_values_zero_empty(self):
        self._impl_safe_map_index_values(
            np.asarray([0, 1, 3, 6, 10, 15, 15, 20, 24, 27, 29, 30], dtype=np.int32),
            np.frombuffer(b'abbcccddddeeeeeggggghhhhiiijjk', dtype='S1'),
            np.asarray([0, 4, 10, ops.INVALID_INDEX, 8, 2, 1, ops.INVALID_INDEX, 6, 5, 9]),
            np.asarray([0, 1, 6, 7, 7, 10, 13, 15, 15, 20, 20, 22]),
            np.frombuffer(b'aeeeeekiiicccbbgggggjj', dtype='S1'), b'')

    def _impl_safe_map_values(self, values, map_indices, expected_values, empty_value):
        map_filter = map_indices != ops.INVALID_INDEX
        actual_values = ops.safe_map_values(values, map_indices, map_filter, empty_value)

        self.assertTrue(np.array_equal(actual_values, expected_values))

    def test_safe_map_values(self):
        self._impl_safe_map_values(
            np.asarray([1, 3, 6, 10, 15, 21, 28, 36, 45, 55]),
            np.asarray([1, 8, 2, 7, ops.INVALID_INDEX, 0, 9, 1, 8]),
            np.asarray([3, 45, 6, 36, -1, 1, 55, 3, 45]), -1)

    def test_safe_map_values(self):
        self._impl_safe_map_values(
            np.asarray([1, 3, 6, 10, 15, 21, 28, 36, 45, 55]),
            np.asarray([1, 8, 2, 7, ops.INVALID_INDEX, 0, 9, 1, 8]),
            np.asarray([3, 45, 6, 36, 0, 1, 55, 3, 45]), 0)

class TestAggregation(unittest.TestCase):

    def test_non_indexed_apply_spans(self):
        values = np.asarray([1, 2, 3, 3, 2, 1, 1, 2, 2, 1, 1], dtype=np.int32)
        spans = np.asarray([0, 3, 6, 8, 10, 11], dtype=np.int32)
        dest = np.zeros(len(spans)-1, dtype=np.int32)
        ops.apply_spans_index_of_min(spans, values, dest)
        self.assertTrue(np.array_equal(dest, np.asarray([0, 5, 6, 9, 10], dtype=np.int32)))
        ops.apply_spans_index_of_max(spans, values, dest)
        self.assertTrue(np.array_equal(dest, np.asarray([2, 3, 7, 8, 10], dtype=np.int32)))
        ops.apply_spans_index_of_first(spans, dest)
        self.assertTrue(np.array_equal(dest, np.asarray([0, 3, 6, 8, 10], dtype=np.int32)))
        ops.apply_spans_index_of_last(spans, dest)
        self.assertTrue(np.array_equal(dest, np.asarray([2, 5, 7, 9, 10], dtype=np.int32)))


    def test_non_indexed_apply_spans_filter(self):
        values = np.asarray([1, 2, 3, 3, 2, 1, 1, 2, 2, 1, 1], dtype=np.int32)
        spans = np.asarray([0, 3, 6, 8, 10, 11], dtype=np.int32)
        dest = np.zeros(len(spans)-1, dtype=np.int32)
        flt = np.zeros(len(spans)-1, dtype=np.int32)
        ops.apply_spans_index_of_min_filter(spans, values, dest, flt)
        self.assertTrue(np.array_equal(dest, np.asarray([0, 5, 6, 9, 10], dtype=np.int32)))
        self.assertTrue(np.array_equal(flt, np.asarray([1, 1, 1, 1, 1], dtype=np.bool)))
        ops.apply_spans_index_of_max_filter(spans, values, dest, flt)
        self.assertTrue(np.array_equal(dest, np.asarray([2, 3, 7, 8, 10], dtype=np.int32)))
        self.assertTrue(np.array_equal(flt, np.asarray([1, 1, 1, 1, 1], dtype=np.bool)))
        ops.apply_spans_index_of_first_filter(spans, dest, flt)
        self.assertTrue(np.array_equal(dest, np.asarray([0, 3, 6, 8, 10], dtype=np.int32)))
        self.assertTrue(np.array_equal(flt, np.asarray([1, 1, 1, 1, 1], dtype=np.bool)))
        ops.apply_spans_index_of_last_filter(spans, dest, flt)
        self.assertTrue(np.array_equal(dest, np.asarray([2, 5, 7, 9, 10], dtype=np.int32)))
        self.assertTrue(np.array_equal(flt, np.asarray([1, 1, 1, 1, 1], dtype=np.bool)))

        spans = np.asarray([0, 3, 3, 6, 8, 8, 10, 11], dtype=np.int32)
        dest = np.zeros(len(spans)-1, dtype=np.int32)
        flt = np.zeros(len(spans)-1, dtype=np.int32)
        ops.apply_spans_index_of_min_filter(spans, values, dest, flt)
        self.assertTrue(np.array_equal(dest, np.asarray([0, 0, 5, 6, 0, 9, 10], dtype=np.int32)))
        self.assertTrue(np.array_equal(flt, np.asarray([1, 0, 1, 1, 0, 1, 1], dtype=np.bool)))
        ops.apply_spans_index_of_max_filter(spans, values, dest, flt)
        self.assertTrue(np.array_equal(dest, np.asarray([2, 0, 3, 7, 0, 8, 10], dtype=np.int32)))
        self.assertTrue(np.array_equal(flt, np.asarray([1, 0, 1, 1, 0, 1, 1], dtype=np.bool)))
        ops.apply_spans_index_of_first_filter(spans, dest, flt)
        self.assertTrue(np.array_equal(dest, np.asarray([0, 0, 3, 6, 0, 8, 10], dtype=np.int32)))
        self.assertTrue(np.array_equal(flt, np.asarray([1, 0, 1, 1, 0, 1, 1], dtype=np.bool)))
        ops.apply_spans_index_of_last_filter(spans, dest, flt)
        self.assertTrue(np.array_equal(dest, np.asarray([2, 0, 5, 7, 0, 9, 10], dtype=np.int32)))
        self.assertTrue(np.array_equal(flt, np.asarray([1, 0, 1, 1, 0, 1, 1], dtype=np.bool)))


    def test_ordered_map_valid_stream(self):
        s = session.Session()
        bio = BytesIO()
        with h5py.File(bio, 'w') as hf:
            map_field = np.asarray([0, 0, 0, 1, 1, 3, 3, 3, 3, 5, 5, 5, 5,
                                    ops.INVALID_INDEX, ops.INVALID_INDEX, 7, 7, 7],
                                   dtype=np.int64)
            data_field = np.asarray([-1, -2, -3, -4, -5, -6, -8, -9], dtype=np.int32)
            f_map_field = s.create_numeric(hf, "map_field", "int64")
            f_map_field.data.write(map_field)
            f_data_field = s.create_numeric(hf, "data_field", "int32")
            f_data_field.data.write(data_field)

            result_field = np.zeros(len(map_field), dtype=np.int32)
            ops.ordered_map_valid_stream(f_data_field, f_map_field, result_field, 4)
            expected = np.asarray([-1, -1, -1, -2, -2, -4, -4, -4, -4, -6, -6, -6, -6, 0, 0, -9, -9, -9],
                                  dtype=np.int32)
            self.assertTrue(np.array_equal(result_field, expected))


    def test_ordered_map_to_right_both_unique(self):
        raw_ids = [0, 1, 2, 3, 5, 6, 7, 9]
        a_ids = np.asarray(raw_ids, dtype=np.int64)
        b_ids = np.asarray([1, 2, 3, 4, 5, 7, 8, 9], dtype=np.int64)
        results = np.zeros(len(b_ids), dtype=np.int64)
        ops.ordered_map_to_right_both_unique(b_ids, a_ids, results)
        expected = np.array([1, 2, 3, ops.INVALID_INDEX, 4, 6, ops.INVALID_INDEX, 7],
                            dtype=np.int64)
        self.assertTrue(np.array_equal(results, expected))

    def test_ordered_map_to_right_right_unique(self):
        raw_ids = [0, 1, 2, 3, 5, 6, 7, 9]
        a_ids = np.asarray(raw_ids, dtype=np.int64)
        b_ids = np.asarray([1, 2, 3, 4, 5, 7, 8, 9], dtype=np.int64)
        results = np.zeros(len(b_ids), dtype=np.int64)
        ops.ordered_map_to_right_right_unique(b_ids, a_ids, results)
        expected = np.array([1, 2, 3, ops.INVALID_INDEX, 4, 6, ops.INVALID_INDEX, 7],
                            dtype=np.int64)
        self.assertTrue(np.array_equal(results, expected))


    def test_ordered_map_to_right_left_unique_streamed(self):
        s = session.Session()
        bio = BytesIO()
        with h5py.File(bio, 'w') as hf:
            a_ids = np.asarray([0, 1, 2, 3, 5, 6, 7, 8, 10, 11, 12, 13, 15, 16, 17, 18],
                               dtype=np.int64)
            b_ids = np.asarray([0, 1, 1, 2, 4, 5, 5, 6, 8, 9, 9, 10, 12, 13, 13, 14,
                                16, 17, 17, 18], dtype=np.int64)
            a_ids_f = s.create_numeric(hf, 'a_ids', 'int64')
            a_ids_f.data.write(a_ids)
            b_ids_f = s.create_numeric(hf, 'b_ids', 'int64')
            b_ids_f.data.write(b_ids)
            left_to_right_result = s.create_numeric(hf, 'left_result', 'int64')
            ops.ordered_map_to_right_right_unique_streamed(a_ids_f, b_ids_f,
                                                       left_to_right_result)
            expected = np.asarray([0, 1, 3, ops.INVALID_INDEX, 5, 7, ops.INVALID_INDEX, 8, 11,
                                   ops.INVALID_INDEX, 12, 13, ops.INVALID_INDEX, 16, 17, 19])
            self.assertTrue(np.array_equal(left_to_right_result.data[:], expected))


    def test_ordered_inner_map_result_size(self):
        a_ids = np.asarray([0, 1, 2, 2, 3, 5, 5, 5, 6, 8], dtype=np.int64)
        b_ids = np.asarray([1, 1, 2, 3, 5, 5, 6, 7, 8, 8, 8], dtype=np.int64)
        result_size = ops.ordered_inner_map_result_size(a_ids, b_ids)
        self.assertEqual(15, result_size)
        result_size = ops.ordered_inner_map_result_size(b_ids, a_ids)
        self.assertEqual(15, result_size)


    def test_ordered_outer_map_result_size_both_unique(self):
        a_ids = np.asarray([0, 2, 3, 4, 6, 8, 9, 10], dtype=np.int32)
        b_ids = np.asarray([1, 3, 4, 5, 6, 7], dtype=np.int32)

        result_size = ops.ordered_outer_map_result_size_both_unique(a_ids, b_ids)
        self.assertEqual(11, result_size)

        result_size = ops.ordered_outer_map_result_size_both_unique(b_ids, a_ids)
        self.assertEqual(11, result_size)


    def test_ordered_inner_map_both_unique(self):
        a_ids = np.asarray([0, 1, 2, 3, 5, 6, 8], dtype=np.int64)
        b_ids = np.asarray([1, 2, 3, 5, 6, 7, 8], dtype=np.int64)
        result_size = ops.ordered_inner_map_result_size(a_ids, b_ids)

        a_map = np.zeros(result_size, dtype=np.int64)
        b_map = np.zeros(result_size, dtype=np.int64)
        ops.ordered_inner_map_both_unique(a_ids, b_ids, a_map, b_map)
        expected_a = np.array([1, 2, 3, 4, 5, 6], dtype=np.int64)
        expected_b = np.array([0, 1, 2, 3, 4, 6], dtype=np.int64)
        self.assertTrue(np.array_equal(a_map, expected_a))
        self.assertTrue(np.array_equal(b_map, expected_b))

        a_map = np.zeros(result_size, dtype=np.int64)
        b_map = np.zeros(result_size, dtype=np.int64)
        ops.ordered_inner_map_left_unique(a_ids, b_ids, a_map, b_map)
        expected_a = np.array([1, 2, 3, 4, 5, 6], dtype=np.int64)
        expected_b = np.array([0, 1, 2, 3, 4, 6], dtype=np.int64)
        self.assertTrue(np.array_equal(a_map, expected_a))
        self.assertTrue(np.array_equal(b_map, expected_b))

        a_map = np.zeros(result_size, dtype=np.int64)
        b_map = np.zeros(result_size, dtype=np.int64)
        ops.ordered_inner_map(a_ids, b_ids, a_map, b_map)
        expected_a = np.array([1, 2, 3, 4, 5, 6], dtype=np.int64)
        expected_b = np.array([0, 1, 2, 3, 4, 6], dtype=np.int64)
        self.assertTrue(np.array_equal(a_map, expected_a))
        self.assertTrue(np.array_equal(b_map, expected_b))

    def test_ordered_inner_map_left_unique(self):
        a_ids = np.asarray([0, 1, 2, 3, 5, 6, 8], dtype=np.int64)
        b_ids = np.asarray([1, 1, 2, 3, 5, 5, 6, 7, 8, 8, 8], dtype=np.int64)
        result_size = ops.ordered_inner_map_result_size(a_ids, b_ids)

        a_map = np.zeros(result_size, dtype=np.int64)
        b_map = np.zeros(result_size, dtype=np.int64)
        ops.ordered_inner_map_left_unique(a_ids, b_ids, a_map, b_map)
        expected_a = np.array([1, 1, 2, 3, 4, 4, 5, 6, 6, 6], dtype=np.int64)
        expected_b = np.array([0, 1, 2, 3, 4, 5, 6, 8, 9, 10], dtype=np.int64)
        self.assertTrue(np.array_equal(a_map, expected_a))
        self.assertTrue(np.array_equal(b_map, expected_b))

        a_map = np.zeros(result_size, dtype=np.int64)
        b_map = np.zeros(result_size, dtype=np.int64)
        ops.ordered_inner_map(a_ids, b_ids, a_map, b_map)
        expected_a = np.array([1, 1, 2, 3, 4, 4, 5, 6, 6, 6], dtype=np.int64)
        expected_b = np.array([0, 1, 2, 3, 4, 5, 6, 8, 9, 10], dtype=np.int64)
        self.assertTrue(np.array_equal(a_map, expected_a))
        self.assertTrue(np.array_equal(b_map, expected_b))

    def test_ordered_inner_map(self):
        a_ids = np.asarray([0, 1, 2, 2, 3, 5, 5, 5, 6, 8], dtype=np.int64)
        b_ids = np.asarray([1, 1, 2, 3, 5, 5, 6, 7, 8, 8, 8], dtype=np.int64)
        result_size = ops.ordered_inner_map_result_size(a_ids, b_ids)
        a_map = np.zeros(result_size, dtype=np.int64)
        b_map = np.zeros(result_size, dtype=np.int64)
        ops.ordered_inner_map(a_ids, b_ids, a_map, b_map)
        expected_a = np.array([1, 1, 2, 3, 4, 5, 5, 6, 6, 7, 7, 8, 9, 9, 9], dtype=np.int64)
        expected_b = np.array([0, 1, 2, 2, 3, 4, 5, 4, 5, 4, 5, 6, 8, 9, 10], dtype=np.int64)
        self.assertTrue(np.array_equal(a_map, expected_a))
        self.assertTrue(np.array_equal(b_map, expected_b))

    def test_ordered_inner_map_left_unique_streamed(self):
        s = session.Session()
        bio = BytesIO()
        with h5py.File(bio, 'w') as hf:
            a_ids = np.asarray([0, 1, 2, 3, 5, 6, 7, 8, 10, 11, 12, 13, 15, 16, 17, 18],
                               dtype=np.int64)
            b_ids = np.asarray([0, 1, 1, 2, 4, 5, 5, 6, 8, 9, 9, 10, 12, 13, 13, 14,
                                16, 17, 17, 18], dtype=np.int64)
            a_ids_f = s.create_numeric(hf, 'a_ids', 'int64')
            a_ids_f.data.write(a_ids)
            b_ids_f = s.create_numeric(hf, 'b_ids', 'int64')
            b_ids_f.data.write(b_ids)
            left_result = s.create_numeric(hf, 'left_result', 'int64')
            right_result = s.create_numeric(hf, 'right_result', 'int64')
            ops.ordered_inner_map_left_unique_streamed(a_ids_f, b_ids_f,
                                                       left_result, right_result)
            left_expected = np.asarray([0, 1, 1, 2, 4, 4, 5, 7, 8, 10, 11, 11, 13, 14, 14, 15], dtype=np.int32)
            self.assertTrue(np.array_equal(left_result.data[:], left_expected))
            right_expected = np.asarray([0, 1, 2, 3, 5, 6, 7, 8, 11, 12, 13, 14, 16, 17, 18, 19], dtype=np.int32)
            self.assertTrue(np.array_equal(right_result.data[:], right_expected))


    def test_ordered_get_last_as_filter_all_unique(self):
        field = np.asarray([b'ab', b'af', b'be', b'ez'])
        result = ops.ordered_get_last_as_filter(field)
        expected = np.asarray([True, True, True, True])
        self.assertTrue(np.array_equal(result, expected))


    def test_ordered_get_last_as_filter(self):
        field = np.asarray([b'ab', b'ab', b'af', b'be', b'be', b'ez', b'ez'])
        result = ops.ordered_get_last_as_filter(field)
        expected = np.asarray([False, True, True, False, True, False, True])
        self.assertTrue(np.array_equal(result, expected))


    def test_ordered_generate_journalling_indices(self):
        old = np.asarray([0, 0, 0, 1, 1, 2, 3, 3, 5, 5, 5], dtype=np.int32)
        new = np.asarray([0, 2, 3, 4, 5, 6], dtype=np.int32)
        old_i, new_i = ops.ordered_generate_journalling_indices(old, new)
        old_expected = np.asarray([2, 4, 5, 7, -1, 10, -1], dtype=np.int32)
        self.assertTrue(np.array_equal(old_i, old_expected))
        new_expected = np.asarray([0, -1, 1, 2, 3, 4, 5], dtype=np.int32)
        self.assertTrue(np.array_equal(new_i, new_expected))


    def test_compare_rows_for_journalling(self):
        old = np.asarray([0, 0, 0, 1, 1, 2, 3, 3, 5, 5, 5], dtype=np.int32)
        new = np.asarray([0, 2, 3, 4, 5, 6], dtype=np.int32)
        old_i, new_i = ops.ordered_generate_journalling_indices(old, new)

        old_expected = np.asarray([2, 4, 5, 7, -1, 10, -1], dtype=np.int32)
        self.assertTrue(np.array_equal(old_i, old_expected))
        new_expected = np.asarray([0, -1, 1, 2, 3, 4, 5], dtype=np.int32)
        self.assertTrue(np.array_equal(new_i, new_expected))

        old_data = np.asarray([0, 1, 2, 10, 11, 20, 30, 31, 50, 51, 52])
        new_data = np.asarray([2, 20, 31, 40, 52, 60])
        to_keep = np.zeros(len(new_i), dtype=np.bool)
        ops.compare_rows_for_journalling(old_i, new_i, old_data, new_data, to_keep)
        expected = np.asarray([False, False, False, False, True, False, True])
        self.assertTrue(np.array_equal(to_keep, expected))

        old_data = np.asarray([0, 1, 2, 10, 11, 20, 30, 31, 50, 51, 52])
        new_data = np.asarray([3, 21, 32, 41, 53, 61])
        to_keep = np.zeros(len(new_i), dtype=np.bool)
        ops.compare_rows_for_journalling(old_i, new_i, old_data, new_data, to_keep)
        expected = np.asarray([True, False, True, True, True, True, True])
        self.assertTrue(np.array_equal(to_keep, expected))


    def test_merge_journalled_entries(self):
        old = np.asarray([0, 0, 0, 1, 1, 2, 3, 3, 5, 5, 5], dtype=np.int32)
        new = np.asarray([0, 2, 3, 4, 5, 6], dtype=np.int32)
        old_i, new_i = ops.ordered_generate_journalling_indices(old, new)

        old_data = np.asarray([0, 1, 2, 10, 11, 20, 30, 31, 50, 51, 52])
        new_data = np.asarray([2, 20, 31, 40, 52, 60])
        to_keep = np.zeros(len(new_i), dtype=np.bool)
        ops.compare_rows_for_journalling(old_i, new_i, old_data, new_data, to_keep)

        dest = np.zeros(len(old) + to_keep.sum(), dtype=old.dtype)
        ops.merge_journalled_entries(old_i, new_i, to_keep, old_data, new_data, dest)
        expected = np.asarray([0, 1, 2, 10, 11, 20, 30, 31, 40, 50, 51, 52, 60], dtype=np.int32)
        self.assertTrue(np.array_equal(dest, expected))

        old_data = np.asarray([0, 1, 2, 10, 11, 20, 30, 31, 50, 51, 52])
        new_data = np.asarray([3, 21, 32, 40, 53, 60])
        to_keep = np.zeros(len(new_i), dtype=np.bool)
        ops.compare_rows_for_journalling(old_i, new_i, old_data, new_data, to_keep)

        dest = np.zeros(len(old) + to_keep.sum(), dtype=old.dtype)
        ops.merge_journalled_entries(old_i, new_i, to_keep, old_data, new_data, dest)
        expected = np.asarray([0, 1, 2, 3, 10, 11, 20, 21, 30, 31, 32, 40, 50, 51, 52, 53, 60], dtype=np.int32)
        self.assertTrue(np.array_equal(dest, expected))


    def test_merge_indexed_journalled_entries_count(self):
        old = np.asarray([0, 0, 0, 1, 1, 2, 3, 3, 5, 5, 5], dtype=np.int32)
        new = np.asarray([0, 2, 3, 4, 5, 6], dtype=np.int32)
        old_i, new_i = ops.ordered_generate_journalling_indices(old, new)

        old_inds = np.asarray([0, 2, 4, 6, 9, 12, 14, 17, 20, 23, 26, 29])
        old_vals = np.frombuffer(
            b''.join([b'aa', b'ab', b'ac', b'baa', b'bab', b'ca', b'daa', b'dab',
                      b'faa', b'fab', b'fac']), dtype='S1')
        expected_inds = np.asarray([0, 2, 4, 6, 9, 12, 14, 17, 20, 23, 26, 29], dtype=np.int32)
        expected_vals = np.asarray([b'a', b'a', b'a', b'b', b'a', b'c', b'b', b'a', b'a',
                                    b'b', b'a', b'b', b'c', b'a', b'd', b'a', b'a', b'd', b'a', b'b',
                                    b'f', b'a', b'a', b'f', b'a', b'b', b'f', b'a', b'c'], dtype='S1')
        self.assertTrue(np.array_equal(old_inds, expected_inds))
        self.assertTrue(np.array_equal(old_vals, expected_vals))


        new_inds = np.asarray([0, 2, 4, 7, 9, 12, 14])
        new_vals = np.frombuffer(
            b''.join([b'ad', b'cb', b'dac', b'ea', b'fad', b'ga']), dtype='S1')
        to_keep = np.zeros(len(new_i), dtype=np.bool)
        ops.compare_indexed_rows_for_journalling(old_i, new_i, old_inds, old_vals,
                                                 new_inds, new_vals, to_keep)

        count = ops.merge_indexed_journalled_entries_count(old_i, new_i, to_keep,
                                                           old_inds, new_inds)
        self.assertTrue(np.array_equal(count, 43))


    def test_merge_indexed_journalled_entries(self):
        old = np.asarray([0, 0, 0, 1, 1, 2, 3, 3, 5, 5, 5], dtype=np.int32)
        new = np.asarray([0, 2, 3, 4, 5, 6], dtype=np.int32)
        old_i, new_i = ops.ordered_generate_journalling_indices(old, new)

        old_inds = np.asarray([0, 2, 4, 6, 9, 12, 14, 17, 20, 23, 26, 29])
        old_vals = np.frombuffer(
            b''.join([b'aa', b'ab', b'ac', b'baa', b'bab', b'ca', b'daa', b'dab',
                      b'faa', b'fab', b'fac']), dtype='S1')
        expected_inds = np.asarray([0, 2, 4, 6, 9, 12, 14, 17, 20, 23, 26, 29], dtype=np.int32)
        expected_vals = np.asarray([b'a', b'a', b'a', b'b', b'a', b'c', b'b', b'a', b'a',
                                    b'b', b'a', b'b', b'c', b'a', b'd', b'a', b'a', b'd', b'a', b'b',
                                    b'f', b'a', b'a', b'f', b'a', b'b', b'f', b'a', b'c'], dtype='S1')
        self.assertTrue(np.array_equal(old_inds, expected_inds))
        self.assertTrue(np.array_equal(old_vals, expected_vals))
        new_inds = np.asarray([0, 2, 4, 7, 9, 12, 14])
        new_vals = np.frombuffer(
            b''.join([b'ad', b'cb', b'dac', b'ea', b'fad', b'ga']), dtype='S1')
        to_keep = np.zeros(len(new_i), dtype=np.bool)
        ops.compare_indexed_rows_for_journalling(old_i, new_i, old_inds, old_vals,
                                                 new_inds, new_vals, to_keep)

        dest_inds = np.zeros(len(old) + to_keep.sum() + 1, dtype=old.dtype)
        val_count = ops.merge_indexed_journalled_entries_count(old_i, new_i, to_keep,
                                                               old_inds, new_inds)
        dest_vals = np.zeros(val_count, dtype='S1')
        ops.merge_indexed_journalled_entries(old_i, new_i, to_keep, old_inds, old_vals,
                                             new_inds, new_vals, dest_inds, dest_vals)
        expected_inds = \
            np.asarray([0, 2, 4, 6, 8, 11, 14, 16, 18, 21, 24, 27, 29, 32, 35, 38, 41, 43],
                       dtype=np.int32)
        self.assertTrue(np.array_equal(dest_inds, expected_inds))
        expected_vals = \
            np.frombuffer(
                b''.join([b'aa', b'ab', b'ac', b'ad', b'baa', b'bab', b'ca', b'cb',
                          b'daa', b'dab', b'dac', b'ea' b'faa', b'fab', b'fac', b'fad', b'ga']),
                dtype='S1')
        self.assertTrue(np.array_equal(dest_vals, expected_vals))
        # old_data = np.asarray([0, 1, 2, 10, 11, 20, 30, 31, 50, 51, 52])
        # new_data = np.asarray([3, 21, 32, 40, 53, 60])
        # to_keep = np.zeros(len(new_i), dtype=np.bool)
        # ops.compare_rows_for_journalling(old_i, new_i, old_data, new_data, to_keep)
        #
        # dest = np.zeros(len(old_data) + to_keep.sum(), dtype=old.dtype)
        # ops.merge_journalled_entries(old_i, new_i, to_keep, old_data, new_data, dest)
        # expected = np.asarray([0, 1, 2, 3, 10, 11, 20, 21, 30, 31, 32, 40, 50, 51, 52, 53, 60], dtype=np.int32)
        # self.assertTrue(np.array_equal(dest, expected))


    def test_streaming_sort_merge(self):
        s = session.Session()
        bio = BytesIO()
        with h5py.File(bio, 'w') as hf:
            rs = np.random.RandomState(12345678)
            length = 105
            segment_length = 25
            chunk_length = 8
            src_values = np.arange(length, dtype=np.int32)
            src_values += 1000
            rs.shuffle(src_values)
            src_v_f = s.create_numeric(hf, 'src_values', 'int32')
            src_v_f.data.write(src_values)
            src_i_f = s.create_numeric(hf, 'src_indices', 'int64')
            src_i_f.data.write(np.arange(length, dtype=np.int64))

            for c in utils.chunks(length, segment_length):
                sorted_index = np.argsort(src_v_f.data[c[0]:c[1]])
                src_v_f.data[c[0]:c[1]] =\
                    s.apply_index(sorted_index, src_v_f.data[c[0]:c[1]])
                src_i_f.data[c[0]:c[1]] =\
                    s.apply_index(sorted_index, src_i_f.data[c[0]:c[1]])

            tgt_i_f = s.create_numeric(hf, 'tgt_values', 'int32')
            tgt_v_f = s.create_numeric(hf, 'tgt_indices', 'int64')
            ops.streaming_sort_merge(src_i_f, src_v_f, tgt_i_f, tgt_v_f,
                                     segment_length, chunk_length)

            self.assertTrue(np.array_equal(tgt_v_f.data[:], np.sort(src_values[:])))
            self.assertTrue(np.array_equal(tgt_i_f.data[:], np.argsort(src_values)))


    def test_is_ordered(self):
        arr = np.asarray([1, 2, 3, 4, 5])
        self.assertTrue(ops.is_ordered(arr))

        arr = np.asarray([5, 4, 3, 2, 1])
        self.assertFalse(ops.is_ordered(arr))

        arr = np.asarray([1, 2, 4, 3, 5])
        self.assertFalse(ops.is_ordered(arr))

        arr = np.asarray([1, 1, 1, 1, 1])
        self.assertTrue(ops.is_ordered(arr))

class TestGetSpans(unittest.TestCase):

    def test_get_spans_two_field(self):

        spans=ops._get_spans_for_2_fields(np.array([1,2,2,3,3,3,4,4,5,6,7,8,9,10]),np.array([1,1,2,2,2,3,3,3,3,4,4,4,4,5]))
        self.assertEqual([0,1,2,3,5,6,8,9,10,11,12,13,14],list(spans))

<<<<<<< HEAD
        spans1=ops._get_spans_for_field(np.array([1, 2, 2, 3, 3, 3, 4, 4, 5, 6, 7, 8, 9, 10]))
        spans2=ops._get_spans_for_field(np.array([1, 1, 2, 2, 2, 3, 3, 3, 3, 4, 4, 4, 4, 5]))
=======
        spans1=ops.get_spans_for_field(np.array([1, 2, 2, 3, 3, 3, 4, 4, 5, 6, 7, 8, 9, 10]))
        spans2=ops.get_spans_for_field(np.array([1, 1, 2, 2, 2, 3, 3, 3, 3, 4, 4, 4, 4, 5]))
>>>>>>> 167f3718
        spans3= ops._get_spans_for_2_fields_by_spans(spans1,spans2)
        self.assertTrue(list(spans), list(spans3))

<|MERGE_RESOLUTION|>--- conflicted
+++ resolved
@@ -478,13 +478,9 @@
         spans=ops._get_spans_for_2_fields(np.array([1,2,2,3,3,3,4,4,5,6,7,8,9,10]),np.array([1,1,2,2,2,3,3,3,3,4,4,4,4,5]))
         self.assertEqual([0,1,2,3,5,6,8,9,10,11,12,13,14],list(spans))
 
-<<<<<<< HEAD
-        spans1=ops._get_spans_for_field(np.array([1, 2, 2, 3, 3, 3, 4, 4, 5, 6, 7, 8, 9, 10]))
-        spans2=ops._get_spans_for_field(np.array([1, 1, 2, 2, 2, 3, 3, 3, 3, 4, 4, 4, 4, 5]))
-=======
         spans1=ops.get_spans_for_field(np.array([1, 2, 2, 3, 3, 3, 4, 4, 5, 6, 7, 8, 9, 10]))
         spans2=ops.get_spans_for_field(np.array([1, 1, 2, 2, 2, 3, 3, 3, 3, 4, 4, 4, 4, 5]))
->>>>>>> 167f3718
+
         spans3= ops._get_spans_for_2_fields_by_spans(spans1,spans2)
         self.assertTrue(list(spans), list(spans3))
 
