--- conflicted
+++ resolved
@@ -507,16 +507,11 @@
             reader2 = datastore.get_reader(hf['foo2'])
             self.assertTrue(np.array_equal(reader[:], reader2[:]))
 
-    from dateutil import tz as tzd
+
     def test_timestamp_reader(self):
 
         datastore = persistence.DataStore(10)
-<<<<<<< HEAD
-        dt = datetime.now(tz.tzlocal())
-=======
-        from dateutil import tz
         dt = datetime.now(tz=tz.tzlocal())
->>>>>>> 9db65116
         ts = str(dt)
         bio = BytesIO()
         random.seed(12345678)
@@ -539,12 +534,7 @@
     def test_new_timestamp_reader(self):
 
         datastore = persistence.DataStore(10)
-<<<<<<< HEAD
-        dt = datetime.now(tz.tzlocal())
-=======
-        from dateutil import tz
         dt = datetime.now(tz=tz.tzlocal())
->>>>>>> 9db65116
         ts = str(dt)
         bio = BytesIO()
         random.seed(12345678)
@@ -570,11 +560,8 @@
     def test_new_timestamp_writer_from_reader(self):
 
         datastore = persistence.DataStore(10)
-<<<<<<< HEAD
         dt = datetime.now(tz.tzlocal())
-=======
-        dt = datetime.now(timezone.utc)+timedelta(hours=1)
->>>>>>> 9db65116
+        # dt = datetime.now(timezone.utc)+timedelta(hours=1)
         ts = str(dt)
         bio = BytesIO()
         random.seed(12345678)
