--- conflicted
+++ resolved
@@ -26,13 +26,8 @@
     - name: Install dependencies
       run: |
         python -m pip install --upgrade pip
-<<<<<<< HEAD
-        pip install flake8 numpy numba pandas h5py coverage
-        if [ -f requirements.txt ]; then pip install -r requirements.txt; fi
-=======
-        pip install flake8
+        pip install flake8 coverage
         pip install -r requirements.txt
->>>>>>> ce4608f9
     - name: Lint with flake8
       run: |
         # stop the build if there are Python syntax errors or undefined names
@@ -41,14 +36,9 @@
         flake8 . --count --exit-zero --max-complexity=10 --max-line-length=127 --statistics
     - name: Test with unittest
       run: |
-<<<<<<< HEAD
         coverage run -m unittest tests/*.py
         coverage xml
     - name: Upload coverage
       uses: codecov/codecov-action@v1
       with:
-        file: ./coverage.xml
-        
-=======
-        python -m unittest
->>>>>>> ce4608f9
+        file: ./coverage.xml