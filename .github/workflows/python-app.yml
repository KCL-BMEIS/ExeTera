--- conflicted
+++ resolved
@@ -14,14 +14,9 @@
 
     runs-on: ${{ matrix.os }}
     strategy:
-<<<<<<< HEAD
       matrix:
         os: [macos-latest, windows-latest, ubuntu-latest] 
-=======
-     matrix:
-      os: [ubuntu-latest, windows-latest]
->>>>>>> ae1d6214
-
+        
     steps:
     - uses: actions/checkout@v2
     - name: Set up Python 3.7
