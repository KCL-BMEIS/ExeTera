# Copyright 2020 KCL-BMEIS - King's College London
# Licensed under the Apache License, Version 2.0 (the "License");
# you may not use this file except in compliance with the License.
# You may obtain a copy of the License at
#     http://www.apache.org/licenses/LICENSE-2.0
# Unless required by applicable law or agreed to in writing, software
# distributed under the License is distributed on an "AS IS" BASIS,
# WITHOUT WARRANTIES OR CONDITIONS OF ANY KIND, either express or implied.
# See the License for the specific language governing permissions and
# limitations under the License.

import csv
import time
from collections import defaultdict
import numpy as np

import dataset


def read_header_and_n_lines(filename, n):
    with open(filename) as f:
        print(f.readline())
        for i in range(n):
            print(f.readline())


def build_histogram(dataset, field_index, filtered_records=None, tx=None):
    if False:
        # TODO: memory_efficiency: test and replace defaultdict with this code when tested
        dataset = sorted(dataset, dataset.field_index)
        histogram = list()
        histogram.append((dataset[0][1], 0))
        for r in dataset:
<<<<<<< HEAD
            if histogram[-1][0] != r[1]:
=======
            if histogram[-1][0] != r[1][1]:
>>>>>>> 7f4a7a49
                histogram.append((r[1], 1))
            else:
                histogram[-1] = (histogram[-1][0], histogram[-1][1] + 1)
    else:
        histogram = defaultdict(int)
        for ir, r in enumerate(dataset):
            if not filtered_records or not filtered_records[ir]:
                if tx is not None:
                    value = tx(r[field_index])
                else:
                    value = r[field_index]
                histogram[value] += 1
        hlist = list(histogram.items())
        del histogram
        return hlist


def build_histogram_from_list(dataset, filtered_records=None, tx=None):
    # TODO: memory_efficiency: see build_histogram function
    histogram = defaultdict(int)
    for ir, r in enumerate(dataset):
        if not filtered_records or not filtered_records[ir]:
            if tx is not None:
                value = tx(r)
            else:
                value = r
            histogram[value] += 1
    hlist = list(histogram.items())
    del histogram
    return hlist


def is_int(value):
    try:
        int(float(value))
        return True
    except:
        return False


def is_float(value):
    try:
        float(value)
        return True
    except:
        return False


def to_int(value):
    try:
        fvalue = float(value)
    except ValueError as e:
        raise ValueError(f'{value} cannot be converted to float')

    try:
        ivalue = int(fvalue)
    except ValueError as e:
        raise ValueError(f'{fvalue} cannot be converted to int')

    return ivalue


def to_float(value):
    try:
        fvalue = float(value)
    except ValueError as e:
        raise ValueError(f'{value} cannot be converted to float')

    return fvalue


def replace_if_invalid(replacement):
    def inner_(value):
        if value is '':
            return replacement
        else:
            return float(value)
    return inner_


def count_flag_set(flags, flag_to_test):
    count = 0
    for f in flags:
        if f & flag_to_test:
            count += 1
    return count


def clear_set_flag(values, to_clear):
    for v in range(len(values)):
        values[v] &= ~to_clear
    return values


def valid_range_fac(f_min, f_max, default_value=''):
    def inner_(x):
        return x == default_value or x > f_min and x < f_max
    return inner_


def valid_range_fac_inc(f_min, f_max, default_value=''):
    def inner_(x):
        return x == default_value or x >= f_min and x <= f_max
    return inner_


def filter_fields(fields, filter_list, index, f_missing, f_bad, is_type_fn, type_fn, valid_fn):
    for ir, r in enumerate(fields):
        if not is_type_fn(r[index]):
            if f_missing != 0:
                filter_list[ir] |= f_missing
        else:
            value = type_fn(r[index])
            if not valid_fn(value):
                if f_bad != 0:
                    filter_list[ir] |= f_bad


def filter_list(fields, filter_list, f_missing, f_bad, is_type_fn, type_fn, valid_fn):
    for ir, r in enumerate(fields):
        if not is_type_fn(r):
            if f_missing != 0:
                filter_list[ir] |= f_missing
        else:
            value = type_fn(r)
            if not valid_fn(value):
                if f_bad != 0:
                    filter_list[ir] |= f_bad


def sort_mixed_list(values, check_fn, sort_fn):
    # pass to find the single entry that fails check_fn
    for iv in range(len(values)):
        checked_item = None
        if not check_fn(values[iv]):
            #swap the current item with the last if it isn't last
            found_checked_item = True
            if iv != len(values) - 1:
                values[iv], values[-1] = values[-1], values[iv]
                checked_item = values.pop()
        break

    list.sort(values, key=sort_fn)
    if found_checked_item:
        values.append(checked_item)

    return values


def to_categorical(fields, field_index, desttype, mapdict):
    results = np.ndarray((len(fields),), dtype=desttype)
    for ir, r in enumerate(fields):
        v = r[field_index]
        results[ir] = mapdict[v]
    return results


def map_patient_ids(geoc, asmt, map_fn):
    g = 0
    a = 0
    while g < len(geoc) and a < len(asmt):
        gpid = geoc[g][0]
        apid = asmt[a][1]
        if gpid < apid:
            g += 1
        elif apid < gpid:
            a += 1
        else:
            map_fn(geoc, asmt, g, a)
            a += 1


def iterate_over_patient_assessments(fields, filter_status, visitor):
    cur_id = fields[0][1]
    cur_start = 0
    cur_end = 0
    i = 1
    while i < len(fields):
        while fields[i][1] == cur_id:
            cur_end = i
            i += 1
            if i >= len(fields):
                break;

        visitor(fields, filter_status, cur_start, cur_end)

        if i < len(fields):
            cur_start = i
            cur_end = cur_start
            cur_id = fields[i][1]


def datetime_to_seconds(dt):
    return f'{dt[0:4]}-{dt[5:7]}-{dt[8:10]} {dt[11:13]}:{dt[14:16]}:{dt[17:19]}'


def print_diagnostic_row(preamble, ds, fields, ir, keys, fns=None):
    if fns is None:
        fns = dict()
    indices = [ds.field_to_index(k) for k in keys]
    indexed_fns = [None if k not in fns else fns[k] for k in keys]
    values = [None] * len(indices)
    for ii, i in enumerate(indices):
        if indexed_fns[ii] is None:
            values[ii] = fields[ir][i]
        else:
            values[ii] = indexed_fns[ii](fields[ir][i])
    print(f'{preamble}: {values}')


#patient limits
MIN_YOB = 1930
MAX_YOB = 2004
MIN_HEIGHT = 110
MAX_HEIGHT = 220
MIN_WEIGHT = 40
MAX_WEIGHT = 200
MIN_BMI = 15
MAX_BMI = 55

MIN_TEMP = 35
MAX_TEMP = 42

# patient filter values
PFILTER_OTHER_TERRITORY = 0x1
PFILTER_NO_ASSESSMENTS = 0x2
PFILTER_ONE_ASSESSMENT = 0x4
FILTER_MISSING_YOB = 0x8
FILTER_BAD_YOB = 0x10
FILTER_MISSING_HEIGHT = 0x20
FILTER_BAD_HEIGHT = 0x40
FILTER_MISSING_WEIGHT = 0x80
FILTER_BAD_WEIGHT = 0x100
FILTER_MISSING_BMI = 0x200
FILTER_BAD_BMI = 0x400
FILTER_NOT_IN_FINAL_ASSESSMENTS = 0x800
FILTERP_ALL = 0xffffffff
patient_flag_descs = {
    0x1: 'other_territory',
    0x2: 'no_assessments', 0x4: 'one_assessment',
    0x8: 'missing_year_of_birth', 0x10: 'out_of_range_year_of_birth',
    0x20: 'missing_height', 0x40: 'out_of_range_height',
    0x80: 'missing_weight', 0x100: 'out_of_range_weight',
    0x200: 'missing_bmi', 0x400: 'out_of_range_bmi',
    0x800: 'not_in_final_assessments',
    0xffffffff: 'all_flags'
}

# assessment filter values
AFILTER_INVALID_PATIENT_ID = 0x1
AFILTER_PATIENT_FILTERED = 0x2
FILTER_MISSING_TEMP = 0x0
FILTER_BAD_TEMP = 0x8
FILTER_INCONSISTENT_NOT_TESTED = 0x10
FILTER_INCONSISTENT_TESTED = 0x20
FILTER_INCONSISTENT_SYMPTOMS = 0x40
FILTER_INCONSISTENT_NO_SYMPTOMS = 0x80
FILTER_INVALID_COVID_PROGRESSION = 0X100
FILTERA_ALL = 0xffffffff
assessment_flag_descs = {
    0x1: 'invalid_patient_id',
    0x2: 'patient_filtered',
    0x8: 'out_of_range_temperature',
    0x10: 'inconsistent_testing_not_tested', 0x20: 'inconsistent_testing_was_tested',
    0x40: 'inconsistent_symptoms', 0x80: 'inconsistent_no_symptoms',
    0x100: 'invalid_covid_progression',
    0xffffffff: 'all_flags'
}

symptomatic_fields = ["fatigue", "shortness_of_breath", "abdominal_pain", "chest_pain",
                      "delirium", "diarrhoea", "fever", "headache",
                      "hoarse_voice", "loss_of_smell", "persistent_cough",  "skipped_meals",
                      "sore_throat", "unusual_muscle_pains"]
flattened_fields = [("fatigue", "fatigue_binary"), ("shortness_of_breath", "shortness_of_breath_binary")]
exposure_fields = ["always_used_shortage", "have_used_PPE", "never_used_shortage", "sometimes_used_shortage",
                   "treated_patients_with_covid"]
miscellaneous_fields = ['location', 'level_of_isolation', 'had_covid_test']

na_value_from = ''
na_value_to = ''

leaky_boolean_from = {na_value_from: 0, 'False': 1, 'True': 2}
categorical_maps = {
    'fatigue': {na_value_from: 0, 'no': 1, 'mild': 2, 'severe': 3},
    'shortness_of_breath': {na_value_from: 0, 'no': 1, 'mild': 2, 'significant': 3, 'severe': 4},
    'abdominal_pain': leaky_boolean_from,
    'chest_pain': leaky_boolean_from,
    'delirium': leaky_boolean_from,
    'diarrhoea': leaky_boolean_from,
    'fever': leaky_boolean_from,
    'headache': leaky_boolean_from,
    'hoarse_voice': leaky_boolean_from,
    'loss_of_smell': leaky_boolean_from,
    'persistent_cough': leaky_boolean_from,
    'skipped_meals': leaky_boolean_from,
    'sore_throat': leaky_boolean_from,
    'unusual_muscle_pains': leaky_boolean_from,
    'always_used_shortage': {na_value_from: 0, 'all_needed': 1, 'reused': 2},
    'have_used_PPE': {na_value_from: 0, 'never': 1, 'sometimes': 2, 'always': 3},
    'never_used_shortage': {na_value_from: 0, 'not_needed': 1, 'not_available': 2},
    'sometimes_used_shortage': {na_value_from: 0, 'all_needed': 1, 'reused': 2, 'not_enough': 3},
    'treated_patients_with_covid': {na_value_from: 0, 'no': 1, 'yes_suspected': 2,
                                    'yes_documented_suspected': 3, 'yes_documented': 4},
    'fatigue_binary': {na_value_from: 0, 'no': 1, 'mild': 2, 'severe': 2},
    'shortness_of_breath_binary': {na_value_from: 0, 'no': 1, 'mild': 2, 'significant': 2, 'severe': 2},
    'location': {na_value_from: 0, 'home': 1, 'hospital': 2, 'back_from_hospital': 3},
    'level_of_isolation': {na_value_from: 0, 'not_left_the_house': 1, 'rarely_left_the_house': 2, 'often_left_the_house': 3},
    'had_covid_test': leaky_boolean_from,
    'tested_covid_positive': {na_value_from: 0, 'waiting': 1, 'no': 2, 'yes': 3}
}

boolean_inv_map = [na_value_to, 'False', 'True']
categorical_inv_maps = {
    'fatigue': [na_value_to, 'no', 'mild', 'severe'],
    'shortness_of_breath': [na_value_to, 'no', 'mild', 'significant', 'severe'],
    'abdominal_pain': boolean_inv_map,
    'chest_pain': boolean_inv_map,
    'delirium': boolean_inv_map,
    'diarrhoea': boolean_inv_map,
    'fever': boolean_inv_map,
    'headache': boolean_inv_map,
    'hoarse_voice': boolean_inv_map,
    'loss_of_smell': boolean_inv_map,
    'persistent_cough': boolean_inv_map,
    'skipped_meals': boolean_inv_map,
    'sore_throat': boolean_inv_map,
    'unusual_muscle_pains': boolean_inv_map,
    'always_used_shortage': [na_value_to, 'all_needed', 'reused'],
    'have_used_PPE': [na_value_to, 'never', 'sometimes', 'always'],
    'never_used_shortage': [na_value_to, 'not_needed', 'not_available'],
    'sometimes_used_shortage': [na_value_to, 'all_needed', 'reused', 'not_enough'],
    'treated_patients_with_covid': [na_value_to, 'no', 'yes_suspected',
                                    'yes_documented_suspected', 'yes_documented'],
    'fatigue_binary': [na_value_to, 'False', 'True'],
    'shortness_of_breath_binary': [na_value_to, 'False', 'True'],
    'location': [na_value_to, 'home', 'hospital', 'back_from_hospital'],
    'level_of_isolation': [na_value_to, 'not_left_the_house', 'rarely_left_the_house', 'often_left_the_house'],
    'had_covid_test': boolean_inv_map,
    'tested_covid_positive': [na_value_to, 'waiting', 'no', 'yes']
}


def pipeline(patient_filename, assessment_filename, territory=None):

    print(); print();
    print('load patients')
    print('-------------')
    # geoc_fieldnames = enumerate_fields(patient_filename)
    # geoc_countdict = {'id': False, 'patient_id': False}
    with open(patient_filename) as f:
        geoc_ds = dataset.Dataset(f)
    # with open(patient_filename) as f:
    #         geoc_ds.parse_file(f)
    geoc_ds.sort(('id',))
    geoc_ds.show()


    print(); print()
    print('load assessments')
    print('----------------')
    # asmt_fieldnames = enumerate_fields(assessment_filename)
    # asmt_countdict = {'id': False, 'patient_id': False}
    with open(assessment_filename) as f:
        asmt_ds = dataset.Dataset(f)
    # with open(assessment_filename) as f:
    #     asmt_ds.parse_file(f)
    asmt_ds.sort(('patient_id', 'updated_at'))
    asmt_ds.show()


    print(); print()
    print('generate dataset indices')
    print("------------------------")
    symptomatic_indices = [asmt_ds.field_to_index(c) for c in symptomatic_fields]
    print(symptomatic_indices)
    exposure_indices = [asmt_ds.field_to_index(c) for c in exposure_fields]
    print(exposure_indices)


    print(); print()
    print("pre-sort by patient id")
    print("----------------------")
    print("pre-sort patient data")
    geoc_fields = sorted(geoc_ds.fields_, key=lambda r: r[0])
    geoc_filter_status = [0] * len(geoc_fields)

    print("pre-sort assessment data")
    asmt_fields = sorted(asmt_ds.fields_, key=lambda r: (r[1], r[3]))
    asmt_filter_status = [0] * len(asmt_fields)


    if territory is not None:
        print(); print();
        print("filter patients from outside the territory of interest")
        print("------------------------------------------------------")

        country_code = geoc_ds.field_to_index('country_code')
        for ir, r in enumerate(geoc_fields):
            if r[country_code] != territory:
                geoc_filter_status[ir] |= PFILTER_OTHER_TERRITORY
        print(f'other territories: filtered {count_flag_set(geoc_filter_status, PFILTER_OTHER_TERRITORY)} missing values')


    # print(count_flag_set(geoc_filter_status, PFILTER_NO_ASSESSMENTS))
    patient_ids = set()
    for r in geoc_fields:
        patient_ids.add(r[0])

    print('patients:', len(geoc_filter_status))
    print('patients with no assessments:',
          count_flag_set(geoc_filter_status, PFILTER_NO_ASSESSMENTS))
    print('patients with one assessment:',
          count_flag_set(geoc_filter_status, PFILTER_ONE_ASSESSMENT))
    print('patients with sufficient assessments:', geoc_filter_status.count(0))

    print(); print()
    print("patients")
    print("--------")

    ptnt_dest_fields = dict()

    print(); print("checking yob")

    filter_fields(geoc_fields, geoc_filter_status, geoc_ds.field_to_index('year_of_birth'),
                  FILTER_MISSING_YOB, FILTER_BAD_YOB, is_int, to_int, valid_range_fac_inc(MIN_YOB, MAX_YOB))
    print(f'yob: filtered {count_flag_set(geoc_filter_status, FILTER_MISSING_YOB)} missing values')
    print(f'yob: filtered {count_flag_set(geoc_filter_status, FILTER_BAD_YOB)} bad values')
    yobs = build_histogram(geoc_fields, geoc_ds.field_to_index('year_of_birth'))
    print(f'yob: {len(yobs)} unique values')
    print(geoc_filter_status.count(0))
    age = np.zeros((len(geoc_fields),), dtype=np.int16)
    yob_index = geoc_ds.field_to_index('year_of_birth')
    for ir, r in enumerate(geoc_fields):
        if geoc_filter_status[ir] & (FILTER_MISSING_YOB | FILTER_BAD_YOB):
            age[ir] = 0
        else:
            age[ir] = 2020 - to_int(r[yob_index])
    ptnt_dest_fields['age'] = age

    print(); print("checking height")
    filter_fields(geoc_fields, geoc_filter_status, geoc_ds.field_to_index('height_cm'),
                  FILTER_MISSING_HEIGHT, FILTER_BAD_HEIGHT, is_float, to_float, valid_range_fac_inc(MIN_HEIGHT, MAX_HEIGHT))
    print(f'height: filtered {count_flag_set(geoc_filter_status, FILTER_MISSING_HEIGHT)} missing values')
    print(f'height: filtered {count_flag_set(geoc_filter_status, FILTER_BAD_HEIGHT)} bad values')
    heights = build_histogram(geoc_fields, geoc_ds.field_to_index('height_cm')) #, tx=replace_if_invalid(-1.0))
    print(f'height: {len(heights)} unique values')
    print(geoc_filter_status.count(0))

    print(); print("checking weight")
    filter_fields(geoc_fields, geoc_filter_status, geoc_ds.field_to_index('weight_kg'),
                  FILTER_MISSING_WEIGHT, FILTER_BAD_WEIGHT, is_float, to_float, valid_range_fac_inc(MIN_WEIGHT, MAX_WEIGHT))
    print(f'weight: filtered {count_flag_set(geoc_filter_status, FILTER_MISSING_WEIGHT)} missing values')
    print(f'weight: filtered {count_flag_set(geoc_filter_status, FILTER_BAD_WEIGHT)} bad values')
    weights = build_histogram(geoc_fields, geoc_ds.field_to_index('weight_kg')) #, tx=replace_if_invalid(-1.0))
    print(f'weight: {len(weights)} unique values')
    print(geoc_filter_status.count(0))

    print(); print("checking bmi")
    filter_fields(geoc_fields, geoc_filter_status, geoc_ds.field_to_index('bmi'), FILTER_MISSING_BMI, FILTER_BAD_BMI,
                 is_float, to_float, valid_range_fac_inc(MIN_BMI, MAX_BMI))
    print(f'bmi: filtered {count_flag_set(geoc_filter_status, FILTER_MISSING_BMI)} missing values')
    print(f'bmi: filtered {count_flag_set(geoc_filter_status, FILTER_BAD_BMI)} bad values')
    bmis = build_histogram(geoc_fields, geoc_ds.field_to_index('bmi')) #, tx=replace_if_invalid(-1.0))
    print(f'bmi: {len(bmis)} unique values')

    print(); print('unfiltered patients:', geoc_filter_status.count(0))


    print(); print()
    print("assessments")
    print("-----------")

    asmt_dest_fields = dict()
    asmt_dest_keys = dict()

    clear_set_flag(asmt_filter_status, FILTERA_ALL)
    # print(); print("removing assessments for filtered patients")
    # def filter_assessments_on_patient_ids(geoc, asmt, g, a):
    #     if geoc_filter_status[g] != 0:
    #         asmt_filter_status[a] |= AFILTER_PATIENT_FILTERED

    # map_patient_ids(geoc_fields, asmt_fields, filter_assessments_on_patient_ids)

    patient_ids = set()
    for ir, r in enumerate(geoc_fields):
        if geoc_filter_status[ir] == 0:
            patient_ids.add(r[0])
    for ir, r in enumerate(asmt_fields):
        if r[1] not in patient_ids:
            asmt_filter_status[ir] |= AFILTER_PATIENT_FILTERED

    print('assessments filtered due to patient filtering:',
          count_flag_set(asmt_filter_status, FILTERA_ALL))

    print(); print("checking temperature")
    # convert temperature to C if F
    temperature_c = np.zeros((len(asmt_fields),), dtype=np.float)
    temperature_index = asmt_ds.field_to_index('temperature')
    for ir, r in enumerate(asmt_fields):
        t = r[temperature_index]
        if is_float(t):
            t = float(t)
            temperature_c[ir] = (t - 32) / 1.8 if t > MAX_TEMP else t
        else:
            temperature_c[ir] = 0.0

    filter_list(temperature_c, asmt_filter_status, FILTER_MISSING_TEMP, FILTER_BAD_TEMP,
                  is_float, to_float, valid_range_fac(MIN_TEMP, MAX_TEMP, 0.0))
    print(f'temperature: filtered {count_flag_set(asmt_filter_status, FILTER_MISSING_TEMP)} missing values')
    print(f'temperature: filtered {count_flag_set(asmt_filter_status, FILTER_BAD_TEMP)} bad values')
    asmt_dest_fields['temperature_C'] = temperature_c

    indices = [asmt_ds.field_to_index(c) for c in ('had_covid_test', 'tested_covid_positive')]

    for ir, r in enumerate(asmt_fields):
        had_test = asmt_fields[ir][indices[0]]
        test_result = asmt_fields[ir][indices[1]]
        if had_test != 'True' and test_result != '':
            asmt_filter_status[ir] |= FILTER_INCONSISTENT_NOT_TESTED
        if had_test == 'True' and test_result == '':
            asmt_filter_status[ir] |= FILTER_INCONSISTENT_TESTED

    print(f'inconsistent_not_tested: filtered {count_flag_set(asmt_filter_status, FILTER_INCONSISTENT_NOT_TESTED)} missing values')
    print(f'inconsistent_tested: filtered {count_flag_set(asmt_filter_status, FILTER_INCONSISTENT_TESTED)} missing values')
    print(); print('unfiltered assessments:', asmt_filter_status.count(0))


    print(); print()
    print("convert symptomatic, exposure, flattened and miscellaneous fields to bool")
    print("-------------------------------------------------------------------------")

    any_symptoms = np.zeros((len(asmt_fields),), dtype=np.bool)
    for s in symptomatic_fields:
    # for ck, cv in categorical_maps.items():
        print('symptomatic_field', s)
        cv = categorical_maps[s]
        print(f"symptomatic_field '{s}' to categorical")
        asmt_dest_fields[s] = to_categorical(asmt_fields, asmt_ds.field_to_index(s), np.uint8, cv)
        any_symptoms |= asmt_dest_fields[s] > 1
        print(np.count_nonzero(asmt_dest_fields[s] == True))
        print(np.count_nonzero(any_symptoms == True))

    print(build_histogram(asmt_fields, asmt_ds.field_to_index('tested_covid_positive')))

    for f in flattened_fields:
        cv = categorical_maps[f[1]]
        print(f[1], categorical_maps[f[1]])
        print(f"flattened_field '{f[0]}' to categorical field '{f[1]}'")
        asmt_dest_fields[f[1]] = to_categorical(asmt_fields, asmt_ds.field_to_index(f[0]), np.uint8, cv)
        any_symptoms |= asmt_dest_fields[f[1]] > 1

    for e in exposure_fields:
        cv = categorical_maps[e]
        print(f"exposure_field '{e}' to categorical")
        asmt_dest_fields[e] = to_categorical(asmt_fields, asmt_ds.field_to_index(e), np.uint8, cv)

    for m in miscellaneous_fields:
        cv = categorical_maps[m]
        print(f"miscellaneous_field '{m}' to categorical")
        print(build_histogram(asmt_fields, asmt_ds.field_to_index(m)))
        asmt_dest_fields[m] = to_categorical(asmt_fields, asmt_ds.field_to_index(m), np.uint8, cv)

    print(); print()
    print("filter inconsistent health status")
    print("---------------------------------")
    health_status_index = asmt_ds.field_to_index('health_status')
    health_status = build_histogram(asmt_fields, health_status_index)

    for ir, r in enumerate(asmt_fields):
        if r[health_status_index] == 'healthy' and any_symptoms[ir]:
            asmt_filter_status[ir] |= FILTER_INCONSISTENT_SYMPTOMS
        elif r[health_status_index] == 'not_healthy' and not any_symptoms[ir]:
            asmt_filter_status[ir] |= FILTER_INCONSISTENT_NO_SYMPTOMS

    for f in (FILTER_INCONSISTENT_SYMPTOMS, FILTER_INCONSISTENT_NO_SYMPTOMS):
        print(f'{assessment_flag_descs[f]}: {count_flag_set(asmt_filter_status, f)}')

    print(); print('unfiltered assessments:', asmt_filter_status.count(0))

    # print('fatigue_binary')
    # print(build_histogram_from_list(asmt_dest_fields['fatigue_binary']))

    # validate assessments per patient
    print(); print()
    print("validate covid progression")
    print("--------------------------")
    def validate_and_sanitise_covid_test_results_fac(results_key, results):
        valid_transitions = {
            '': ('', 'waiting', 'yes', 'no'),
            'waiting': ('', 'waiting', 'yes', 'no'),
            'no': ('', 'no'),
            'yes': ('', 'yes')
        }
        upgrades = {
            '': ('waiting', 'yes', 'no'),
            'waiting': ('yes', 'no'),
            'no': (),
            'yes':()
        }
        key_to_value = {
            '': 0,
            'waiting': 1,
            'no': 2,
            'yes': 3
        }

        tcp_index = asmt_ds.field_to_index('tested_covid_positive')

        def inner_(fields, filter_status, start, end):
            raw_results = list()
            for s in range(start, end+1):
                raw_results.append(fields[s][tcp_index])

            # validate the subrange
            invalid = False
            max_value = ''
            for j in range(start, end + 1):
                # allowable transitions
                value = fields[j][tcp_index]
                if not value in valid_transitions[max_value]:
                    invalid = True
                    break
                if value in upgrades[max_value]:
                    max_value = value
                sanitised_covid_results[j] = key_to_value[max_value]

            if invalid:
                for j in range(start, end + 1):
                    sanitised_covid_results[j] = key_to_value[fields[j][tcp_index]]
                    filter_status[j] |= FILTER_INVALID_COVID_PROGRESSION

        return inner_

    sanitised_covid_results = np.ndarray((len(asmt_fields),), dtype=np.uint8)
    sanitised_covid_results_key = ['', 'waiting', 'no', 'yes']

    fn = validate_and_sanitise_covid_test_results_fac(sanitised_covid_results_key, sanitised_covid_results)
    iterate_over_patient_assessments(asmt_fields, asmt_filter_status, fn)

    print(f'{assessment_flag_descs[FILTER_INVALID_COVID_PROGRESSION]}:',
          count_flag_set(asmt_filter_status, FILTER_INVALID_COVID_PROGRESSION))

    asmt_dest_fields['tested_covid_positive'] = sanitised_covid_results
    asmt_dest_keys['tested_covid_positive'] = sanitised_covid_results_key

    print('remaining assessments before squashing', asmt_filter_status.count(0))

    # create a new assessment space with only unfiltered rows
    print(); print()
    print("discard all filtered assessments")
    print("--------------------------------")
    remaining_asmt_fields = list()
    remaining_dest_fields = dict()

    print('asmt_fields:', len(asmt_fields))
    for ir, r in enumerate(asmt_fields):
        if not asmt_filter_status[ir]:
            remaining_asmt_fields.append(r)
    print('remaining_asmt_fields:', len(remaining_asmt_fields))

    for dk, dv in asmt_dest_fields.items():
        remaining_dest_fields[dk] = np.zeros((len(remaining_asmt_fields), ), dtype=dv.dtype)
        rdf = remaining_dest_fields[dk]
        rdindex = 0
        for ir in range(len(asmt_fields)):

            if not asmt_filter_status[ir]:
                rdf[rdindex] = dv[ir]
                rdindex += 1

    print(len(remaining_asmt_fields))
    remaining_asmt_filter_status = [0] * len(remaining_asmt_fields)
    print(len(remaining_asmt_filter_status))

    print(); print()
    print("quantise assessments by day")
    print("---------------------------")
    merged_row_count = 0

    def calculate_merged_field_count_fac():

        def inner_(fields, dummy, start, end):
            nonlocal merged_row_count
            results = list()
            for i in range(start + 1, end + 1):
                last_date_str = fields[i-1][3]
                last_date = (last_date_str[0:4], last_date_str[5:7], last_date_str[8:10])
                cur_date_str = fields[i][3]
                cur_date = (cur_date_str[0:4], cur_date_str[5:7], cur_date_str[8:10])
                if last_date == cur_date:
                    merged_row = fields[i].copy()
                    merged_row_count += 1

        return inner_


    class MergeAssessmentRows:
        def __init__(self, resulting_fields, created_fields, existing_field_indices):
            print(created_fields.keys())
            print(created_fields['tested_covid_positive'].dtype, created_fields['tested_covid_positive'])
            print(resulting_fields['tested_covid_positive'].dtype, resulting_fields['tested_covid_positive'])
            self.rfindex = 0
            self.resulting_fields = resulting_fields
            self.created_fields = created_fields
            self.existing_field_indices = existing_field_indices

        def populate_row(self, source_fields, source_index):
            source_row = source_fields[source_index]
            for e in self.existing_field_indices:
                self.resulting_fields[e[0]][self.rfindex] = source_row[e[1]]
            for ck, cv in self.created_fields.items():
                self.resulting_fields[ck][self.rfindex] =\
                    max(self.resulting_fields[ck][self.rfindex], cv[source_index])

        def __call__(self, fields, dummy, start, end):
            rfstart = self.rfindex

            # write the first row to the current resulting field index
            prev_asmt = fields[start]
            prev_date_str = prev_asmt[3]
            prev_date = (prev_date_str[0:4], prev_date_str[5:7], prev_date_str[8:10])
            self.populate_row(fields, start)

            for i in range(start + 1, end + 1):
                cur_asmt = fields[i]
                cur_date_str = cur_asmt[3]
                cur_date = (cur_date_str[0:4], cur_date_str[5:7], cur_date_str[8:10])
                if cur_date != prev_date:
                    self.rfindex += 1
                if i % 1000000 == 0 and i > 0:
                    print('.')
                self.populate_row(fields, i)

                prev_asmt = cur_asmt
                prev_date_str = cur_date_str
                prev_date = cur_date

            # finally, update the resulting field index one more time
            self.rfindex += 1

    fn = calculate_merged_field_count_fac()
    print(len(remaining_asmt_fields))
    print(len(remaining_asmt_filter_status))
    iterate_over_patient_assessments(remaining_asmt_fields, remaining_asmt_filter_status, fn)
    remaining_asmt_row_count = len(remaining_asmt_fields) - merged_row_count
    print(f'{len(remaining_asmt_fields)} - {merged_row_count} = {remaining_asmt_row_count}')

    existing_fields = ('id', 'patient_id', 'created_at', 'updated_at', 'version',
                       'country_code', 'health_status')
    existing_field_indices = [(f, asmt_ds.field_to_index(f)) for f in existing_fields]

    resulting_fields = dict()
    for e in existing_fields:
        resulting_fields[e] = [None] * remaining_asmt_row_count
    for dk, dv in remaining_dest_fields.items():
        resulting_fields[dk] = np.zeros((remaining_asmt_row_count, ), dtype=dv.dtype)

    resulting_field_keys = dict()
    for dk, dv in asmt_dest_keys.items():
        resulting_field_keys[dk] = dv

    print(); print('fatigue_binary before merge')
    print(build_histogram_from_list(remaining_dest_fields['fatigue_binary']))

    unique_patients = set()
    for ir, r in enumerate(remaining_asmt_fields):
        unique_patients.add(r[1])
    print('unique patents in remaining assessments:', len(unique_patients))

    # sanity check
    print('remaining_field_len:', len(remaining_asmt_fields))
    print('remaining_dest_len:', len(remaining_dest_fields['fatigue_binary']))
    for ir, r in enumerate(remaining_asmt_fields):
        f = r[asmt_ds.field_to_index('fatigue')]
        fb = remaining_dest_fields['fatigue_binary'][ir]
        # if (f not in ('mild', 'severe') and fb == True) or (f in ('mild', 'severe') and fb == False):
        #    print('empty' if f == '' else f, fb)
    print('resulting_fields:', len(resulting_fields['patient_id']))

    print(build_histogram_from_list(remaining_dest_fields['tested_covid_positive']))
    merge = MergeAssessmentRows(resulting_fields, remaining_dest_fields, existing_field_indices)
    iterate_over_patient_assessments(remaining_asmt_fields, remaining_asmt_filter_status, merge)
    print(merge.rfindex)

    unique_patients = defaultdict(int)
    for ir, r in enumerate(remaining_asmt_fields):
        unique_patients[r[1]] += 1
    print('unique patents in remaining assessments:', len(unique_patients))

#    print(); print()
#    print("filter patients with insufficient assessments")
#    print("---------------------------------------------")
#    patient_assessment_counts = defaultdict(int)
#    for a in asmt_fields:
#        patient_assessment_counts[a[1]] += 1
#    patient_assessments = list(patient_assessment_counts.items())
#
#    for ir, r in enumerate(geoc_fields):
#        pid = r[0]
#        if pid not in patient_assessment_counts:
#            geoc_filter_status[ir] |= PFILTER_NO_ASSESSMENTS
#        elif patient_assessment_counts[pid] == 1:
#            geoc_filter_status[ir] |= PFILTER_ONE_ASSESSMENT
#    del patient_assessment_counts

#    print('filter patients with only zero or one rows')
#    patient_ids = set()
#    for ir, r in enumerate(geoc_fields):
#        if geoc_filter_status[ir] == 0:
#            patient_ids.add(r[0])
#    for ir, r in enumerate(asmt_fields):
#        if r[1] not in patient_ids:
#            asmt_filter_status[ir] |= AFILTER_PATIENT_FILTERED
#
#    print('assessments filtered due to patient filtering:',
#          count_flag_set(asmt_filter_status, FILTERA_ALL))


    print(); print()
    print("filter summaries")
    print("----------------")

    print(); print('patient flags set')
    for v in patient_flag_descs.keys():
        print(f'{patient_flag_descs[v]}: {count_flag_set(geoc_filter_status, v)}')

    print(); print('assessment flags set')
    for v in assessment_flag_descs.keys():
        print(f'{assessment_flag_descs[v]}: {count_flag_set(asmt_filter_status, v)}')

    return (geoc_ds, geoc_fields, geoc_filter_status, ptnt_dest_fields,
            asmt_ds, asmt_fields, asmt_filter_status,
            remaining_asmt_fields, remaining_asmt_filter_status,
            resulting_fields, resulting_field_keys)


def regression_test_assessments(old_assessments, new_assessments):
    with open(old_assessments) as f:
        r_a_ds = dataset.Dataset(f)
        # r_a_ds.parse_file(f)
    r_a_ds.sort(('patient_id', 'id'))
    with open(new_assessments) as f:
        p_a_ds = dataset.Dataset(f)
        # p_a_ds.parse_file(f)
    p_a_ds.sort(('patient_id', 'id'))

    r_a_fields = r_a_ds.fields_
    p_a_fields = p_a_ds.fields_

    r_a_keys = set(r_a_ds.names_)
    p_a_keys = set(p_a_ds.names_)
    print('diff:', r_a_keys.difference(p_a_keys))
    print(r_a_keys)
    print(p_a_keys)
    r_a_fields = sorted(r_a_fields, key=lambda r: (r[2], r[1]))
    p_a_fields = sorted(p_a_fields, key=lambda p: (p[1], p[0]))

    diagnostic_row_keys = ['id', 'patient_id', 'created_at', 'updated_at', 'fatigue', 'fatigue_binary', 'tested_covid_positive']
    r_fns = {'created_at': datetime_to_seconds, 'updated_at': datetime_to_seconds}

    patients_with_disparities = set()
    r = 0
    p = 0
    while r < len(r_a_fields) and p < len(p_a_fields):
        rkey = (r_a_fields[r][2], r_a_fields[r][1])
        pkey = (p_a_fields[p][1], p_a_fields[p][0])
        if rkey < pkey:
            print(f'{r}, {p}: {rkey} not in python dataset')
            print_diagnostic_row('', r_a_ds, r_a_fields, r, diagnostic_row_keys, fns=r_fns)
            print_diagnostic_row('', p_a_ds, p_a_fields, p, diagnostic_row_keys)
            patients_with_disparities.add(r_a_fields[r][2])
            patients_with_disparities.add(p_a_fields[p][1])
            r += 1
        elif pkey < rkey:
            print(f'{r}, {p}: {pkey} not in r dataset')
            print_diagnostic_row('', r_a_ds, r_a_fields, r, diagnostic_row_keys, fns=r_fns)
            print_diagnostic_row('', p_a_ds, p_a_fields, p, diagnostic_row_keys)
            patients_with_disparities.add(r_a_fields[r][2])
            patients_with_disparities.add(p_a_fields[p][1])
            p += 1
        else:
            r += 1
            p += 1

        if r < len(r_a_fields):
            treatment = r_a_fields[r][r_a_ds.field_to_index('treatment')]
            if treatment not in ('NA', '', 'none'):
                print(r, treatment)

    r_a_fields = sorted(r_a_fields, key=lambda r: (r[2], r[4]))
    p_a_fields = sorted(p_a_fields, key=lambda p: (p[1], p[3]))

    for pd in patients_with_disparities:
        print(); print(pd)
        for ir, r in enumerate(r_a_fields):
            if r[2] == pd:
                print_diagnostic_row(f'r[ir]', r_a_ds, r_a_fields, ir, diagnostic_row_keys, fns=r_fns)
        for ip, p in enumerate(p_a_fields):
            if p[1] == pd:
                print_diagnostic_row(f'p[ip]', p_a_ds, p_a_fields, ip, diagnostic_row_keys)

    print('done')

def regression_test_patients(old_patients, new_patients):
    print(); print('regression test patients')
    print('old_patients:', old_patients)
    print('new_patients:', new_patients)
    with open(old_patients) as f:
        r_a_ds = dataset.Dataset(f)
        # r_a_ds.parse_file(f)
    r_a_ds.sort(('id',))
    with open(new_patients) as f:
        p_a_ds = dataset.Dataset(f)
        # p_a_ds.parse_file(f)
    p_a_ds.sort(('id',))

    r_a_fields = r_a_ds.fields_
    p_a_fields = p_a_ds.fields_

    r_a_keys = set(r_a_ds.names_)
    p_a_keys = set(p_a_ds.names_)
    print('r_a_keys:', r_a_keys)
    print('p_a_keys:', p_a_keys)

    r_a_fields = sorted(r_a_fields, key=lambda r: r[1])
    p_a_fields = sorted(p_a_fields, key=lambda p: p[0])

    print('checking for disparities')
    patients_with_disparities = set()
    r = 0
    p = 0
    while r < len(r_a_fields) and p < len(p_a_fields):
        rkey = r_a_fields[r][1]
        pkey = p_a_fields[p][0]
        if rkey < pkey:
            print(f'{r}, {p}: {rkey} not in python dataset')
            patients_with_disparities.add(r_a_fields[r][1])
            r += 1
        elif pkey < rkey:
            print(f'{r}, {p}: {pkey} not in r dataset')
            patients_with_disparities.add(p_a_fields[p][0])
            p += 1
        else:
            age_same = r_a_fields[r][r_a_ds.field_to_index('age')] == p_a_fields[p][p_a_ds.field_to_index('age')]
            print(r, p, age_same)
            r += 1
            p += 1

    for pd in patients_with_disparities:
        print(); print(pd)

def save_csv(pipeline_output, patient_data_out, assessment_data_out):
    p_ds, p_fields, p_status, p_dest_fields, a_ds, a_fields, a_status, ra_fields, ra_status, res_fields, res_keys \
        = pipeline_output
    remaining_patients = set()
    for p in res_fields['patient_id']:
        remaining_patients.add(p)
    for ip, p in enumerate(p_fields):
        if p[0] not in remaining_patients:
            p_status[ip] |= FILTER_NOT_IN_FINAL_ASSESSMENTS

    print();
    print(f'writing patient data to {patient_data_out}')
    tstart = time.time()
    with open(patient_data_out, 'w') as f:
        dest_keys = list(p_dest_fields.keys())
        values = [None] * (len(p_ds.names_) + len(dest_keys))
        csvw = csv.writer(f)
        csvw.writerow(p_ds.names_ + dest_keys)
        for ir, r in enumerate(p_fields):
            if p_status[ir] == 0:
                for iv, v in enumerate(r):
                    values[iv] = v
                for iv in range(len(dest_keys)):
                    values[len(p_ds.names_) + iv] = p_dest_fields[dest_keys[iv]][ir]
                csvw.writerow(values)
    print(f'written to {patient_data_out} in {time.time() - tstart} seconds')

    functor_fields = {'created_at': datetime_to_seconds, 'updated_at': datetime_to_seconds}

    print(f'writing assessment data to {assessment_data_out}')
    tstart = time.time()
    with open(assessment_data_out, 'w') as f:
        csvw = csv.writer(f)
        headers = list(res_fields.keys())
        # TODO: constructed fields should be in their own collection; the ['day'] and +1 stuff is a temporary hack
        csvw.writerow(headers + ['day'])
        row_field_count = len(res_fields)
        row_values = [None] * (row_field_count + 1)
        for ir in range(len(res_fields['id'])):
            if ra_status[ir] == 0:
                for irh, rh in enumerate(headers):
                    if rh in functor_fields:
                        row_values[irh] = functor_fields[rh](res_fields[rh][ir])
                    elif rh in categorical_inv_maps:
                        if res_fields[rh][ir] >= len(categorical_inv_maps[rh]):
                            print(f'{res_fields[rh][ir]} is out of range for {categorical_inv_maps[rh]}')
                        row_values[irh] = categorical_inv_maps[rh][res_fields[rh][ir]]
                    else:
                        row_values[irh] = res_fields[rh][ir]
                updated = res_fields['updated_at']
                row_values[-1] = f"{updated[ir][0:4]}-{updated[ir][5:7]}-{updated[ir][8:10]}"
                csvw.writerow(row_values)
                for irv in range(len(row_values)):
                    row_values[irv] = None
    print(f'written to {assessment_data_out} in {time.time() - tstart} seconds')


if __name__ == '__main__':
    import argparse
    parser = argparse.ArgumentParser()
    parser.add_argument('-r', '--regression_test', action='store_true')
    parser.add_argument('-t', '--territory', default=None,
                        help='the territory to filter the dataset on (runs on all territories if not set)')
    parser.add_argument('-p', '--patient_data',
                        help='the location and name of the patient data csv file')
    parser.add_argument('-po', '--patient_data_out',
                        help='the location and name of the output patient data csv file')
    parser.add_argument('-a', '--assessment_data',
                        help='the location and name of the assessment data csv file')
    parser.add_argument('-ao', '--assessment_data_out',
                        help='the location and name of the output assessment data csv file')
    args = parser.parse_args()
    if args.regression_test:
        regression_test_assessments('assessments_cleaned_short.csv', args.assessment_data)
        regression_test_patients('patients_cleaned_short.csv', args.patient_data)
    else:
        print(); print(f'cleaning')
        tstart = time.time()
        pipeline_output = pipeline(args.patient_data, args.assessment_data, territory=args.territory)
        print(f'cleaning completed in {time.time() - tstart} seconds')

        save_csv(pipeline_output, args.patient_data_out, args.assessment_data_out)<|MERGE_RESOLUTION|>--- conflicted
+++ resolved
@@ -31,11 +31,7 @@
         histogram = list()
         histogram.append((dataset[0][1], 0))
         for r in dataset:
-<<<<<<< HEAD
             if histogram[-1][0] != r[1]:
-=======
-            if histogram[-1][0] != r[1][1]:
->>>>>>> 7f4a7a49
                 histogram.append((r[1], 1))
             else:
                 histogram[-1] = (histogram[-1][0], histogram[-1][1] + 1)
